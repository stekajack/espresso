--- conflicted
+++ resolved
@@ -277,17 +277,6 @@
         ])
     ])
 
-<<<<<<< HEAD
-=======
-    NVCCFLAGS="$NVCCFLAGS -Xcompiler -fPIC"
-
-    # MAC nvcc stays 32 bit, even if the rest is 64 bit
-    case $target in
-        x86_64-apple-darwin*)
-                NVCCFLAGS="$NVCCFLAGS -m64";;
-    esac
-    
->>>>>>> 8567ca35
     # since we link with mpic++, we need to find the cuda libraries manually
     ES_ADDPATH_CHECK_LIB(cudart, cudaGetDevice, [], [
         cuda_ok=no
@@ -362,8 +351,6 @@
         AC_MSG_RESULT([unknown (cross-compiling)])
     ])
 
-    NVCCFLAGS="$NVCCFLAGS --shared"
-    
     CXX=$save_noncuda_CXX
     CXXFLAGS=$save_noncuda_CXXFLAGS
     LDFLAGS=$save_noncuda_LDFLAGS
