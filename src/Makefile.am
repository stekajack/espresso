--- conflicted
+++ resolved
@@ -24,11 +24,7 @@
 libEspresso_core_la_SOURCES = \
 	config.c config.h \
 	initialize.c initialize.h \
-<<<<<<< HEAD
-	global.c global.h \
-=======
 	global.h \
->>>>>>> 73c28674
 	tcl_interface/global_tcl.c tcl_interface/global_tcl.h \
 	communication.c communication.h \
 	binary_file.c binary_file.h \
