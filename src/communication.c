--- conflicted
+++ resolved
@@ -139,16 +139,13 @@
   CB(mpi_recv_fluid_boundary_flag_slave) \
   CB(mpi_set_particle_temperature_slave) \
   CB(mpi_set_particle_gamma_slave) \
-<<<<<<< HEAD
   CB(mpi_kill_particle_motion_slave) \
   CB(mpi_kill_particle_forces_slave) \
   CB(mpi_system_CMS_slave) \
   CB(mpi_system_CMS_velocity_slave) \
   CB(mpi_galilei_transform_slave) \
   CB(mpi_setup_reaction_slave) \
-=======
   CB(mpi_send_rotation_slave) \
->>>>>>> ff14e1c4
 
 // create the forward declarations
 #define CB(name) void name(int node, int param);
