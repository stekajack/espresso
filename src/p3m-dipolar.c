/*
  Copyright (C) 2010,2011 The ESPResSo project
  Copyright (C) 2002,2003,2004,2005,2006,2007,2008,2009,2010 
    Max-Planck-Institute for Polymer Research, Theory Group
  
  This file is part of ESPResSo.
  
  ESPResSo is free software: you can redistribute it and/or modify
  it under the terms of the GNU General Public License as published by
  the Free Software Foundation, either version 3 of the License, or
  (at your option) any later version.
  
  ESPResSo is distributed in the hope that it will be useful,
  but WITHOUT ANY WARRANTY; without even the implied warranty of
  MERCHANTABILITY or FITNESS FOR A PARTICULAR PURPOSE.  See the
  GNU General Public License for more details.
  
  You should have received a copy of the GNU General Public License
  along with this program.  If not, see <http://www.gnu.org/licenses/>. 
*/
/** \file p3m-dipolar.c  P3M algorithm for long range magnetic dipole-dipole interaction.
 *
 NB: In general the magnetic dipole-dipole functions bear the same
     name than the charge-charge but, adding in front of the name a D
     and replacing where "charge" appears by "dipole". In this way one
     can recognize the similarity of the functions but avoiding nasty
     confusions in their use.

 PS: By default the magnetic epsilon is metallic = 0.  
*/

#include "p3m-dipolar.h"
#include "tcl_interface/p3m-dipolar_tcl.h"

#include <mpi.h>
#include <stdio.h>
#include <stdlib.h>
#include <string.h>

#include "utils.h"
#include "integrate.h"
#include "global.h"
#include "grid.h"
#include "domain_decomposition.h"
#include "particle_data.h"
#include "communication.h"
#include "fft-dipolar.h"
#include "thermostat.h"
#include "cells.h"
#include "tuning.h"

#ifdef DP3M

/************************************************
 * DEFINES
 ************************************************/

/* MPI tags for the charge-charge p3m communications: */
/** Tag for communication in P3M_init() -> send_calc_mesh(). */
#define REQ_P3M_INIT_D   2001
/** Tag for communication in p3m_gather_fft_grid(). */
#define REQ_P3M_GATHER_D 2011
/** Tag for communication in p3m_spread_force_grid(). */
#define REQ_P3M_SPREAD_D 2021


extern dp3m_data_struct dp3m;


/** \name Private Functions */
/************************************************************/
/*@{*/


/** Calculates for magnetic dipoles the properties of the send/recv sub-meshes of the local FFT mesh. 
 *  In order to calculate the recv sub-meshes there is a communication of 
 *  the margins between neighbouring nodes. */ 
static void dp3m_calc_send_mesh();

/** Initializes for magnetic dipoles the (inverse) mesh constant \ref
    p3m_struct::a (\ref p3m_struct::ai) and the cutoff for charge
    assignment \ref p3m_struct::cao_cut, which has to be done by \ref
    dp3m_init once and by \ref dp3m_scaleby_box_l
    whenever the \ref box_l changed.  */
static void dp3m_init_a_ai_cao_cut();


/** Calculate for magnetic dipoles the spacial position of the left down mesh point of the local mesh, to be
    stored in \ref p3m_local_mesh::ld_pos; function called by \ref dp3m_calc_local_ca_mesh once
    and by \ref dp3m_scaleby_box_l whenever the \ref box_l changed. */
static void dp3m_calc_lm_ld_pos();


/** Gather FFT grid.
 *  After the charge assignment Each node needs to gather the
 *  information for the FFT grid in his spatial domain.
 */
static void dp3m_gather_fft_grid(double* mesh);

/** Spread force grid.
 *  After the k-space calculations each node needs to get all force
 *  information to reassigne the forces from the grid to the
 *  particles.
 */
static void dp3m_spread_force_grid(double* mesh);

/** realloc charge assignment fields. */
static void dp3m_realloc_ca_fields(int newsize);


/** Initializes the (inverse) mesh constant \ref p3m_struct::a (\ref
    p3m_struct::ai) and the cutoff for charge assignment \ref
    p3m_struct::cao_cut, which has to be done by \ref dp3m_init
    once and by \ref dp3m_scaleby_box_l whenever the \ref box_l
    changed.  */
static void dp3m_init_a_ai_cao_cut();


/** checks for correctness for magnetic dipoles in P3M of the cao_cut, necessary when the box length changes */
static int dp3m_sanity_checks_boxl(void);


/** Calculate the spacial position of the left down mesh point of the local mesh, to be
    stored in \ref p3m_local_mesh::ld_pos; function called by \ref dp3m_calc_local_ca_mesh once
    and by \ref dp3m_scaleby_box_l whenever the \ref box_l changed. */
static void dp3m_calc_lm_ld_pos();


/** Calculates properties of the local FFT mesh for the 
    charge assignment process. */
static void dp3m_calc_local_ca_mesh();

/** Interpolates the P-th order charge assignment function from
 * Hockney/Eastwood 5-189 (or 8-61). The following charge fractions
 * are also tabulated in Deserno/Holm. */
static void dp3m_interpolate_dipole_assignment_function();

/** shifts the mesh points by mesh/2 */
static void dp3m_calc_meshift();

/** Calculates the Fourier transformed differential operator.  
 *  Remark: This is done on the level of n-vectors and not k-vectors,
 *           i.e. the prefactor i*2*PI/L is missing! */
static void dp3m_calc_differential_operator();

/** Calculates the influence function optimized for the dipolar forces. */
static void dp3m_calc_influence_function_force();

/** Calculates the influence function optimized for the dipolar energy and torques. */
static void dp3m_calc_influence_function_energy();

/** Calculates the constants necessary to correct the dipolar energy to minimize the error. */
static void dp3m_compute_constants_energy_dipolar();
 
/** Calculates the aliasing sums for the optimal influence function.
 *
 * Calculates the aliasing sums in the nominator and denominator of
 * the expression for the optimal influence function (see
 * Hockney/Eastwood: 8-22, p. 275).  
 *
 * \param  n           n-vector for which the aliasing sum is to be performed.
 * \param  nominator   aliasing sums in the nominator.
 * \return denominator aliasing sum in the denominator
 */
static double dp3m_perform_aliasing_sums_force(int n[3], double nominator[1]);
static double dp3m_perform_aliasing_sums_energy(int n[3], double nominator[1]);
/*@}*/


/* Compute the dipolar surface terms */
static double calc_surface_term(int force_flag, int energy_flag);


/** \name P3M Tuning Functions (private)*/
/************************************************************/
/*@{*/


// These 3 functions are to tune the P3M code in the case of dipolar interactions

double P3M_DIPOLAR_real_space_error(double box_size, double prefac, double r_cut_iL,
			    int n_c_part, double sum_q2, double alpha_L);
double dp3m_k_space_error(double box_size, double prefac, int mesh,
			 int cao, int n_c_part, double sum_q2, double alpha_L); 
 
static void dp3m_tune_aliasing_sums(int nx, int ny, int nz, 
			    int mesh, double mesh_i, int cao, double alpha_L_i, 
			    double *alias1, double *alias2)	;		 

// To compute the value of alpha  through a bibisection method from the formula 33 of JCP115,6351,(2001).
double dp3m_rtbisection(double box_size, double prefac, double r_cut_iL, int n_c_part, double sum_q2,  double x1, double x2, double xacc, double tuned_accuracy);

/*@}*/

/************************************************************/
/* functions related to the correction of the dipolar p3m-energy */


static double dp3m_sumi1(double alpha_L);
static double dp3m_sumi2(double alpha_L);


static double dp3m_average_dipolar_self_energy(double box_l, int mesh);
static double dp3m_perform_aliasing_sums_dipolar_self_energy(int n[3]);



/************************************************************/
/* functions related to the correction of the dipolar p3m-energy */


// Do the sum over k<>0 where k={kx,ky,kz} with kx,ky,kz INTEGERS, of
// exp(-PI**2*k**2/alpha**2/L**2)
static double dp3m_sumi1(double alpha_L){
       int k2,kx,ky,kz,kx2,ky2,limit=60;
       double suma,alpha_L2;
       
       alpha_L2= alpha_L* alpha_L;
       
       //fprintf(stderr,"alpha_L=%le\n",alpha_L); 
       //fprintf(stderr,"PI=%le\n",PI); 
       
       
       suma=0.0;
       for(kx=-limit;kx<=limit;kx++){
         kx2=kx*kx;
       for(ky=-limit;ky<=limit;ky++){
         ky2=ky*ky;
       for(kz=-limit;kz<=limit;kz++){
           k2=kx2+ky2+kz*kz;
           suma+=exp(-PI*PI*k2/(alpha_L*alpha_L));
       }}} 
       suma-=1; //It's easier to substract the term k=0 later than put an if inside the loops
       
       
         //fprintf(stderr,"suma=%le\n",suma); 
     
       
   return suma;
}

/************************************************************/


// Do the sum over n<>0 where n={nx*L,ny*L,nz*L} with nx,ny,nz INTEGERS, of
// exp(-alpha_iL**2*n**2)
static double dp3m_sumi2(double alpha_L){
       int n2,nx,ny,nz,nx2,ny2,limit=60;
       double suma;
       
 
       
       suma=0.0;
       for(nx=-limit;nx<=limit;nx++){
         nx2=nx*nx;
       for(ny=-limit;ny<=limit;ny++){
         ny2=ny*ny;
       for(nz=-limit;nz<=limit;nz++){
           n2=nx2+ny2+nz*nz;
           suma+=exp(-alpha_L*alpha_L*n2);
       }}} 
       suma-=1; //It's easier to substract the term n=0 later than put an if inside the loops
       
       
       
   return suma;
}

void dp3m_pre_init(void) {
  p3m_common_parameter_pre_init(&dp3m.params);
  dp3m.params.epsilon = P3M_EPSILON_MAGNETIC;

  /* dp3m.local_mesh is uninitialized */
  /* dp3m.sm is uninitialized */
  dp3m.rs_mesh = NULL;
  dp3m.rs_mesh_dip[0] = NULL;
  dp3m.rs_mesh_dip[1] = NULL;
  dp3m.rs_mesh_dip[2] = NULL;
  dp3m.ks_mesh = NULL;

  dp3m.sum_dip_part = 0;
  dp3m.sum_mu2 = 0.0;

  for (int i = 0; i < 7; i++)
    dp3m.int_caf[i] = NULL;
  dp3m.pos_shift = 0.0;
  dp3m.meshift = NULL;

  dp3m.d_op = NULL;
  dp3m.g_force = NULL;
  dp3m.g_energy = NULL;

  dp3m.ca_num = 0;
  dp3m.ca_frac = NULL;
  dp3m.ca_fmp = NULL;
  dp3m.ks_pnum = 0;

  dp3m.send_grid = NULL;
  dp3m.recv_grid = NULL;
  
  dp3m.flag_constants_energy_dipolar = 0;
  
  dfft_pre_init();
}

void dp3m_set_bjerrum() {
  dp3m.params.alpha    = 0.0;
  dp3m.params.alpha_L  = 0.0;
  dp3m.params.r_cut    = 0.0;
  dp3m.params.r_cut_iL = 0.0;
  dp3m.params.mesh[0]  = 0;
  dp3m.params.mesh[1]  = 0;
  dp3m.params.mesh[2]  = 0;
  dp3m.params.cao      = 0;
}


void dp3m_init() {
  int n;

  if (coulomb.Dbjerrum == 0.0) {       
       if(coulomb.Dbjerrum == 0.0) {
           dp3m.params.r_cut    = 0.0;
           dp3m.params.r_cut_iL = 0.0;
          if(this_node==0) 
             P3M_TRACE(fprintf(stderr,"0: dp3m_init: dipolar Bjerrum length is zero.\n");
	   fprintf(stderr,"   Magnetostatics of dipoles switched off!\n"));
      }
  } else {  
    P3M_TRACE(fprintf(stderr,"%d: dp3m_init: \n",this_node));

    if (dp3m_sanity_checks()) return;

    P3M_TRACE(fprintf(stderr,"%d: dp3m_init: starting\n",this_node));

        P3M_TRACE(fprintf(stderr,"%d: mesh=%d, cao=%d, mesh_off=(%f,%f,%f)\n",this_node,dp3m.params.mesh[0],dp3m.params.cao,dp3m.params.mesh_off[0],dp3m.params.mesh_off[1],dp3m.params.mesh_off[2]));
        dp3m.params.cao3 = dp3m.params.cao*dp3m.params.cao*dp3m.params.cao;


    /* initializes the (inverse) mesh constant dp3m.params.a (dp3m.params.ai) and the cutoff for charge assignment dp3m.params.cao_cut */
    dp3m_init_a_ai_cao_cut();

    /* initialize ca fields to size CA_INCREMENT: dp3m.ca_frac and dp3m.ca_fmp */
    dp3m.ca_num = 0;
    if(dp3m.ca_num < CA_INCREMENT) {
      dp3m.ca_num = 0;
      dp3m_realloc_ca_fields(CA_INCREMENT);
    }
 
    dp3m_calc_local_ca_mesh();

       dp3m_calc_send_mesh();
       P3M_TRACE(p3m_p3m_print_local_mesh(dp3m.local_mesh));
    
    /* DEBUG */
    for(n=0;n<n_nodes;n++) {
      /* MPI_Barrier(MPI_COMM_WORLD); */
         if(n==this_node) P3M_TRACE(p3m_p3m_print_send_mesh(dp3m.sm));
    }
    
    dp3m.send_grid = (double *) realloc(dp3m.send_grid, sizeof(double)*dp3m.sm.max);
    dp3m.recv_grid = (double *) realloc(dp3m.recv_grid, sizeof(double)*dp3m.sm.max);
    
    if (dp3m.params.inter > 0) dp3m_interpolate_dipole_assignment_function();

    dp3m.pos_shift = (double)((dp3m.params.cao-1)/2) - (dp3m.params.cao%2)/2.0;
    P3M_TRACE(fprintf(stderr,"%d: dipolar pos_shift = %f\n",this_node,dp3m.pos_shift)); 
 
    /* FFT */
    P3M_TRACE(fprintf(stderr,"%d: dp3m.rs_mesh ADR=%p\n",this_node,dp3m.rs_mesh));
 
    int ca_mesh_size = dfft_init(&dp3m.rs_mesh,
				 dp3m.local_mesh.dim,dp3m.local_mesh.margin,
				 dp3m.params.mesh, dp3m.params.mesh_off,
				 &dp3m.ks_pnum);
    dp3m.ks_mesh = (double *) realloc(dp3m.ks_mesh, ca_mesh_size*sizeof(double));
    
    for (n=0;n<3;n++)   
       dp3m.rs_mesh_dip[n] = (double *) realloc(dp3m.rs_mesh_dip[n], ca_mesh_size*sizeof(double));

     P3M_TRACE(fprintf(stderr,"%d: dp3m.rs_mesh_dip[0] ADR=%p\n",this_node,dp3m.rs_mesh_dip[0]));
     P3M_TRACE(fprintf(stderr,"%d: dp3m.rs_mesh_dip[1] ADR=%p\n",this_node,dp3m.rs_mesh_dip[1]));
     P3M_TRACE(fprintf(stderr,"%d: dp3m.rs_mesh_dip[2] ADR=%p\n",this_node,dp3m.rs_mesh_dip[2]));
 
 
    /* k-space part: */
    
    dp3m_calc_differential_operator();

    dp3m_calc_influence_function_force();
    dp3m_calc_influence_function_energy();

    dp3m_count_magnetic_particles();

     /* to ensure constants will be computed in case you want to calculate the energy */
    dp3m.flag_constants_energy_dipolar=0;
   
    P3M_TRACE(fprintf(stderr,"%d: p3m initialized\n",this_node));
  }
}

void dp3m_free_dipoles() {
  for (int i=0;i<3;i++) free(dp3m.rs_mesh_dip[i]);
  free(dp3m.ca_frac);
  free(dp3m.ca_fmp);
  free(dp3m.send_grid);
  free(dp3m.recv_grid);
  free(dp3m.rs_mesh);
  free(dp3m.ks_mesh); 
}

double dp3m_average_dipolar_self_energy(double box_l, int mesh) {
	int	i,ind,n[3];
	double node_phi = 0.0, phi = 0.0;
	double U2;
	
        int end[3];
        int size=1;
	
   for(i=0;i<3;i++) {
    size *= dfft.plan[3].new_mesh[i];
    end[i] = dfft.plan[3].start[i] + dfft.plan[3].new_mesh[i];
  }
  
  for(n[0]=dfft.plan[3].start[0]; n[0]<end[0]; n[0]++){
    for(n[1]=dfft.plan[3].start[1]; n[1]<end[1]; n[1]++){
      for(n[2]=dfft.plan[3].start[2]; n[2]<end[2]; n[2]++) {
	ind = (n[2]-dfft.plan[3].start[2]) + dfft.plan[3].new_mesh[2] *
	((n[1]-dfft.plan[3].start[1]) + (dfft.plan[3].new_mesh[1]*(n[0]-dfft.plan[3].start[0])));

	if( (n[0]==0) && (n[1]==0) && (n[2]==0) )
	 node_phi += 0.0;
	else if( (n[0]%(dp3m.params.mesh[0]/2)==0) &&
		 (n[1]%(dp3m.params.mesh[0]/2)==0) &&
		 (n[2]%(dp3m.params.mesh[0]/2)==0) )
	  node_phi += 0.0;
	else {
		  U2 = dp3m_perform_aliasing_sums_dipolar_self_energy(n);
		  node_phi += dp3m.g_energy[ind] * U2*(SQR(dp3m.d_op[n[0]])+SQR(dp3m.d_op[n[1]])+SQR(dp3m.d_op[n[2]]));
	}
      }}}
  
      
     MPI_Reduce(&node_phi, &phi, 1, MPI_DOUBLE, MPI_SUM, 0, MPI_COMM_WORLD);   
     
     phi*=PI/3./box_l/pow(mesh,3);
     

   return phi ;
}



double dp3m_perform_aliasing_sums_dipolar_self_energy(int n[3])
{
  double u_sum = 0.0;
  /* lots of temporary variables... */
  double f1,sx,sy,sz,mx,my,mz,nmx,nmy,nmz;
  int    limit=P3M_BRILLOUIN+5;

  f1 = 1.0/(double)dp3m.params.mesh[0];

  for(mx = -limit; mx <=limit; mx++) {
    nmx = dp3m.meshift[n[0]] + dp3m.params.mesh[0]*mx;
    sx  = pow(sinc(f1*nmx),2.0*dp3m.params.cao);
    for(my = -limit; my <= limit; my++) {
      nmy = dp3m.meshift[n[1]] + dp3m.params.mesh[0]*my;
      sy  = sx*pow(sinc(f1*nmy),2.0*dp3m.params.cao);
      for(mz = -limit; mz <=limit; mz++) {
	nmz = dp3m.meshift[n[2]] + dp3m.params.mesh[0]*mz;
	sz  = sy*pow(sinc(f1*nmz),2.0*dp3m.params.cao);
	u_sum += sz;
      }
    }
  }
  return u_sum;
}




/******************  functions related to the parsing&tuning  of the dipolar parameters **********/
			 

void dp3m_set_tune_params(double r_cut, int mesh, int cao,
			 double alpha, double accuracy, int n_interpol)
{
  if (r_cut >= 0) {
    dp3m.params.r_cut    = r_cut;
    dp3m.params.r_cut_iL = r_cut*box_l_i[0];
  }

  if (mesh >= 0)
    dp3m.params.mesh[2] = dp3m.params.mesh[1] = dp3m.params.mesh[0] = mesh;

  if (cao >= 0)
    dp3m.params.cao = cao;

  if (alpha >= 0) {
    dp3m.params.alpha   = alpha;
    dp3m.params.alpha_L = alpha*box_l[0];
  }

  if (accuracy >= 0)
    dp3m.params.accuracy = accuracy;

  if (n_interpol != -1)
    dp3m.params.inter = n_interpol;

  coulomb.Dprefactor = (temperature > 0) ? temperature*coulomb.Dbjerrum : coulomb.Dbjerrum;

}


/*****************************************************************************/

int dp3m_set_params(double r_cut, int mesh, int cao,
		   double alpha, double accuracy)
{
  if(r_cut < 0)
    return -1;

  if(mesh < 0)
    return -2;

  if(cao < 1 || cao > 7 || cao > mesh)
    return -3;

  dp3m.params.r_cut    = r_cut;
  dp3m.params.r_cut_iL = r_cut*box_l_i[0];
  dp3m.params.mesh[2]  = dp3m.params.mesh[1] = dp3m.params.mesh[0] = mesh;
  dp3m.params.cao      = cao;

  if (alpha > 0) {
    dp3m.params.alpha   = alpha;
    dp3m.params.alpha_L = alpha*box_l[0];
  }
  else
    if (alpha != -1.0)
      return -4;

  if (accuracy >= 0)
    dp3m.params.accuracy = accuracy;
  else
    if (accuracy != -1.0)
      return -5;

  mpi_bcast_coulomb_params();

  return 0;
}


int dp3m_set_mesh_offset(double x, double y, double z)
{
  if(x < 0.0 || x > 1.0 ||
     y < 0.0 || y > 1.0 ||
     z < 0.0 || z > 1.0 )
    return TCL_ERROR;

  dp3m.params.mesh_off[0] = x;
  dp3m.params.mesh_off[1] = y;
  dp3m.params.mesh_off[2] = z;

  mpi_bcast_coulomb_params();

  return TCL_OK;
}

/* We left the handling of the epsilon, due to portability reasons in
the future for the electrical dipoles, or if people wants to do
electrical dipoles alone using the magnetic code .. */

int dp3m_set_eps(double eps)
{
  dp3m.params.epsilon = eps;

  fprintf(stderr,">> dp3m.params.epsilon =%lf\n",dp3m.params.epsilon);
  fprintf(stderr,"if you are doing true MAGNETIC CALCULATIONS the value of Depsilon should be 1, if you change it, you go on your own risk ...\n");

  mpi_bcast_coulomb_params();

  return TCL_OK;
}


int dp3m_set_ninterpol(int n)
{
  if (n < 0)
    return TCL_ERROR;

  dp3m.params.inter = n;

  mpi_bcast_coulomb_params();

  return TCL_OK;
}

/*****************************************************************************/


<<<<<<< HEAD


int tclcommand_inter_magnetic_parse_dp3m_tune_params(Tcl_Interp * interp, int argc, char ** argv, int adaptive)
{
  int mesh = -1, cao = -1, n_interpol = -1;
  double r_cut = -1, accuracy = -1;

  while(argc > 0) {
    if(ARG0_IS_S("r_cut")) {
      if (! (argc > 1 && ARG1_IS_D(r_cut) && r_cut >= -1)) {
	Tcl_AppendResult(interp, "r_cut expects a positive double",
			 (char *) NULL);
	return TCL_ERROR;
      }
      
    } else if(ARG0_IS_S("mesh")) {
      if(! (argc > 1 && ARG1_IS_I(mesh) && mesh >= -1)) {
	Tcl_AppendResult(interp, "mesh expects an integer >= -1",
			 (char *) NULL);
	return TCL_ERROR;
      }
      
    } else if(ARG0_IS_S("cao")) {
      if(! (argc > 1 && ARG1_IS_I(cao) && cao >= -1 && cao < 7)) {
	Tcl_AppendResult(interp, "cao expects an integer between -1 and 7",
			 (char *) NULL);
	return TCL_ERROR;
      } 

    } else if(ARG0_IS_S("accuracy")) {
      if(! (argc > 1 && ARG1_IS_D(accuracy) && accuracy > 0)) {
	Tcl_AppendResult(interp, "accuracy expects a positive double",
			 (char *) NULL);
	return TCL_ERROR;
      }

    } else if (ARG0_IS_S("n_interpol")) {
      if (! (argc > 1 && ARG1_IS_I(n_interpol) && n_interpol >= 0)) {
	Tcl_AppendResult(interp, "n_interpol expects an nonnegative integer",
			 (char *) NULL);
	return TCL_ERROR;
      }
    }
    /* unknown parameter. Probably one of the optionals */
    else break;
    
    argc -= 2;
    argv += 2;
  }
  
  dp3m_set_tune_params(r_cut, mesh, cao, -1.0, accuracy, n_interpol);

  /* check for optional parameters */
  if (argc > 0) {
    if (tclcommand_inter_magnetic_parse_dp3m_opt_params(interp, argc, argv) == TCL_ERROR)
      return TCL_ERROR;
  }

  if (adaptive) {
    if(tclcommand_inter_magnetic_dp3m_print_adaptive_tune_parameters(interp) == TCL_ERROR) 
      return TCL_ERROR;
  }
  else {
    if(tclcommand_inter_magnetic_dp3m_print_tune_parameters(interp) == TCL_ERROR) 
      return TCL_ERROR;
  }

  return TCL_OK;
}



/*****************************************************************************/



int tclcommand_inter_magnetic_parse_dp3m(Tcl_Interp * interp, int argc, char ** argv)
{
  double r_cut, alpha, accuracy = -1.0;
  int mesh, cao, i;

  if (coulomb.Dmethod != DIPOLAR_P3M && coulomb.Dmethod != DIPOLAR_MDLC_P3M)
    coulomb.Dmethod = DIPOLAR_P3M;
    
#ifdef PARTIAL_PERIODIC
  if(PERIODIC(0) == 0 ||
     PERIODIC(1) == 0 ||
     PERIODIC(2) == 0)
    {
      Tcl_AppendResult(interp, "Need periodicity (1,1,1) with dipolar P3M",
		       (char *) NULL);
      return TCL_ERROR;  
    }
#endif

  if (argc < 1) {
    Tcl_AppendResult(interp, "expected: inter dipolar <bjerrum> p3m tune | <r_cut> <mesh> <cao> [<alpha> [<accuracy>]]",
		     (char *) NULL);
    return TCL_ERROR;  
  }

  if(node_grid[0] < node_grid[1] || node_grid[1] < node_grid[2]) {
    Tcl_AppendResult(interp, "Node grid not suited for dipolar P3M. Node grid must be sorted, largest first.", (char *) NULL);
    return TCL_ERROR;  
  }

  if (ARG0_IS_S("tune"))
    return tclcommand_inter_magnetic_parse_dp3m_tune_params(interp, argc-1, argv+1, 0);

  if (ARG0_IS_S("tunev2"))
    return tclcommand_inter_magnetic_parse_dp3m_tune_params(interp, argc-1, argv+1, 1);
      
  if(! ARG0_IS_D(r_cut))
    return TCL_ERROR;  

  if(argc < 3 || argc > 5) {
    Tcl_AppendResult(interp, "wrong # arguments: inter dipolar <bjerrum> p3m <r_cut> <mesh> <cao> [<alpha> [<accuracy>]]",
		     (char *) NULL);
    return TCL_ERROR;  
  }

  if((! ARG_IS_I(1, mesh)) || (! ARG_IS_I(2, cao))) {
    Tcl_AppendResult(interp, "integer expected", (char *) NULL);
    return TCL_ERROR;
  }
	
  if(argc > 3) {
    if(! ARG_IS_D(3, alpha))
      return TCL_ERROR;
  }
  else {
    Tcl_AppendResult(interp, "Automatic p3m tuning not implemented.",
		     (char *) NULL);
    return TCL_ERROR;  
  }

  if(argc > 4) {
    if(! ARG_IS_D(4, accuracy)) {
      Tcl_AppendResult(interp, "double expected", (char *) NULL);
      return TCL_ERROR;
    }
  }

  if ((i = dp3m_set_params(r_cut, mesh, cao, alpha, accuracy)) < 0) {
    switch (i) {
    case -1:
      Tcl_AppendResult(interp, "r_cut must be positive", (char *) NULL);
      break;
    case -2:
      Tcl_AppendResult(interp, "mesh must be positive", (char *) NULL);
      break;
    case -3:
      Tcl_AppendResult(interp, "cao must be between 1 and 7 and less than mesh",
		       (char *) NULL);
      break;
    case -4:
      Tcl_AppendResult(interp, "alpha must be positive", (char *) NULL);
      break;
    case -5:
      Tcl_AppendResult(interp, "accuracy must be positive", (char *) NULL);
      break;
    default:;
      Tcl_AppendResult(interp, "unspecified error", (char *) NULL);
    }

    return TCL_ERROR;

  }

  return TCL_OK;
}


/*****************************************************************************/



int tclcommand_inter_magnetic_parse_dp3m_opt_params(Tcl_Interp * interp, int argc, char ** argv)
{
  int i; double d1, d2, d3;

  Tcl_ResetResult(interp);

  while (argc > 0) {
    /* p3m parameter: inter */
    if (ARG0_IS_S("n_interpol")) {
      
      if(argc < 2) {
	Tcl_AppendResult(interp, argv[0], " needs 1 parameter",
			 (char *) NULL);
	return TCL_ERROR;
      }
      
      if (! ARG1_IS_I(i)) {
	Tcl_AppendResult(interp, argv[0], " needs 1 INTEGER parameter",
			 (char *) NULL);
	return TCL_ERROR;
      }
      
      if (dp3m_set_ninterpol(i) == TCL_ERROR) {
	Tcl_AppendResult(interp, argv[0], " argument must be positive",
			 (char *) NULL);
	return TCL_ERROR;
      }

      argc -= 2;
      argv += 2;
    }
    
    /* p3m parameter: mesh_off */
    else if (ARG0_IS_S("mesh_off")) {
      
      if(argc < 4) {
	Tcl_AppendResult(interp, argv[0], " needs 3 parameters",
			 (char *) NULL);
	return TCL_ERROR;
      }
	
      if ((! ARG_IS_D(1, d1)) ||
	  (! ARG_IS_D(2, d2)) ||
	  (! ARG_IS_D(3, d3)))
	{
	  Tcl_AppendResult(interp, argv[0], " needs 3 DOUBLE parameters",
			   (char *) NULL);
	  return TCL_ERROR;
	}

      if (dp3m_set_mesh_offset(d1, d2 ,d3) == TCL_ERROR)
	{
	  Tcl_AppendResult(interp, argv[0], " parameters have to be between 0.0 an 1.0",
			   (char *) NULL);
	  return TCL_ERROR;
	}

      argc -= 4;
      argv += 4;
    }
    
    /* p3m parameter: epsilon */
    else if(ARG0_IS_S( "epsilon")) {

      if(argc < 2) {
	Tcl_AppendResult(interp, argv[0], " needs 1 parameter",
			 (char *) NULL);
	return TCL_ERROR;
      }

      if (ARG1_IS_S("metallic")) {
	d1 = P3M_EPSILON_METALLIC;
      }
      else if (! ARG1_IS_D(d1)) {
	Tcl_AppendResult(interp, argv[0], " needs 1 DOUBLE parameter or \"metallic\"",
	                 (char *) NULL);
	return TCL_ERROR;
      }
	
      if (dp3m_set_eps(d1) == TCL_ERROR) {
        Tcl_AppendResult(interp, argv[0], " There is no error msg yet!",
                         (char *) NULL);
        return TCL_ERROR;
      }

      argc -= 2;
      argv += 2;	    
    }
    else {
      Tcl_AppendResult(interp, "Unknown coulomb p3m parameter: \"",argv[0],"\"",(char *) NULL);
      return TCL_ERROR;
    }
  }

  return TCL_OK;
}

int tclprint_to_result_dp3m(Tcl_Interp *interp)
{
#ifdef DIPOLES
  char buffer[TCL_DOUBLE_SPACE];

  Tcl_PrintDouble(interp, dp3m.params.r_cut, buffer);
  Tcl_AppendResult(interp, "p3m ", buffer, " ", (char *) NULL);
  sprintf(buffer,"%d",dp3m.params.mesh[0]);
  Tcl_AppendResult(interp, buffer, " ", (char *) NULL);
  sprintf(buffer,"%d",dp3m.params.cao);
  Tcl_AppendResult(interp, buffer, " ", (char *) NULL);
  Tcl_PrintDouble(interp, dp3m.params.alpha, buffer);
  Tcl_AppendResult(interp, buffer, " ", (char *) NULL);
  Tcl_PrintDouble(interp, dp3m.params.accuracy, buffer);
  Tcl_AppendResult(interp, buffer, (char *) NULL);

  Tcl_AppendResult(interp, "} {magnetic epsilon ", (char *) NULL);
  if (dp3m.params.epsilon == P3M_EPSILON_METALLIC)
    Tcl_AppendResult(interp, "metallic ", (char *) NULL);
  else {
    Tcl_PrintDouble(interp, dp3m.params.epsilon, buffer);
    Tcl_AppendResult(interp, buffer, " ", (char *) NULL);
  }
  sprintf(buffer,"%d",dp3m.params.inter);
  Tcl_AppendResult(interp, "n_interpol ", buffer, " ", (char *) NULL);
  Tcl_PrintDouble(interp, dp3m.params.mesh_off[0], buffer);
  Tcl_AppendResult(interp, "mesh_off ", buffer, " ", (char *) NULL);
  Tcl_PrintDouble(interp, dp3m.params.mesh_off[1], buffer);
  Tcl_AppendResult(interp, buffer, " ", (char *) NULL);
  Tcl_PrintDouble(interp, dp3m.params.mesh_off[2], buffer);
  Tcl_AppendResult(interp, buffer, (char *) NULL);
#endif 

  return TCL_OK;
}

=======
>>>>>>> 9a0698e7
void dp3m_interpolate_dipole_assignment_function()
{
  double dInterpol = 0.5 / (double)dp3m.params.inter;
  int i;
  long j;

      dInterpol = 0.5 / (double)dp3m.params.inter;  
    if (dp3m.params.inter == 0) return;

        P3M_TRACE(fprintf(stderr,"dipolar %d - interpolating (%d) the order-%d charge assignment function\n",
		       this_node,dp3m.params.inter,dp3m.params.cao));

         dp3m.params.inter2 = 2*dp3m.params.inter + 1;

          for (i=0; i < dp3m.params.cao; i++) {
             /* allocate memory for interpolation array */
             dp3m.int_caf[i] = (double *) realloc(dp3m.int_caf[i], sizeof(double)*(2*dp3m.params.inter+1));

            /* loop over all interpolation points */
              for (j=-dp3m.params.inter; j<=dp3m.params.inter; j++)
                    dp3m.int_caf[i][j+dp3m.params.inter] = p3m_caf(i, j*dInterpol,dp3m.params.cao);
         }
}

/* assign the dipoles */
void dp3m_dipole_assign(void)
{
  Cell *cell;
  Particle *p;
  int i,c,np,j;
  /* magnetic particle counter, dipole fraction counter */
  int cp_cnt=0;
  
  
  /* prepare local FFT mesh */
    for(i=0;i<3;i++)
      for(j=0; j<dp3m.local_mesh.size; j++) dp3m.rs_mesh_dip[i][j] = 0.0;

  for (c = 0; c < local_cells.n; c++) {
    cell = local_cells.cell[c];
    p  = cell->part;
    np = cell->n;
    for(i = 0; i < np; i++) {
      if( p[i].p.dipm != 0.0) {
	dp3m_assign_dipole( p[i].r.p,p[i].p.dipm, p[i].r.dip,cp_cnt);
	cp_cnt++;
      }
    }
   } 
   dp3m_shrink_wrap_dipole_grid(cp_cnt);

}


void dp3m_assign_dipole(double real_pos[3],double mu, double dip[3],int cp_cnt)
{
  /* we do not really want to export these, but this function should be inlined */
  double p3m_caf(int i, double x, int cao_value);
  void dp3m_realloc_ca_fields(int size);

  int d, i0, i1, i2;
  double tmp0, tmp1;
  /* position of a particle in local mesh units */
  double pos;
  /* 1d-index of nearest mesh point */
  int nmp;
  /* distance to nearest mesh point */
  double dist[3];
  /* index for caf interpolation grid */
  int arg[3];
  /* index, index jumps for dp3m.rs_mesh array */
  int q_ind = 0;
  double cur_ca_frac_val, *cur_ca_frac;

  // make sure we have enough space
  if (cp_cnt >= dp3m.ca_num) dp3m_realloc_ca_fields(cp_cnt + 1);
  // do it here, since p3m_realloc_ca_fields may change the address of dp3m.ca_frac
  cur_ca_frac = dp3m.ca_frac + dp3m.params.cao3*cp_cnt;

  if (dp3m.params.inter == 0) {
    for(d=0;d<3;d++) {
      /* particle position in mesh coordinates */
      pos    = ((real_pos[d]-dp3m.local_mesh.ld_pos[d])*dp3m.params.ai[d]) - dp3m.pos_shift;
      /* nearest mesh point */
      nmp  = (int)pos;
      /* distance to nearest mesh point */
      dist[d] = (pos-nmp)-0.5;
      /* 3d-array index of nearest mesh point */
      q_ind = (d == 0) ? nmp : nmp + dp3m.local_mesh.dim[d]*q_ind;

#ifdef ADDITIONAL_CHECKS
      if( pos < -skin*dp3m.params.ai[d] ) {
	fprintf(stderr,"%d: dipolar dp3m.rs_mesh underflow! (pos %f)\n", this_node, real_pos[d]);
	fprintf(stderr,"%d: allowed coordinates: %f - %f\n",
		this_node,my_left[d] - skin, my_right[d] + skin);	    
      }
      if( (nmp + dp3m.params.cao) > dp3m.local_mesh.dim[d] ) {
	fprintf(stderr,"%d: dipolar dp3m.rs_mesh overflow! (pos %f, nmp=%d)\n", this_node, real_pos[d],nmp);
	fprintf(stderr,"%d: allowed coordinates: %f - %f\n",
		this_node, my_left[d] - skin, my_right[d] + skin);
      }
#endif
    }
    if (cp_cnt >= 0) dp3m.ca_fmp[cp_cnt] = q_ind;
    
    for(i0=0; i0<dp3m.params.cao; i0++) {
      tmp0 = p3m_caf(i0, dist[0], dp3m.params.cao);
      for(i1=0; i1<dp3m.params.cao; i1++) {
	tmp1 = tmp0 * p3m_caf(i1, dist[1],dp3m.params.cao);
	for(i2=0; i2<dp3m.params.cao; i2++) {
	  cur_ca_frac_val = tmp1 * p3m_caf(i2, dist[2],dp3m.params.cao);
	  if (cp_cnt >= 0) *(cur_ca_frac++) = cur_ca_frac_val;
	  if (mu != 0.0) {
	    dp3m.rs_mesh_dip[0][q_ind] += dip[0] * cur_ca_frac_val;
	    dp3m.rs_mesh_dip[1][q_ind] += dip[1] * cur_ca_frac_val;
	    dp3m.rs_mesh_dip[2][q_ind] += dip[2] * cur_ca_frac_val;
	  }
	  q_ind++;
	}
	q_ind += dp3m.local_mesh.q_2_off;
      }
      q_ind += dp3m.local_mesh.q_21_off;
    }
  }
  else {
    /* particle position in mesh coordinates */
    for(d=0;d<3;d++) {
      pos    = ((real_pos[d]-dp3m.local_mesh.ld_pos[d])*dp3m.params.ai[d]) - dp3m.pos_shift;
      nmp    = (int) pos;
      arg[d] = (int) ((pos - nmp)*dp3m.params.inter2);
      /* for the first dimension, q_ind is always zero, so this shifts correctly */
      q_ind = nmp + dp3m.local_mesh.dim[d]*q_ind;

#ifdef ADDITIONAL_CHECKS
      if( pos < -skin*dp3m.params.ai[d] ) {
	fprintf(stderr,"%d: dipolar dp3m.rs_mesh underflow! (pos %f)\n", this_node, real_pos[d]);
	fprintf(stderr,"%d: allowed coordinates: %f - %f\n",
		this_node,my_left[d] - skin, my_right[d] + skin);	    
      }
      if( (nmp + dp3m.params.cao) > dp3m.local_mesh.dim[d] ) {
	fprintf(stderr,"%d: dipolar dp3m.rs_mesh overflow! (pos %f, nmp=%d)\n", this_node, real_pos[d],nmp);
	fprintf(stderr,"%d: allowed coordinates: %f - %f\n",
		this_node, my_left[d] - skin, my_right[d] + skin);
      }
#endif
    }
    if (cp_cnt >= 0) dp3m.ca_fmp[cp_cnt] = q_ind;

    for(i0=0; i0<dp3m.params.cao; i0++) {
      tmp0 = dp3m.int_caf[i0][arg[0]];
      for(i1=0; i1<dp3m.params.cao; i1++) {
	tmp1 = tmp0 * dp3m.int_caf[i1][arg[1]];
	for(i2=0; i2<dp3m.params.cao; i2++) {
	  cur_ca_frac_val = tmp1 * dp3m.int_caf[i2][arg[2]];
	  if (cp_cnt >= 0) *(cur_ca_frac++) = cur_ca_frac_val;
	  if (mu != 0.0) {
	    dp3m.rs_mesh_dip[0][q_ind] += dip[0] * cur_ca_frac_val;
	    dp3m.rs_mesh_dip[1][q_ind] += dip[1] * cur_ca_frac_val;
	    dp3m.rs_mesh_dip[2][q_ind] += dip[2] * cur_ca_frac_val;
	  }
	  q_ind++;
	}
	q_ind += dp3m.local_mesh.q_2_off;
      }
      q_ind += dp3m.local_mesh.q_21_off;
    }
  }
 }


/** shrink wrap the dipoles grid */
void dp3m_shrink_wrap_dipole_grid(int n_dipoles) {
  if( n_dipoles < dp3m.ca_num ) dp3m_realloc_ca_fields(n_dipoles);
}


#ifdef ROTATION
/* assign the torques obtained from k-space */
static void P3M_assign_torques(double prefac, int d_rs)
{
  Cell *cell;
  Particle *p;
  int i,c,np,i0,i1,i2;
  /* particle counter, charge fraction counter */
  int cp_cnt=0, cf_cnt=0;
  /* index, index jumps for dp3m.rs_mesh array */
  int q_ind;
  int q_m_off = (dp3m.local_mesh.dim[2] - dp3m.params.cao);
  int q_s_off = dp3m.local_mesh.dim[2] * (dp3m.local_mesh.dim[1] - dp3m.params.cao);
#ifdef ONEPART_DEBUG
  double db_fsum=0 ; /* TODO: db_fsum was missing and code couldn't compile. Now the arbitrary value of 0 is assigned to it, please check.*/ 
#endif

  cp_cnt=0; cf_cnt=0;
  for (c = 0; c < local_cells.n; c++) {
    cell = local_cells.cell[c];
    p  = cell->part;
    np = cell->n;
    for(i=0; i<np; i++) { 
      if( (p[i].p.dipm) != 0.0 ) {
	q_ind = dp3m.ca_fmp[cp_cnt];
	for(i0=0; i0<dp3m.params.cao; i0++) {
	  for(i1=0; i1<dp3m.params.cao; i1++) {
	    for(i2=0; i2<dp3m.params.cao; i2++) {
/*
The following line would fill the torque with the k-space electric field
(without the self-field term) [notice the minus sign!]:		  
		    p[i].f.torque[d_rs] -= prefac*dp3m.ca_frac[cf_cnt]*dp3m.rs_mesh[q_ind];;
Since the torque is the dipole moment cross-product with E, we have:	
*/
              switch (d_rs) {
		case 0:	//E_x
		  p[i].f.torque[1] -= p[i].r.dip[2]*prefac*dp3m.ca_frac[cf_cnt]*dp3m.rs_mesh[q_ind];     
		  p[i].f.torque[2] += p[i].r.dip[1]*prefac*dp3m.ca_frac[cf_cnt]*dp3m.rs_mesh[q_ind]; 
		  break;
		case 1:	//E_y
		  p[i].f.torque[0] += p[i].r.dip[2]*prefac*dp3m.ca_frac[cf_cnt]*dp3m.rs_mesh[q_ind];  
		  p[i].f.torque[2] -= p[i].r.dip[0]*prefac*dp3m.ca_frac[cf_cnt]*dp3m.rs_mesh[q_ind];  
		  break;
		case 2:	//E_z
		  p[i].f.torque[0] -= p[i].r.dip[1]*prefac*dp3m.ca_frac[cf_cnt]*dp3m.rs_mesh[q_ind];  
		  p[i].f.torque[1] += p[i].r.dip[0]*prefac*dp3m.ca_frac[cf_cnt]*dp3m.rs_mesh[q_ind];  
	      }
	      q_ind++; 
	      cf_cnt++;
	    }
	    q_ind += q_m_off;
	  }
	  q_ind += q_s_off;
	}
	cp_cnt++;

	ONEPART_TRACE(if(p[i].p.identity==check_id) fprintf(stderr,"%d: OPT: P3M  f = (%.3e,%.3e,%.3e) in dir %d add %.5f\n",this_node,p[i].f.f[0],p[i].f.f[1],p[i].f.f[2],d_rs,-db_fsum));
      }
    }
  }
}
#endif



/* assign the dipolar forces obtained from k-space */
static void dp3m_assign_forces_dip(double prefac, int d_rs)
{
  Cell *cell;
  Particle *p;
#ifdef ONEPART_DEBUG
  double db_fsum=0 ; /* TODO: db_fsum was missing and code couldn't compile. Now the arbitrary value of 0 is assigned to it, please check.*/ 
#endif
  int i,c,np,i0,i1,i2;
  /* particle counter, charge fraction counter */
  int cp_cnt=0, cf_cnt=0;
  /* index, index jumps for dp3m.rs_mesh array */
  int q_ind;
  int q_m_off = (dp3m.local_mesh.dim[2] - dp3m.params.cao);
  int q_s_off = dp3m.local_mesh.dim[2] * (dp3m.local_mesh.dim[1] - dp3m.params.cao);

  cp_cnt=0; cf_cnt=0;
  for (c = 0; c < local_cells.n; c++) {
    cell = local_cells.cell[c];
    p  = cell->part;
    np = cell->n;
    for(i=0; i<np; i++) { 
      if( (p[i].p.dipm) != 0.0 ) {
	q_ind = dp3m.ca_fmp[cp_cnt];
	for(i0=0; i0<dp3m.params.cao; i0++) {
	  for(i1=0; i1<dp3m.params.cao; i1++) {
	    for(i2=0; i2<dp3m.params.cao; i2++) {
	      p[i].f.f[d_rs] += prefac*dp3m.ca_frac[cf_cnt]*
	                          ( dp3m.rs_mesh_dip[0][q_ind]*p[i].r.dip[0]
		                  +dp3m.rs_mesh_dip[1][q_ind]*p[i].r.dip[1]
				  +dp3m.rs_mesh_dip[2][q_ind]*p[i].r.dip[2]);
	      q_ind++;
	      cf_cnt++;
	    }
	    q_ind += q_m_off;
	  }
	  q_ind += q_s_off;
	}
	cp_cnt++;

	ONEPART_TRACE(if(p[i].p.identity==check_id) fprintf(stderr,"%d: OPT: P3M  f = (%.3e,%.3e,%.3e) in dir %d add %.5f\n",this_node,p[i].f.f[0],p[i].f.f[1],p[i].f.f[2],d_rs,-db_fsum));
      }
    }
  }
}

/*****************************************************************************/


double dp3m_calc_kspace_forces(int force_flag, int energy_flag) 
{
  int i,d,d_rs,ind,j[3];
  /**************************************************************/
   /* k space energy */
  double dipole_prefac;
  double surface_term=0.0;
  double k_space_energy_dip=0.0, node_k_space_energy_dip=0.0;
  double tmp0,tmp1;

  P3M_TRACE(fprintf(stderr,"%d: dipolar p3m_perform(%d,%d): \n",this_node, force_flag, energy_flag));

  dipole_prefac = coulomb.Dprefactor / (double)(dp3m.params.mesh[0]*dp3m.params.mesh[1]*dp3m.params.mesh[2]);
 
  if (dp3m.sum_mu2 > 0) { 
    /* Gather information for FFT grid inside the nodes domain (inner local mesh) */
    /* and Perform forward 3D FFT (Charge Assignment Mesh). */
    dp3m_gather_fft_grid(dp3m.rs_mesh_dip[0]);
    dp3m_gather_fft_grid(dp3m.rs_mesh_dip[1]);
    dp3m_gather_fft_grid(dp3m.rs_mesh_dip[2]);
    dfft_perform_forw(dp3m.rs_mesh_dip[0]);
    dfft_perform_forw(dp3m.rs_mesh_dip[1]);
    dfft_perform_forw(dp3m.rs_mesh_dip[2]);
    //Note: after these calls, the grids are in the order yzx and not xyz anymore!!!
  }
  
  /* === K Space Calculations === */
  P3M_TRACE(fprintf(stderr,"%d: dipolar p3m_perform: k-Space\n",this_node));

  /* === K Space Energy Calculation  === */
  if(energy_flag) {
/*********************
   Dipolar energy
**********************/
  if (dp3m.sum_mu2 > 0) {
    P3M_TRACE(fprintf(stderr,"%d: dipolar p3m start Energy calculation: k-Space\n",this_node));
    
    /* i*k differentiation for dipolar gradients: |(\Fourier{\vect{mu}}(k)\cdot \vect{k})|^2 */
    ind=0;
    i=0;
    for(j[0]=0; j[0]<dfft.plan[3].new_mesh[0]; j[0]++) {
      for(j[1]=0; j[1]<dfft.plan[3].new_mesh[1]; j[1]++) {
	for(j[2]=0; j[2]<dfft.plan[3].new_mesh[2]; j[2]++) {
	  node_k_space_energy_dip += dp3m.g_energy[i] * (
	  SQR(dp3m.rs_mesh_dip[0][ind]*dp3m.d_op[j[2]+dfft.plan[3].start[2]]+
	      dp3m.rs_mesh_dip[1][ind]*dp3m.d_op[j[0]+dfft.plan[3].start[0]]+
	      dp3m.rs_mesh_dip[2][ind]*dp3m.d_op[j[1]+dfft.plan[3].start[1]]
	  ) +
	  SQR(dp3m.rs_mesh_dip[0][ind+1]*dp3m.d_op[j[2]+dfft.plan[3].start[2]]+
	      dp3m.rs_mesh_dip[1][ind+1]*dp3m.d_op[j[0]+dfft.plan[3].start[0]]+
	      dp3m.rs_mesh_dip[2][ind+1]*dp3m.d_op[j[1]+dfft.plan[3].start[1]]
	      ));
	  ind += 2;
	  i++;
	}
      }
    }
    node_k_space_energy_dip *= dipole_prefac * PI / box_l[0];
    MPI_Reduce(&node_k_space_energy_dip, &k_space_energy_dip, 1, MPI_DOUBLE, MPI_SUM, 0, MPI_COMM_WORLD);
   
   if (dp3m.flag_constants_energy_dipolar==0) 
     dp3m.flag_constants_energy_dipolar = 1;
   
   dp3m_compute_constants_energy_dipolar(); 
   
 
   P3M_TRACE(fprintf(stderr,"%d: dp3m.params.epsilon=%lf\n", this_node, dp3m.params.epsilon));
   
    if(this_node==0) {
      double a;
      /* self energy correction */
      P3M_TRACE(fprintf(stderr,"%d: *dp3m.energy_correction=%20.15lf\n",this_node, dp3m.energy_correction));
      a = k_space_energy_dip;
      k_space_energy_dip -= coulomb.Dprefactor*(dp3m.sum_mu2*2*pow(dp3m.params.alpha_L*box_l_i[0],3) * wupii/3.0);
      k_space_energy_dip += coulomb.Dprefactor*dp3m.energy_correction; /* add the dipolar energy correction due to systematic Madelung-Self effects */  
      
      P3M_TRACE(fprintf(stderr, "%d: Energy correction: %lf\n", this_node, k_space_energy_dip - a));
    }

    P3M_TRACE(fprintf(stderr,"%d: dipolar p3m end Energy calculation: k-Space\n",this_node));

}
} //if (energy_flag)

  /* === K Space Force Calculation  === */
  if(force_flag) {
  /***************************        
   DIPOLAR TORQUES (k-space)
****************************/
  if (dp3m.sum_mu2 > 0) {
 #ifdef ROTATION
   P3M_TRACE(fprintf(stderr,"%d: dipolar p3m start torques calculation: k-Space\n",this_node));

    /* fill in ks_mesh array for torque calculation */
    ind=0;
    i=0;
       
    for(j[0]=0; j[0]<dfft.plan[3].new_mesh[0]; j[0]++) {	     //j[0]=n_y
      for(j[1]=0; j[1]<dfft.plan[3].new_mesh[1]; j[1]++) {    //j[1]=n_z
	for(j[2]=0; j[2]<dfft.plan[3].new_mesh[2]; j[2]++) {  //j[2]=n_x
	  //tmp0 = Re(mu)*k,   tmp1 = Im(mu)*k
	  
	  tmp0 = dp3m.rs_mesh_dip[0][ind]*dp3m.d_op[j[2]+dfft.plan[3].start[2]]+
		 dp3m.rs_mesh_dip[1][ind]*dp3m.d_op[j[0]+dfft.plan[3].start[0]]+
		 dp3m.rs_mesh_dip[2][ind]*dp3m.d_op[j[1]+dfft.plan[3].start[1]];
		 
	  tmp1 = dp3m.rs_mesh_dip[0][ind+1]*dp3m.d_op[j[2]+dfft.plan[3].start[2]]+
		 dp3m.rs_mesh_dip[1][ind+1]*dp3m.d_op[j[0]+dfft.plan[3].start[0]]+
		 dp3m.rs_mesh_dip[2][ind+1]*dp3m.d_op[j[1]+dfft.plan[3].start[1]];
		 
	  /* the optimal influence function is the same for torques
	     and energy */ 
	     
 	  dp3m.ks_mesh[ind]   = tmp0*dp3m.g_energy[i]; 
	  dp3m.ks_mesh[ind+1] = tmp1*dp3m.g_energy[i];
	  ind += 2;
	  i++;
	}
      }
    }
 
        
    /* Force component loop */
    for(d=0;d<3;d++) {
      d_rs = (d+dp3m.ks_pnum)%3;
      ind=0;
      for(j[0]=0; j[0]<dfft.plan[3].new_mesh[0]; j[0]++) {
	for(j[1]=0; j[1]<dfft.plan[3].new_mesh[1]; j[1]++) {
	  for(j[2]=0; j[2]<dfft.plan[3].new_mesh[2]; j[2]++) {
	    dp3m.rs_mesh[ind] = dp3m.d_op[ j[d]+dfft.plan[3].start[d] ]*dp3m.ks_mesh[ind]; ind++;
	    dp3m.rs_mesh[ind] = dp3m.d_op[ j[d]+dfft.plan[3].start[d] ]*dp3m.ks_mesh[ind]; ind++;
	  }
	}
      }


      /* Back FFT force component mesh */
      dfft_perform_back(dp3m.rs_mesh);
      /* redistribute force component mesh */
      dp3m_spread_force_grid(dp3m.rs_mesh);  
      /* Assign force component from mesh to particle */
      P3M_assign_torques(dipole_prefac*(2*PI/box_l[0]), d_rs);
    }
    P3M_TRACE(fprintf(stderr, "%d: done torque calculation.\n", this_node));
 #endif  /*if def ROTATION */ 
    
/***************************
   DIPOLAR FORCES (k-space)
****************************/
    P3M_TRACE(fprintf(stderr,"%d: dipolar p3m start forces calculation: k-Space\n",this_node));

//Compute forces after torques because the algorithm below overwrites the grids dp3m.rs_mesh_dip !
//Note: I'll do here 9 inverse FFTs. By symmetry, we can reduce this number to 6 !
    /* fill in ks_mesh array for force calculation */
    ind=0;
    i=0;
    for(j[0]=0; j[0]<dfft.plan[3].new_mesh[0]; j[0]++) {	     //j[0]=n_y
      for(j[1]=0; j[1]<dfft.plan[3].new_mesh[1]; j[1]++) {    //j[1]=n_z
	for(j[2]=0; j[2]<dfft.plan[3].new_mesh[2]; j[2]++) {  //j[2]=n_x
	  //tmp0 = Im(mu)*k,   tmp1 = -Re(mu)*k
	  tmp0 = dp3m.rs_mesh_dip[0][ind+1]*dp3m.d_op[j[2]+dfft.plan[3].start[2]]+
		 dp3m.rs_mesh_dip[1][ind+1]*dp3m.d_op[j[0]+dfft.plan[3].start[0]]+
		 dp3m.rs_mesh_dip[2][ind+1]*dp3m.d_op[j[1]+dfft.plan[3].start[1]];
	  tmp1 = dp3m.rs_mesh_dip[0][ind]*dp3m.d_op[j[2]+dfft.plan[3].start[2]]+
		 dp3m.rs_mesh_dip[1][ind]*dp3m.d_op[j[0]+dfft.plan[3].start[0]]+
		 dp3m.rs_mesh_dip[2][ind]*dp3m.d_op[j[1]+dfft.plan[3].start[1]];
	  dp3m.ks_mesh[ind]   = tmp0*dp3m.g_force[i];
	  dp3m.ks_mesh[ind+1] = -tmp1*dp3m.g_force[i];
	  ind += 2;
	  i++;
	}
      }
    }

    /* Force component loop */
    for(d=0;d<3;d++) {       /* direction in k space: */
    d_rs = (d+dp3m.ks_pnum)%3;
    ind=0;
    for(j[0]=0; j[0]<dfft.plan[3].new_mesh[0]; j[0]++) {	     //j[0]=n_y
      for(j[1]=0; j[1]<dfft.plan[3].new_mesh[1]; j[1]++) {    //j[1]=n_z
	for(j[2]=0; j[2]<dfft.plan[3].new_mesh[2]; j[2]++) {  //j[2]=n_x
	  tmp0 = dp3m.d_op[ j[d]+dfft.plan[3].start[d] ]*dp3m.ks_mesh[ind];
	  dp3m.rs_mesh_dip[0][ind] = dp3m.d_op[ j[2]+dfft.plan[3].start[2] ]*tmp0;
	  dp3m.rs_mesh_dip[1][ind] = dp3m.d_op[ j[0]+dfft.plan[3].start[0] ]*tmp0;
	  dp3m.rs_mesh_dip[2][ind] = dp3m.d_op[ j[1]+dfft.plan[3].start[1] ]*tmp0;
	  ind++;
	  tmp0 = dp3m.d_op[ j[d]+dfft.plan[3].start[d] ]*dp3m.ks_mesh[ind];
	  dp3m.rs_mesh_dip[0][ind] = dp3m.d_op[ j[2]+dfft.plan[3].start[2] ]*tmp0;
	  dp3m.rs_mesh_dip[1][ind] = dp3m.d_op[ j[0]+dfft.plan[3].start[0] ]*tmp0;
	  dp3m.rs_mesh_dip[2][ind] = dp3m.d_op[ j[1]+dfft.plan[3].start[1] ]*tmp0;
	  ind++;
	}
      }
    }
      /* Back FFT force component mesh */
      dfft_perform_back(dp3m.rs_mesh_dip[0]);
      dfft_perform_back(dp3m.rs_mesh_dip[1]);
      dfft_perform_back(dp3m.rs_mesh_dip[2]);
      /* redistribute force component mesh */
      dp3m_spread_force_grid(dp3m.rs_mesh_dip[0]);
      dp3m_spread_force_grid(dp3m.rs_mesh_dip[1]);
      dp3m_spread_force_grid(dp3m.rs_mesh_dip[2]);
      /* Assign force component from mesh to particle */
      dp3m_assign_forces_dip(dipole_prefac*pow(2*PI/box_l[0],2), d_rs); 
   }
   
       P3M_TRACE(fprintf(stderr,"%d: dipolar p3m end forces calculation: k-Space\n",this_node));

   
 } /* of if (dp3m.sum_mu2>0 */
} /* of if(force_flag) */
 
  if (dp3m.params.epsilon != P3M_EPSILON_METALLIC) {
    surface_term = calc_surface_term(force_flag, energy_flag);
    if(this_node == 0)
      k_space_energy_dip += surface_term;
   }


  return k_space_energy_dip;
}



/************************************************************/

double calc_surface_term(int force_flag, int energy_flag)
{
 
  int np, c, i,ip=0,n_local_part=0;
  Particle *part;
  double pref =coulomb.Dprefactor*4*M_PI*box_l_i[0]*box_l_i[1]*box_l_i[2]/(2*dp3m.params.epsilon + 1);
  double suma,a[3];
  double en;
  double  *sumix=NULL,*sumiy=NULL,*sumiz=NULL;
  double  *mx=NULL,*my=NULL,*mz=NULL;

     for (c = 0; c < local_cells.n; c++)
       n_local_part += local_cells.cell[c]->n;

     // We put all the dipolar momenta in a the arrays mx,my,mz according to the id-number of the particles   
     mx = (double *) malloc(sizeof(double)*n_local_part);
     my = (double *) malloc(sizeof(double)*n_local_part);
     mz = (double *) malloc(sizeof(double)*n_local_part);
    
     
     
     for (c = 0; c < local_cells.n; c++) {
       np   = local_cells.cell[c]->n;
       part = local_cells.cell[c]->part;
       for (i = 0; i < np; i++){
	 mx[ip]=part[i].r.dip[0];
	 my[ip]=part[i].r.dip[1];
	 mz[ip]=part[i].r.dip[2];	 
	 ip++;
      }  
     } 

     // we will need the sum of all dipolar momenta vectors    
      a[0]=0.0;
      a[1]=0.0;
      a[2]=0.0;

      for (i = 0; i < n_local_part; i++){
         a[0]+=mx[i];
         a[1]+=my[i];
         a[2]+=mz[i];
      }   
  
      MPI_Allreduce(MPI_IN_PLACE, a, 3, MPI_DOUBLE, MPI_SUM, MPI_COMM_WORLD);
     
     if (energy_flag) {
      
        suma=0.0;
        for (i = 0; i < n_local_part; i++){
 	      suma+=mx[i]*a[0]+my[i]*a[1]+mz[i]*a[2];
        }  	   
        MPI_Allreduce(MPI_IN_PLACE, &suma, 1, MPI_DOUBLE, MPI_SUM, MPI_COMM_WORLD);
        en = 0.5*pref*suma;
       
     } else {
        en = 0;
     } 
     #ifdef ROTATION	             
     if (force_flag) {
 
          //fprintf(stderr," number of particles= %d ",n_total_particles);   

          sumix = (double *) malloc(sizeof(double)*n_local_part);
          sumiy = (double *) malloc(sizeof(double)*n_local_part);
          sumiz = (double *) malloc(sizeof(double)*n_local_part);
	  
          for (i = 0; i < n_local_part; i++){
	    sumix[i]=my[i]*a[2]-mz[i]*a[1];
            sumiy[i]=mz[i]*a[0]-mx[i]*a[2];
            sumiz[i]=mx[i]*a[1]-my[i]*a[0];
	  }
	    
         // for (i = 0; i < n_total_particles; i++){
  	 //    fprintf(stderr,"part %d, correccions torque  x:%le, y:%le, z:%le\n",i,sumix[i],sumiy[i],sumiz[i]);
         // }
	      
          ip=0;
          for (c = 0; c < local_cells.n; c++) {
             np	= local_cells.cell[c]->n;
             part = local_cells.cell[c]->part;
             for (i = 0; i < np; i++){
		part[i].f.torque[0] -= pref*sumix[ip];
		part[i].f.torque[1] -= pref*sumiy[ip];
		part[i].f.torque[2] -= pref*sumiz[ip];
		ip++;
 	     }	
          }
          
	     
	  free(sumix);     
  	  free(sumiy);     
	  free(sumiz);     
     }
    #endif

    free(mx);	 
    free(my);	 
    free(mz);	 
 	    
  return en;
 
}


/************************************************************/
void dp3m_gather_fft_grid(double* themesh)
{
  int s_dir,r_dir,evenodd;
  MPI_Status status;
  double *tmp_ptr;

  P3M_TRACE(fprintf(stderr,"%d: dp3m_gather_fft_grid:\n",this_node));

  /* direction loop */
  for(s_dir=0; s_dir<6; s_dir++) {
    if(s_dir%2==0) r_dir = s_dir+1;
    else           r_dir = s_dir-1;
    /* pack send block */ 
    if(dp3m.sm.s_size[s_dir]>0) 
      fft_pack_block(themesh, dp3m.send_grid, dp3m.sm.s_ld[s_dir], dp3m.sm.s_dim[s_dir], dp3m.local_mesh.dim, 1);
      
    /* communication */
    if(node_neighbors[s_dir] != this_node) {
      for(evenodd=0; evenodd<2;evenodd++) {
	if((node_pos[s_dir/2]+evenodd)%2==0) {
	  if(dp3m.sm.s_size[s_dir]>0) 
	    MPI_Send(dp3m.send_grid, dp3m.sm.s_size[s_dir], MPI_DOUBLE, 
		     node_neighbors[s_dir], REQ_P3M_GATHER_D, MPI_COMM_WORLD);
	}
	else {
	  if(dp3m.sm.r_size[r_dir]>0) 
	    MPI_Recv(dp3m.recv_grid, dp3m.sm.r_size[r_dir], MPI_DOUBLE, 
		     node_neighbors[r_dir], REQ_P3M_GATHER_D, MPI_COMM_WORLD, &status); 	    
	}
      }
    }
    else {
      tmp_ptr = dp3m.recv_grid;
      dp3m.recv_grid = dp3m.send_grid;
      dp3m.send_grid = tmp_ptr;
    }
    /* add recv block */
    if(dp3m.sm.r_size[r_dir]>0) {
      p3m_add_block(dp3m.recv_grid, themesh, dp3m.sm.r_ld[r_dir], dp3m.sm.r_dim[r_dir], dp3m.local_mesh.dim); 
    }
  }
}



/************************************************************/


void dp3m_spread_force_grid(double* themesh)
{
  int s_dir,r_dir,evenodd;
  MPI_Status status;
  double *tmp_ptr;
  P3M_TRACE(fprintf(stderr,"%d: dipolar p3m_spread_force_grid:\n",this_node));

  /* direction loop */
  for(s_dir=5; s_dir>=0; s_dir--) {
    if(s_dir%2==0) r_dir = s_dir+1;
    else           r_dir = s_dir-1;
    /* pack send block */ 
    if(dp3m.sm.s_size[s_dir]>0) 
      fft_pack_block(themesh, dp3m.send_grid, dp3m.sm.r_ld[r_dir], dp3m.sm.r_dim[r_dir], dp3m.local_mesh.dim, 1);
    /* communication */
    if(node_neighbors[r_dir] != this_node) {
      for(evenodd=0; evenodd<2;evenodd++) {
	if((node_pos[r_dir/2]+evenodd)%2==0) {
	  if(dp3m.sm.r_size[r_dir]>0) 
	    MPI_Send(dp3m.send_grid, dp3m.sm.r_size[r_dir], MPI_DOUBLE, 
		     node_neighbors[r_dir], REQ_P3M_SPREAD_D, MPI_COMM_WORLD);
   	}
	else {
	  if(dp3m.sm.s_size[s_dir]>0) 
	    MPI_Recv(dp3m.recv_grid, dp3m.sm.s_size[s_dir], MPI_DOUBLE, 
		     node_neighbors[s_dir], REQ_P3M_SPREAD_D, MPI_COMM_WORLD, &status); 	    
	}
      }
    }
    else {
      tmp_ptr = dp3m.recv_grid;
      dp3m.recv_grid = dp3m.send_grid;
      dp3m.send_grid = tmp_ptr;
    }
    /* un pack recv block */
    if(dp3m.sm.s_size[s_dir]>0) {
      fft_unpack_block(dp3m.recv_grid, themesh, dp3m.sm.s_ld[s_dir], dp3m.sm.s_dim[s_dir], dp3m.local_mesh.dim, 1); 
    }
  }
}


/*****************************************************************************/

void dp3m_realloc_ca_fields(int newsize)
{
  newsize = ((newsize + CA_INCREMENT - 1)/CA_INCREMENT)*CA_INCREMENT;
  if (newsize == dp3m.ca_num) return;
  if (newsize < CA_INCREMENT) newsize = CA_INCREMENT;

   P3M_TRACE(fprintf(stderr,"%d: p3m_realloc_ca_fields: dipolar,  old_size=%d -> new_size=%d\n",this_node,dp3m.ca_num,newsize));
   dp3m.ca_num = newsize;
   dp3m.ca_frac = (double *)realloc(dp3m.ca_frac, dp3m.params.cao3*dp3m.ca_num*sizeof(double));
   dp3m.ca_fmp  = (int *)realloc(dp3m.ca_fmp, dp3m.ca_num*sizeof(int));
  
}


/*****************************************************************************/


void dp3m_calc_meshift(void)
{
  int i;
  double dmesh;
     dmesh = (double)dp3m.params.mesh[0];
     dp3m.meshift = (double *) realloc(dp3m.meshift, dp3m.params.mesh[0]*sizeof(double));
     for (i=0; i<dp3m.params.mesh[0]; i++) dp3m.meshift[i] = i - dround(i/dmesh)*dmesh;   
}



/*****************************************************************************/


void dp3m_calc_differential_operator()
{
  int i;
  double dmesh;

  dmesh = (double)dp3m.params.mesh[0];
  dp3m.d_op = (double *) realloc(dp3m.d_op, dp3m.params.mesh[0]*sizeof(double));

  for (i=0; i<dp3m.params.mesh[0]; i++) 
    dp3m.d_op[i] = (double)i - dround((double)i/dmesh)*dmesh;

    dp3m.d_op[dp3m.params.mesh[0]/2] = 0;
}

/*****************************************************************************/


void dp3m_calc_influence_function_force()
{
  int i,n[3],ind;
  int end[3];
  int size=1;
  double fak1,fak2;
  double nominator[1]={0.0},denominator=0.0;

  dp3m_calc_meshift();

  for(i=0;i<3;i++) {
    size *= dfft.plan[3].new_mesh[i];
    end[i] = dfft.plan[3].start[i] + dfft.plan[3].new_mesh[i];
  }
  dp3m.g_force = (double *) realloc(dp3m.g_force, size*sizeof(double));
  fak1  = dp3m.params.mesh[0]*dp3m.params.mesh[0]*dp3m.params.mesh[0]*2.0/(box_l[0]*box_l[0]);

  for(n[0]=dfft.plan[3].start[0]; n[0]<end[0]; n[0]++)
    for(n[1]=dfft.plan[3].start[1]; n[1]<end[1]; n[1]++)
      for(n[2]=dfft.plan[3].start[2]; n[2]<end[2]; n[2]++) {
	ind = (n[2]-dfft.plan[3].start[2]) + dfft.plan[3].new_mesh[2] * ((n[1]-dfft.plan[3].start[1]) + (dfft.plan[3].new_mesh[1]*(n[0]-dfft.plan[3].start[0])));

	if( (n[0]==0) && (n[1]==0) && (n[2]==0) )
	  dp3m.g_force[ind] = 0.0;
	else if( (n[0]%(dp3m.params.mesh[0]/2)==0) &&
		 (n[1]%(dp3m.params.mesh[0]/2)==0) &&
		 (n[2]%(dp3m.params.mesh[0]/2)==0) )
	  dp3m.g_force[ind] = 0.0;
	else {
	  denominator = dp3m_perform_aliasing_sums_force(n,nominator);
	  fak2 =  nominator[0];
	  fak2 /= pow(SQR(dp3m.d_op[n[0]])+SQR(dp3m.d_op[n[1]])+SQR(dp3m.d_op[n[2]]),3)  * SQR(denominator) ;
	  dp3m.g_force[ind] = fak1*fak2;
	}
      }
}


/*****************************************************************************/

double dp3m_perform_aliasing_sums_force(int n[3], double nominator[1])
{
  double denominator=0.0;
  /* lots of temporary variables... */
  double sx,sy,sz,f1,f2,f3,mx,my,mz,nmx,nmy,nmz,nm2,expo;
  double limit = 30;
  double n_nm;
  double n_nm3;

  nominator[0]=0.0;
  
  f1 = 1.0/(double)dp3m.params.mesh[0];
  f2 = SQR(PI/(dp3m.params.alpha_L));

  for(mx = -P3M_BRILLOUIN; mx <= P3M_BRILLOUIN; mx++) {
    nmx = dp3m.meshift[n[0]] + dp3m.params.mesh[0]*mx;
    sx  = pow(sinc(f1*nmx),2.0*dp3m.params.cao);
    for(my = -P3M_BRILLOUIN; my <= P3M_BRILLOUIN; my++) {
      nmy = dp3m.meshift[n[1]] + dp3m.params.mesh[0]*my;
      sy  = sx*pow(sinc(f1*nmy),2.0*dp3m.params.cao);
      for(mz = -P3M_BRILLOUIN; mz <= P3M_BRILLOUIN; mz++) {
	nmz = dp3m.meshift[n[2]] + dp3m.params.mesh[0]*mz;
	sz  = sy*pow(sinc(f1*nmz),2.0*dp3m.params.cao);
	
	nm2          =  SQR(nmx)+SQR(nmy)+SQR(nmz);
	expo         =  f2*nm2;
	f3           =  (expo<limit) ? sz*exp(-expo)/nm2 : 0.0;

	n_nm = dp3m.d_op[n[0]]*nmx + dp3m.d_op[n[1]]*nmy + dp3m.d_op[n[2]]*nmz;
	n_nm3 = n_nm*n_nm*n_nm; 
	
	nominator[0] += f3*n_nm3;
	denominator  += sz;
      }
    }
  }
  return denominator;
}


/*****************************************************************************/

void dp3m_calc_influence_function_energy()
{
  int i,n[3],ind;
  int end[3];
  int size=1;
  double fak1,fak2;
  double nominator[1]={0.0},denominator=0.0;

  dp3m_calc_meshift();

  for(i=0;i<3;i++) {
    size *= dfft.plan[3].new_mesh[i];
    end[i] = dfft.plan[3].start[i] + dfft.plan[3].new_mesh[i];
  }
  dp3m.g_energy = (double *) realloc(dp3m.g_energy, size*sizeof(double));
  fak1  = dp3m.params.mesh[0]*dp3m.params.mesh[0]*dp3m.params.mesh[0]*2.0/(box_l[0]*box_l[0]);

  for(n[0]=dfft.plan[3].start[0]; n[0]<end[0]; n[0]++)
    for(n[1]=dfft.plan[3].start[1]; n[1]<end[1]; n[1]++)
      for(n[2]=dfft.plan[3].start[2]; n[2]<end[2]; n[2]++) {
	ind = (n[2]-dfft.plan[3].start[2]) + dfft.plan[3].new_mesh[2] * ((n[1]-dfft.plan[3].start[1]) + (dfft.plan[3].new_mesh[1]*(n[0]-dfft.plan[3].start[0])));

	if( (n[0]==0) && (n[1]==0) && (n[2]==0) )
	  dp3m.g_energy[ind] = 0.0;
	else if( (n[0]%(dp3m.params.mesh[0]/2)==0) &&
		 (n[1]%(dp3m.params.mesh[0]/2)==0) &&
		 (n[2]%(dp3m.params.mesh[0]/2)==0) )
	  dp3m.g_energy[ind] = 0.0;
	else {
	  denominator = dp3m_perform_aliasing_sums_energy(n,nominator);
	  fak2 =  nominator[0];
	  fak2 /= pow(SQR(dp3m.d_op[n[0]])+SQR(dp3m.d_op[n[1]])+SQR(dp3m.d_op[n[2]]),2)  * SQR(denominator) ;
	  dp3m.g_energy[ind] = fak1*fak2;
	}
      }
}

/*****************************************************************************/

double dp3m_perform_aliasing_sums_energy(int n[3], double nominator[1])
{ 
  double denominator=0.0;
  /* lots of temporary variables... */
  double sx,sy,sz,f1,f2,f3,mx,my,mz,nmx,nmy,nmz,nm2,expo;
  double limit = 30;
  double n_nm;
  double n_nm2;

  nominator[0]=0.0;
    
  f1 = 1.0/(double)dp3m.params.mesh[0];
  f2 = SQR(PI/(dp3m.params.alpha_L));

  for(mx = -P3M_BRILLOUIN; mx <= P3M_BRILLOUIN; mx++) {
    nmx = dp3m.meshift[n[0]] + dp3m.params.mesh[0]*mx;
    sx  = pow(sinc(f1*nmx),2.0*dp3m.params.cao);
    for(my = -P3M_BRILLOUIN; my <= P3M_BRILLOUIN; my++) {
      nmy = dp3m.meshift[n[1]] + dp3m.params.mesh[0]*my;
      sy  = sx*pow(sinc(f1*nmy),2.0*dp3m.params.cao);
      for(mz = -P3M_BRILLOUIN; mz <= P3M_BRILLOUIN; mz++) {
	nmz = dp3m.meshift[n[2]] + dp3m.params.mesh[0]*mz;
	sz  = sy*pow(sinc(f1*nmz),2.0*dp3m.params.cao);
	
	nm2          =  SQR(nmx)+SQR(nmy)+SQR(nmz);
	expo         =  f2*nm2;
	f3           =  (expo<limit) ? sz*exp(-expo)/nm2 : 0.0;

	n_nm = dp3m.d_op[n[0]]*nmx + dp3m.d_op[n[1]]*nmy + dp3m.d_op[n[2]]*nmz;
	n_nm2 = n_nm*n_nm; 
	nominator[0] += f3*n_nm2;
	denominator  += sz;
      }
    }
  }
  return denominator;
}


/*****************************************************************************/


/************************************************
 * Functions for dipoloar P3M Parameter tuning
 * This tuning is based on the P3M tunning of the charges
 which in turn is based on the P3M_tune by M. Deserno
 ************************************************/

#define P3M_TUNE_MAX_CUTS 50
/** Tune dipolar P3M parameters to desired accuracy.

    Usage:
    \verbatim inter dipolar <bjerrum> p3m tune accuracy <value> [r_cut <value> mesh <value> cao <value>] \endverbatim

    The parameters are tuned to obtain the desired accuracy in best
    time, by running mpi_integrate(0) for several parameter sets.

    The function utilizes the analytic expression of the error estimate 
    for the dipolar P3M method see JCP,2008 paper by J.J.Cerda et al in 
    order to obtain the rms error in the force for a system of N randomly 
    distributed particles in a cubic box.
    For the real space error the estimate of Kolafa/Perram is used. 

    Parameter range if not given explicit values: For \ref dp3m_struct::r_cut_iL
    the function uses the values (\ref min_local_box_l -\ref #skin) /
    (n * \ref box_l), n being an integer (this implies the assumption that \ref
    dp3m_struct::r_cut_iL is the largest cutoff in the system!). For \ref
    dp3m_struct::mesh the function uses the two values which matches best the
    equation: number of mesh point = number of magnetic dipolar particles. For
    \ref dp3m_struct::cao the function considers all possible values.

    For each setting \ref dp3m_struct::alpha_L is calculated assuming that the
    error contributions of real and reciprocal space should be equal.

    After checking if the total error fulfils the accuracy goal the
    time needed for one force calculation (including verlet list
    update) is measured via \ref mpi_integrate (0).

    The function returns a log of the performed tuning.

    The function is based on routines for charges.
 */


/*****************************************************************************/


/** get the minimal error for this combination of parameters. In fact, the real space error is tuned such that it
    contributes half of the total error, and then the Fourier space error is calculated. Returns the error and the
    optimal alpha, or 0 if this combination does not work at all */
double dp3m_get_accuracy(int mesh, int cao, double r_cut_iL, double *_alpha_L, double *_rs_err, double *_ks_err)
{
  double rs_err, ks_err;
  double alpha_L;
  P3M_TRACE(fprintf(stderr, "dp3m_get_accuracy: mesh %d, cao %d, r_cut %f ", mesh, cao, r_cut_iL));

  /* calc maximal real space error for setting */

    //Alpha cannot be zero in the dipolar case because real_space formula breaks down	     
    //Idem of the previous function tclcommand_inter_magnetic_dp3m_print_tune_parameters, here we do nothing
    rs_err =P3M_DIPOLAR_real_space_error(box_l[0],coulomb.Dprefactor,r_cut_iL,dp3m.sum_dip_part,dp3m.sum_mu2,0.001);
    
  
    if(M_SQRT2*rs_err > dp3m.params.accuracy) {
     /* assume rs_err = ks_err -> rs_err = accuracy/sqrt(2.0) -> alpha_L */
         alpha_L=dp3m_rtbisection(box_l[0],coulomb.Dprefactor,r_cut_iL,dp3m.sum_dip_part,dp3m.sum_mu2,
   	     0.0001*box_l[0],5.0*box_l[0],0.0001,dp3m.params.accuracy);

    }

  else
    /* even alpha=0 is ok, however, we cannot choose it since it kills the k-space error formula.
       Anyways, this very likely NOT the optimal solution */
    alpha_L = 0.1;

  *_alpha_L = alpha_L;
  /* calculate real space and k space error for this alpha_L */

    rs_err = P3M_DIPOLAR_real_space_error(box_l[0],coulomb.Dprefactor,r_cut_iL,dp3m.sum_dip_part,dp3m.sum_mu2,alpha_L);
    ks_err = dp3m_k_space_error(box_l[0],coulomb.Dprefactor,mesh,cao,dp3m.sum_dip_part,dp3m.sum_mu2,alpha_L);

  *_rs_err = rs_err;
  *_ks_err = ks_err;
  P3M_TRACE(fprintf(stderr, "dipolar tuning resulting: %f -> %f %f\n", alpha_L, rs_err, ks_err));
  return sqrt(SQR(rs_err)+SQR(ks_err));
}


/*****************************************************************************/

/** get the optimal alpha and the corresponding computation time for fixed mesh, cao, r_cut and alpha */
double dp3m_mcr_time(int mesh, int cao, double r_cut_iL, double alpha_L)
{
  /* rounded up 2000/n_charges timing force evaluations */
    int int_num = (1999 + dp3m.sum_dip_part)/dp3m.sum_dip_part;

  /* broadcast p3m parameters for test run */
  dp3m.params.r_cut_iL = r_cut_iL;
  dp3m.params.mesh[0]  = dp3m.params.mesh[1] = dp3m.params.mesh[2] = mesh;
  dp3m.params.cao      = cao;
  dp3m.params.alpha_L  = alpha_L;
  dp3m_scaleby_box_l();
  /* initialize p3m structures */
  mpi_bcast_coulomb_params();
  /* perform force calculation test */
  return time_force_calc(int_num);    
}


/*****************************************************************************/


/** a probably faster adaptive tuning method. Uses the same error estimates and parameters as
    \ref tclcommand_inter_magnetic_dp3m_print_adaptive_tune_parameters, but a different strategy for finding the optimum. The algorithm
    basically determines the mesh, cao and then the real space cutoff, in this nested order.

    For each mesh, the cao optimal for the mesh tested previously is used as an initial guess,
    and the algorithm tries whether increasing or decreasing it leads to a better solution. This
    is efficient, since the optimal cao only changes little with the meshes in general.

    The real space cutoff for a given mesh and cao is determined via a bisection on the error estimate,
    which determines where the error estimate equals the required accuracy. Therefore the smallest 
    possible, i.e. fastest real space cutoff is determined.

    Both the search over mesh and cao stop to search in a specific direction once the computation time is
    significantly higher than the currently known optimum.

    Compared to \ref tclcommand_inter_magnetic_dp3m_print_tune_parameters, this function will test more parameters sets for efficiency, but
    the error estimate is calculated less often. In general this should be faster and give better results.
 */

void p3m_print_dp3m_struct(p3m_parameter_struct ps) {
  fprintf(stderr,"%d: dipolar p3m_struct: \n",this_node);
  fprintf(stderr,"   alpha_L=%f, r_cut_iL=%f \n",
	  ps.alpha_L,ps.r_cut_iL);
  fprintf(stderr,"   mesh=(%d,%d,%d), mesh_off=(%.4f,%.4f,%.4f)\n",
	  ps.mesh[0],ps.mesh[1],ps.mesh[2],
	  ps.mesh_off[0],ps.mesh_off[1],ps.mesh_off[2]);
  fprintf(stderr,"   Dcao=%d, Dinter=%d, Depsilon=%f\n",
	  ps.cao,ps.inter,ps.epsilon);
  fprintf(stderr,"   Dcao_cut=(%f,%f,%f)\n",
	  ps.cao_cut[0],ps.cao_cut[1],ps.cao_cut[2]);
  fprintf(stderr,"   Da=(%f,%f,%f), Dai=(%f,%f,%f)\n",
	  ps.a[0],ps.a[1],ps.a[2],ps.ai[0],ps.ai[1],ps.ai[2]);
}

/*****************************************************************************/

void dp3m_count_magnetic_particles()
{  
  Cell *cell;
  Particle *part;
  int i,c,np;
  double node_sums[2], tot_sums[2];

  for(i=0;i<2;i++)
    { node_sums[i]=0.0; tot_sums[i]=0.0;}

  for (c = 0; c < local_cells.n; c++) {
    cell = local_cells.cell[c];
    part = cell->part;
    np   = cell->n;
    for(i=0;i<np;i++) {
     if( part[i].p.dipm != 0.0 ) {
	node_sums[0] += SQR(part[i].r.dip[0])
	               +SQR(part[i].r.dip[1])
		       +SQR(part[i].r.dip[2]);
	node_sums[1] += 1.0;	       
      }
    }
  }
  
  MPI_Allreduce(node_sums, tot_sums, 2, MPI_DOUBLE, MPI_SUM, MPI_COMM_WORLD);
  dp3m.sum_mu2 = tot_sums[0];
  dp3m.sum_dip_part    = (int)(tot_sums[1]+0.1);  
}



/*****************************************************************************/

/* Following are the two functions for computing the error in dipolar P3M and 
   tune the parameters to minimize the time with the desired accuracy.
   
   
   This functions are called by the functions: dp3m_get_accuracy() and
   tclcommand_inter_magnetic_dp3m_print_tune_parameters.
  
*/


/*****************************************************************************/



   
double dp3m_k_space_error(double box_size, double prefac, int mesh, int cao, int n_c_part, double sum_q2, double alpha_L)
{
  int  nx, ny, nz;
  double he_q = 0.0, mesh_i = 1./mesh, alpha_L_i = 1./alpha_L;
  double alias1, alias2, n2, cs;


 
  for (nx=-mesh/2; nx<mesh/2; nx++)
    for (ny=-mesh/2; ny<mesh/2; ny++)
      for (nz=-mesh/2; nz<mesh/2; nz++)
	if((nx!=0) || (ny!=0) || (nz!=0)) {
	  n2 = SQR(nx) + SQR(ny) + SQR(nz);
	  cs = p3m_analytic_cotangent_sum(nx,mesh_i,cao)*
 	       p3m_analytic_cotangent_sum(ny,mesh_i,cao)*
	       p3m_analytic_cotangent_sum(nz,mesh_i,cao);
	  dp3m_tune_aliasing_sums(nx,ny,nz,mesh,mesh_i,cao,alpha_L_i,&alias1,&alias2);
	  he_q += (alias1  -  SQR(alias2/cs) / (n2*n2*n2));
	}

  return 8.*PI*PI/3.*sum_q2*sqrt(he_q/(double)n_c_part) / (box_size*box_size*box_size*box_size);
}
   

void dp3m_tune_aliasing_sums(int nx, int ny, int nz,  int mesh, double mesh_i, int cao, double alpha_L_i,  double *alias1, double *alias2)
{
  int    mx,my,mz;
  double nmx,nmy,nmz;
  double fnmx,fnmy,fnmz;

  double ex,ex2,nm2,U2,factor1;

  factor1 = SQR(PI*alpha_L_i);

  *alias1 = *alias2 = 0.0;
  for (mx=-P3M_BRILLOUIN; mx<=P3M_BRILLOUIN; mx++) {
    fnmx = mesh_i * (nmx = nx + mx*mesh);
    for (my=-P3M_BRILLOUIN; my<=P3M_BRILLOUIN; my++) {
      fnmy = mesh_i * (nmy = ny + my*mesh);
      for (mz=-P3M_BRILLOUIN; mz<=P3M_BRILLOUIN; mz++) {
	fnmz = mesh_i * (nmz = nz + mz*mesh);
	
	nm2 = SQR(nmx) + SQR(nmy) + SQR(nmz);
	ex2 = SQR( ex = exp(-factor1*nm2) );
	
	U2 = pow(sinc(fnmx)*sinc(fnmy)*sinc(fnmz), 2.0*cao);
	
	*alias1 += ex2 * nm2;
	*alias2 += U2 * ex * pow((nx*nmx + ny*nmy + nz*nmz),3.) / nm2;
     }
    }
  }
}





//----------------------------------------------------------
//  Function used to calculate the value of the errors
//  for the REAL part of the force in terms of the Spliting parameter alpha of Ewald
//  based on the formulas 33, the paper of Zuowei-HolmJCP, 115,6351,(2001).

//  Please, notice than in this more refined approach we don't use
//  formulas 37, but 33 which mantains all the powers in alpha

//------------------------------------------------------------



   
 double P3M_DIPOLAR_real_space_error(double box_size, double prefac, double r_cut_iL,  int n_c_part, double sum_q2, double alpha_L)
{
  double d_error_f,d_cc,d_dc,d_bc,d_rcut2,d_con;
  double d_a2,d_c,d_RCUT;
 
   
   
   
  d_RCUT=r_cut_iL*box_size;
  d_rcut2=d_RCUT*d_RCUT;
  
  
 d_a2=alpha_L*alpha_L/(box_size*box_size);

 d_c =sum_q2*exp(-d_a2*d_RCUT*d_RCUT);

 d_cc=4.0*d_a2*d_a2*d_rcut2*d_rcut2+6.0*d_a2*d_rcut2+3.0;


 d_dc=8.0*d_a2*d_a2*d_a2*d_rcut2*d_rcut2*d_rcut2+20.0*d_a2*d_a2*d_rcut2*d_rcut2 \
      +30*d_a2*d_rcut2+15.0;

 d_bc=2.0*d_a2*d_rcut2 +1.0;


 d_con=1.0/sqrt(box_size*box_size*box_size*d_a2*d_a2*d_rcut2*d_rcut2*d_rcut2*d_rcut2*d_RCUT*(double)n_c_part);


 d_error_f=d_c*d_con*sqrt((13./6.)*d_cc*d_cc+(2./15.)*d_dc*d_dc-(13./15.)*d_cc*d_dc);
 
 
  return d_error_f;
}

  

/*****************************************************************************/
  
    
// Using bisection find the root of a function "func-tuned_accuracy/sqrt(2.)" known to lie
//between x1 and x2. The root, returned as rtbis, will be refined
//until its accuracy is +-xacc.

double dp3m_rtbisection( double box_size, double prefac, double r_cut_iL,  int n_c_part, double sum_q2,  double x1, double x2, double xacc, double tuned_accuracy)
{
 int j;
 double dx,f,fmid,xmid,rtb,constant,JJ_RTBIS_MAX=40;
 
 constant=tuned_accuracy/sqrt(2.);
 
 
 f=P3M_DIPOLAR_real_space_error(box_size,prefac,r_cut_iL,n_c_part,sum_q2,       x1)-constant;
 fmid=P3M_DIPOLAR_real_space_error(box_size,prefac,r_cut_iL,n_c_part,sum_q2,    x2)-constant;
 if(f*fmid >=0.0) fprintf(stderr,"Root must be bracketed for bisection in dp3m_rtbisection \n");
 rtb = f < 0.0 ? (dx=x2-x1,x1) : (dx=x1-x2,x2);  // Orient the search dx, and set rtb to x1 or x2 ...
 for (j=1;j<=JJ_RTBIS_MAX;j++){
   fmid=P3M_DIPOLAR_real_space_error(box_size,prefac,r_cut_iL,n_c_part,sum_q2,  xmid=rtb+(dx *= 0.5))-constant;
   if(fmid<=0.0) rtb=xmid;
   if(fabs(dx) < xacc || fmid == 0.0) return rtb;
  }
  fprintf(stderr,"Too many bisections in JJ_rtbissection \n");
  return -9999999.9999;  

}       
 
 

/************************************************************/


void dp3m_calc_lm_ld_pos() {
  int i; 
   for(i=0;i<3;i++) {
    dp3m.local_mesh.ld_pos[i] = (dp3m.local_mesh.ld_ind[i]+ dp3m.params.mesh_off[i])*dp3m.params.a[i];
  }
}



/************************************************************/


void dp3m_init_a_ai_cao_cut() {
  int i; 
   for(i=0;i<3;i++) {
    dp3m.params.ai[i]      = (double)dp3m.params.mesh[i]/box_l[i]; 
    dp3m.params.a[i]       = 1.0/dp3m.params.ai[i];
    dp3m.params.cao_cut[i] = 0.5*dp3m.params.a[i]*dp3m.params.cao;
  }
}



/************************************************************/

void dp3m_calc_local_ca_mesh() {
  int i;
  int ind[3];
  /* total skin size */
  double full_skin[3];
  
   for(i=0;i<3;i++)
    full_skin[i]= dp3m.params.cao_cut[i]+skin+dp3m.params.additional_mesh[i];

  /* inner left down grid point (global index) */
  for(i=0;i<3;i++) dp3m.local_mesh.in_ld[i] = (int)ceil(my_left[i]*dp3m.params.ai[i]-dp3m.params.mesh_off[i]);
  /* inner up right grid point (global index) */
  for(i=0;i<3;i++) dp3m.local_mesh.in_ur[i] = (int)floor(my_right[i]*dp3m.params.ai[i]-dp3m.params.mesh_off[i]);
  
  /* correct roundof errors at boundary */
  for(i=0;i<3;i++) {
    if((my_right[i]*dp3m.params.ai[i]-dp3m.params.mesh_off[i])-dp3m.local_mesh.in_ur[i]<ROUND_ERROR_PREC) dp3m.local_mesh.in_ur[i]--;
    if(1.0+(my_left[i]*dp3m.params.ai[i]-dp3m.params.mesh_off[i])-dp3m.local_mesh.in_ld[i]<ROUND_ERROR_PREC) dp3m.local_mesh.in_ld[i]--;
  }
  /* inner grid dimensions */
  for(i=0;i<3;i++) dp3m.local_mesh.inner[i] = dp3m.local_mesh.in_ur[i] - dp3m.local_mesh.in_ld[i] + 1;
  /* index of left down grid point in global mesh */
  for(i=0;i<3;i++) 
    dp3m.local_mesh.ld_ind[i]=(int)ceil((my_left[i]-full_skin[i])*dp3m.params.ai[i]-dp3m.params.mesh_off[i]);
  /* spacial position of left down mesh point */
  dp3m_calc_lm_ld_pos();
  /* left down margin */
  for(i=0;i<3;i++) dp3m.local_mesh.margin[i*2] = dp3m.local_mesh.in_ld[i]-dp3m.local_mesh.ld_ind[i];
  /* up right grid point */
  for(i=0;i<3;i++) ind[i]=(int)floor((my_right[i]+full_skin[i])*dp3m.params.ai[i]-dp3m.params.mesh_off[i]);
  /* correct roundof errors at up right boundary */
  for(i=0;i<3;i++)
    if(((my_right[i]+full_skin[i])*dp3m.params.ai[i]-dp3m.params.mesh_off[i])-ind[i]==0) ind[i]--;
  /* up right margin */
  for(i=0;i<3;i++) dp3m.local_mesh.margin[(i*2)+1] = ind[i] - dp3m.local_mesh.in_ur[i];

  /* grid dimension */
  dp3m.local_mesh.size=1; 
  for(i=0;i<3;i++) {dp3m.local_mesh.dim[i] = ind[i] - dp3m.local_mesh.ld_ind[i] + 1; dp3m.local_mesh.size*=dp3m.local_mesh.dim[i];}
  /* reduce inner grid indices from global to local */
  for(i=0;i<3;i++) dp3m.local_mesh.in_ld[i] = dp3m.local_mesh.margin[i*2];
  for(i=0;i<3;i++) dp3m.local_mesh.in_ur[i] = dp3m.local_mesh.margin[i*2]+dp3m.local_mesh.inner[i];

  dp3m.local_mesh.q_2_off  = dp3m.local_mesh.dim[2] - dp3m.params.cao;
  dp3m.local_mesh.q_21_off = dp3m.local_mesh.dim[2] * (dp3m.local_mesh.dim[1] - dp3m.params.cao);
   
}

/*****************************************************************************/


int dp3m_sanity_checks_boxl() {
  char *errtxt;
  int i, ret = 0;
     for(i=0;i<3;i++) {
    /* check k-space cutoff */
    if(dp3m.params.cao_cut[i] >= 0.5*box_l[i]) {
      errtxt = runtime_error(128 + 2*TCL_DOUBLE_SPACE);
      ERROR_SPRINTF(errtxt,"{039 dipolar P3M_init: k-space cutoff %g is larger than half of box dimension %g} ",dp3m.params.cao_cut[i],box_l[i]);
      ret = 1;
    }
    if(dp3m.params.cao_cut[i] >= local_box_l[i]) {
      errtxt = runtime_error(128 + 2*TCL_DOUBLE_SPACE);
      ERROR_SPRINTF(errtxt,"{040 dipolar P3M_init: k-space cutoff %g is larger than local box dimension %g} ",dp3m.params.cao_cut[i],local_box_l[i]);
      ret = 1;
    }
  }
   return ret;
}

/*****************************************************************************/


int dp3m_sanity_checks()
{
  char *errtxt;
  int ret = 0;

  if (!PERIODIC(0) || !PERIODIC(1) || !PERIODIC(2)) {
    errtxt = runtime_error(128);
    ERROR_SPRINTF(errtxt, "{041 dipolar P3M requires periodicity 1 1 1} ");
    ret = 1;
  }
  /*
  if (n_nodes != 1) {
    errtxt = runtime_error(128);
    ERROR_SPRINTF(errtxt, "{110 dipolar P3M does not run in parallel} ");
    ret = 1;
  } */
  if (cell_structure.type != CELL_STRUCTURE_DOMDEC) {
    errtxt = runtime_error(128);
    ERROR_SPRINTF(errtxt, "{042 dipolar P3M at present requires the domain decomposition cell system} ");
    ret = 1;
  }
  
  if( (box_l[0] != box_l[1]) || (box_l[1] != box_l[2]) ) {
    errtxt = runtime_error(128);
    ERROR_SPRINTF(errtxt,"{043 dipolar P3M requires a cubic box} ");
    ret = 1;
  }

    if( (dp3m.params.mesh[0] != dp3m.params.mesh[1]) || (dp3m.params.mesh[1] != dp3m.params.mesh[2]) ) {
    errtxt = runtime_error(128);
    ERROR_SPRINTF(errtxt, "{044 dipolar P3M requires a cubic mesh} ");
    ret = 1;
  }
  
  

  if (dp3m_sanity_checks_boxl()) ret = 1;

  if (skin == -1) {
    errtxt = runtime_error(128 + 2*TCL_DOUBLE_SPACE);
    ERROR_SPRINTF(errtxt,"{047 dipolar P3M_init: skin is not yet set} ");
    ret = 1;
  }
  
  if( dp3m.params.mesh[0] == 0) {
    errtxt = runtime_error(128);
    ERROR_SPRINTF(errtxt,"{045 dipolar P3M_init: mesh size is not yet set} ");
    ret = 1;
  }
  if( dp3m.params.cao == 0) {
    errtxt = runtime_error(128 + 2*TCL_DOUBLE_SPACE);
    ERROR_SPRINTF(errtxt,"{046 dipolar P3M_init: cao is not yet set} ");
    ret = 1;
  }
  
  
  return ret;
}


/*****************************************************************************/


void dp3m_calc_send_mesh()
{
  int i,j,evenodd;
  int done[3]={0,0,0};
  MPI_Status status;
  /* send grids */
  for(i=0;i<3;i++) {
    for(j=0;j<3;j++) {
      /* left */
      dp3m.sm.s_ld[i*2][j] = 0 + done[j]*dp3m.local_mesh.margin[j*2];
      if(j==i) dp3m.sm.s_ur[i*2][j] = dp3m.local_mesh.margin[j*2]; 
      else     dp3m.sm.s_ur[i*2][j] = dp3m.local_mesh.dim[j]-done[j]*dp3m.local_mesh.margin[(j*2)+1];
      /* right */
      if(j==i) dp3m.sm.s_ld[(i*2)+1][j] = dp3m.local_mesh.in_ur[j];
      else     dp3m.sm.s_ld[(i*2)+1][j] = 0 + done[j]*dp3m.local_mesh.margin[j*2];
      dp3m.sm.s_ur[(i*2)+1][j] = dp3m.local_mesh.dim[j] - done[j]*dp3m.local_mesh.margin[(j*2)+1];
    }   
    done[i]=1;
  }
  dp3m.sm.max=0;
  for(i=0;i<6;i++) {
    dp3m.sm.s_size[i] = 1;
    for(j=0;j<3;j++) {
      dp3m.sm.s_dim[i][j] = dp3m.sm.s_ur[i][j]-dp3m.sm.s_ld[i][j];
      dp3m.sm.s_size[i] *= dp3m.sm.s_dim[i][j];
    }
    if(dp3m.sm.s_size[i]>dp3m.sm.max) dp3m.sm.max=dp3m.sm.s_size[i];
  }
  /* communication */
  for(i=0;i<6;i++) {
    if(i%2==0) j = i+1;
    else       j = i-1;
    if(node_neighbors[i] != this_node) {
      /* two step communication: first all even positions than all odd */
      for(evenodd=0; evenodd<2;evenodd++) {
	if((node_pos[i/2]+evenodd)%2==0)
	  MPI_Send(&(dp3m.local_mesh.margin[i]), 1, MPI_INT, 
		   node_neighbors[i],REQ_P3M_INIT_D,MPI_COMM_WORLD);
	else
	  MPI_Recv(&(dp3m.local_mesh.r_margin[j]), 1, MPI_INT,
		   node_neighbors[j],REQ_P3M_INIT_D,MPI_COMM_WORLD,&status);    
      }
    }
    else {
      dp3m.local_mesh.r_margin[j] = dp3m.local_mesh.margin[i];
    }
  }
  /* recv grids */
  for(i=0;i<3;i++) 
    for(j=0;j<3;j++) {
      if(j==i) {
	dp3m.sm.r_ld[ i*2   ][j] = dp3m.sm.s_ld[ i*2   ][j] + dp3m.local_mesh.margin[2*j];
	dp3m.sm.r_ur[ i*2   ][j] = dp3m.sm.s_ur[ i*2   ][j] + dp3m.local_mesh.r_margin[2*j];
	dp3m.sm.r_ld[(i*2)+1][j] = dp3m.sm.s_ld[(i*2)+1][j] - dp3m.local_mesh.r_margin[(2*j)+1];
	dp3m.sm.r_ur[(i*2)+1][j] = dp3m.sm.s_ur[(i*2)+1][j] - dp3m.local_mesh.margin[(2*j)+1];
      }
      else {
	dp3m.sm.r_ld[ i*2   ][j] = dp3m.sm.s_ld[ i*2   ][j];
	dp3m.sm.r_ur[ i*2   ][j] = dp3m.sm.s_ur[ i*2   ][j];
	dp3m.sm.r_ld[(i*2)+1][j] = dp3m.sm.s_ld[(i*2)+1][j];
	dp3m.sm.r_ur[(i*2)+1][j] = dp3m.sm.s_ur[(i*2)+1][j];
      }
    }
  for(i=0;i<6;i++) {
    dp3m.sm.r_size[i] = 1;
    for(j=0;j<3;j++) {
      dp3m.sm.r_dim[i][j] = dp3m.sm.r_ur[i][j]-dp3m.sm.r_ld[i][j];
      dp3m.sm.r_size[i] *= dp3m.sm.r_dim[i][j];
    }
    if(dp3m.sm.r_size[i]>dp3m.sm.max) dp3m.sm.max=dp3m.sm.r_size[i];
  }
  
  
}



/************************************************/

void dp3m_scaleby_box_l() {
 
  dp3m.params.r_cut = dp3m.params.r_cut_iL* box_l[0];
  dp3m.params.alpha = dp3m.params.alpha_L * box_l_i[0];  
  dp3m_init_a_ai_cao_cut();
  dp3m_calc_lm_ld_pos();
  dp3m_sanity_checks_boxl();
  /* to ensure constants will be computed in case you want to calculate the energy */
  dp3m.flag_constants_energy_dipolar=0;
}

/*****************************************************************************/
 
 
 /* fucntion to give the dipolar-P3M energy  correction -------*/
 void dp3m_compute_constants_energy_dipolar() {
      double  Eself, Ukp3m;
      double volume;
      
      P3M_TRACE(fprintf(stderr, "%d: dp3m_compute_constants_energy_dipolar().\n", this_node));
      
       if (dp3m.flag_constants_energy_dipolar == 1) { 
 
 /*             double sumi1_value,sumi2_value, Eself, Ukp3m, Uk, Ur_cut;
                sumi1_value=dp3m_sumi1(dp3m.params.alpha_L);
            sumi2_value=dp3m_sumi2(dp3m.params.alpha_L);
             Eself=-1.*(*2*pow(dp3m.params.alpha_L*box_l_i[0],3) * wupii/3.0);
	     Ukp3m=dp3m_average_dipolar_self_energy(box_l[0],dp3m.params.mesh[0]);
	     Uk=4.*PI*dp3m.sum_mu2/6./pow(box_l[0],3)*sumi1_value;
	     Ur_cut=-dp3m.sum_mu2*4.*pow(dp3m.params.alpha_L*box_l_i[0],3)*wupii/6.*sumi2_value;	
	     dp3m.energy_correction= Eself + Uk - Ukp3m + Ur_cut;
	     */
	     
	     Ukp3m=dp3m_average_dipolar_self_energy(box_l[0],dp3m.params.mesh[0]);
	     
	     P3M_TRACE(fprintf(stderr, "%d: Average Dipolar Energy = %lf.\n", this_node, Ukp3m));
	     
             Eself=-(2*pow(dp3m.params.alpha_L*box_l_i[0],3) * wupii/3.0);
             volume=box_l[0]*box_l[1]*box_l[2];

       	     dp3m.energy_correction= - dp3m.sum_mu2*(Ukp3m+Eself+2.*PI/(3.*volume));
	     
	     /*fprintf(stderr,"dp3m.sum_mu2=%lf\n",dp3m.sum_mu2);
	     fprintf(stderr,"Ukp3m=%lf\n",Ukp3m);
	     fprintf(stderr,"Eself=%lf\n",Eself);
	     fprintf(stderr,"2.*PI/(3.*volume)=%lf\n",2.*PI/(3.*volume));*/
	 
	    dp3m.flag_constants_energy_dipolar = 2;
        }
  } 

/*****************************************************************************/


/*****************************************************************************/

#endif /* DP3M */
<|MERGE_RESOLUTION|>--- conflicted
+++ resolved
@@ -599,319 +599,6 @@
 /*****************************************************************************/
 
 
-<<<<<<< HEAD
-
-
-int tclcommand_inter_magnetic_parse_dp3m_tune_params(Tcl_Interp * interp, int argc, char ** argv, int adaptive)
-{
-  int mesh = -1, cao = -1, n_interpol = -1;
-  double r_cut = -1, accuracy = -1;
-
-  while(argc > 0) {
-    if(ARG0_IS_S("r_cut")) {
-      if (! (argc > 1 && ARG1_IS_D(r_cut) && r_cut >= -1)) {
-	Tcl_AppendResult(interp, "r_cut expects a positive double",
-			 (char *) NULL);
-	return TCL_ERROR;
-      }
-      
-    } else if(ARG0_IS_S("mesh")) {
-      if(! (argc > 1 && ARG1_IS_I(mesh) && mesh >= -1)) {
-	Tcl_AppendResult(interp, "mesh expects an integer >= -1",
-			 (char *) NULL);
-	return TCL_ERROR;
-      }
-      
-    } else if(ARG0_IS_S("cao")) {
-      if(! (argc > 1 && ARG1_IS_I(cao) && cao >= -1 && cao < 7)) {
-	Tcl_AppendResult(interp, "cao expects an integer between -1 and 7",
-			 (char *) NULL);
-	return TCL_ERROR;
-      } 
-
-    } else if(ARG0_IS_S("accuracy")) {
-      if(! (argc > 1 && ARG1_IS_D(accuracy) && accuracy > 0)) {
-	Tcl_AppendResult(interp, "accuracy expects a positive double",
-			 (char *) NULL);
-	return TCL_ERROR;
-      }
-
-    } else if (ARG0_IS_S("n_interpol")) {
-      if (! (argc > 1 && ARG1_IS_I(n_interpol) && n_interpol >= 0)) {
-	Tcl_AppendResult(interp, "n_interpol expects an nonnegative integer",
-			 (char *) NULL);
-	return TCL_ERROR;
-      }
-    }
-    /* unknown parameter. Probably one of the optionals */
-    else break;
-    
-    argc -= 2;
-    argv += 2;
-  }
-  
-  dp3m_set_tune_params(r_cut, mesh, cao, -1.0, accuracy, n_interpol);
-
-  /* check for optional parameters */
-  if (argc > 0) {
-    if (tclcommand_inter_magnetic_parse_dp3m_opt_params(interp, argc, argv) == TCL_ERROR)
-      return TCL_ERROR;
-  }
-
-  if (adaptive) {
-    if(tclcommand_inter_magnetic_dp3m_print_adaptive_tune_parameters(interp) == TCL_ERROR) 
-      return TCL_ERROR;
-  }
-  else {
-    if(tclcommand_inter_magnetic_dp3m_print_tune_parameters(interp) == TCL_ERROR) 
-      return TCL_ERROR;
-  }
-
-  return TCL_OK;
-}
-
-
-
-/*****************************************************************************/
-
-
-
-int tclcommand_inter_magnetic_parse_dp3m(Tcl_Interp * interp, int argc, char ** argv)
-{
-  double r_cut, alpha, accuracy = -1.0;
-  int mesh, cao, i;
-
-  if (coulomb.Dmethod != DIPOLAR_P3M && coulomb.Dmethod != DIPOLAR_MDLC_P3M)
-    coulomb.Dmethod = DIPOLAR_P3M;
-    
-#ifdef PARTIAL_PERIODIC
-  if(PERIODIC(0) == 0 ||
-     PERIODIC(1) == 0 ||
-     PERIODIC(2) == 0)
-    {
-      Tcl_AppendResult(interp, "Need periodicity (1,1,1) with dipolar P3M",
-		       (char *) NULL);
-      return TCL_ERROR;  
-    }
-#endif
-
-  if (argc < 1) {
-    Tcl_AppendResult(interp, "expected: inter dipolar <bjerrum> p3m tune | <r_cut> <mesh> <cao> [<alpha> [<accuracy>]]",
-		     (char *) NULL);
-    return TCL_ERROR;  
-  }
-
-  if(node_grid[0] < node_grid[1] || node_grid[1] < node_grid[2]) {
-    Tcl_AppendResult(interp, "Node grid not suited for dipolar P3M. Node grid must be sorted, largest first.", (char *) NULL);
-    return TCL_ERROR;  
-  }
-
-  if (ARG0_IS_S("tune"))
-    return tclcommand_inter_magnetic_parse_dp3m_tune_params(interp, argc-1, argv+1, 0);
-
-  if (ARG0_IS_S("tunev2"))
-    return tclcommand_inter_magnetic_parse_dp3m_tune_params(interp, argc-1, argv+1, 1);
-      
-  if(! ARG0_IS_D(r_cut))
-    return TCL_ERROR;  
-
-  if(argc < 3 || argc > 5) {
-    Tcl_AppendResult(interp, "wrong # arguments: inter dipolar <bjerrum> p3m <r_cut> <mesh> <cao> [<alpha> [<accuracy>]]",
-		     (char *) NULL);
-    return TCL_ERROR;  
-  }
-
-  if((! ARG_IS_I(1, mesh)) || (! ARG_IS_I(2, cao))) {
-    Tcl_AppendResult(interp, "integer expected", (char *) NULL);
-    return TCL_ERROR;
-  }
-	
-  if(argc > 3) {
-    if(! ARG_IS_D(3, alpha))
-      return TCL_ERROR;
-  }
-  else {
-    Tcl_AppendResult(interp, "Automatic p3m tuning not implemented.",
-		     (char *) NULL);
-    return TCL_ERROR;  
-  }
-
-  if(argc > 4) {
-    if(! ARG_IS_D(4, accuracy)) {
-      Tcl_AppendResult(interp, "double expected", (char *) NULL);
-      return TCL_ERROR;
-    }
-  }
-
-  if ((i = dp3m_set_params(r_cut, mesh, cao, alpha, accuracy)) < 0) {
-    switch (i) {
-    case -1:
-      Tcl_AppendResult(interp, "r_cut must be positive", (char *) NULL);
-      break;
-    case -2:
-      Tcl_AppendResult(interp, "mesh must be positive", (char *) NULL);
-      break;
-    case -3:
-      Tcl_AppendResult(interp, "cao must be between 1 and 7 and less than mesh",
-		       (char *) NULL);
-      break;
-    case -4:
-      Tcl_AppendResult(interp, "alpha must be positive", (char *) NULL);
-      break;
-    case -5:
-      Tcl_AppendResult(interp, "accuracy must be positive", (char *) NULL);
-      break;
-    default:;
-      Tcl_AppendResult(interp, "unspecified error", (char *) NULL);
-    }
-
-    return TCL_ERROR;
-
-  }
-
-  return TCL_OK;
-}
-
-
-/*****************************************************************************/
-
-
-
-int tclcommand_inter_magnetic_parse_dp3m_opt_params(Tcl_Interp * interp, int argc, char ** argv)
-{
-  int i; double d1, d2, d3;
-
-  Tcl_ResetResult(interp);
-
-  while (argc > 0) {
-    /* p3m parameter: inter */
-    if (ARG0_IS_S("n_interpol")) {
-      
-      if(argc < 2) {
-	Tcl_AppendResult(interp, argv[0], " needs 1 parameter",
-			 (char *) NULL);
-	return TCL_ERROR;
-      }
-      
-      if (! ARG1_IS_I(i)) {
-	Tcl_AppendResult(interp, argv[0], " needs 1 INTEGER parameter",
-			 (char *) NULL);
-	return TCL_ERROR;
-      }
-      
-      if (dp3m_set_ninterpol(i) == TCL_ERROR) {
-	Tcl_AppendResult(interp, argv[0], " argument must be positive",
-			 (char *) NULL);
-	return TCL_ERROR;
-      }
-
-      argc -= 2;
-      argv += 2;
-    }
-    
-    /* p3m parameter: mesh_off */
-    else if (ARG0_IS_S("mesh_off")) {
-      
-      if(argc < 4) {
-	Tcl_AppendResult(interp, argv[0], " needs 3 parameters",
-			 (char *) NULL);
-	return TCL_ERROR;
-      }
-	
-      if ((! ARG_IS_D(1, d1)) ||
-	  (! ARG_IS_D(2, d2)) ||
-	  (! ARG_IS_D(3, d3)))
-	{
-	  Tcl_AppendResult(interp, argv[0], " needs 3 DOUBLE parameters",
-			   (char *) NULL);
-	  return TCL_ERROR;
-	}
-
-      if (dp3m_set_mesh_offset(d1, d2 ,d3) == TCL_ERROR)
-	{
-	  Tcl_AppendResult(interp, argv[0], " parameters have to be between 0.0 an 1.0",
-			   (char *) NULL);
-	  return TCL_ERROR;
-	}
-
-      argc -= 4;
-      argv += 4;
-    }
-    
-    /* p3m parameter: epsilon */
-    else if(ARG0_IS_S( "epsilon")) {
-
-      if(argc < 2) {
-	Tcl_AppendResult(interp, argv[0], " needs 1 parameter",
-			 (char *) NULL);
-	return TCL_ERROR;
-      }
-
-      if (ARG1_IS_S("metallic")) {
-	d1 = P3M_EPSILON_METALLIC;
-      }
-      else if (! ARG1_IS_D(d1)) {
-	Tcl_AppendResult(interp, argv[0], " needs 1 DOUBLE parameter or \"metallic\"",
-	                 (char *) NULL);
-	return TCL_ERROR;
-      }
-	
-      if (dp3m_set_eps(d1) == TCL_ERROR) {
-        Tcl_AppendResult(interp, argv[0], " There is no error msg yet!",
-                         (char *) NULL);
-        return TCL_ERROR;
-      }
-
-      argc -= 2;
-      argv += 2;	    
-    }
-    else {
-      Tcl_AppendResult(interp, "Unknown coulomb p3m parameter: \"",argv[0],"\"",(char *) NULL);
-      return TCL_ERROR;
-    }
-  }
-
-  return TCL_OK;
-}
-
-int tclprint_to_result_dp3m(Tcl_Interp *interp)
-{
-#ifdef DIPOLES
-  char buffer[TCL_DOUBLE_SPACE];
-
-  Tcl_PrintDouble(interp, dp3m.params.r_cut, buffer);
-  Tcl_AppendResult(interp, "p3m ", buffer, " ", (char *) NULL);
-  sprintf(buffer,"%d",dp3m.params.mesh[0]);
-  Tcl_AppendResult(interp, buffer, " ", (char *) NULL);
-  sprintf(buffer,"%d",dp3m.params.cao);
-  Tcl_AppendResult(interp, buffer, " ", (char *) NULL);
-  Tcl_PrintDouble(interp, dp3m.params.alpha, buffer);
-  Tcl_AppendResult(interp, buffer, " ", (char *) NULL);
-  Tcl_PrintDouble(interp, dp3m.params.accuracy, buffer);
-  Tcl_AppendResult(interp, buffer, (char *) NULL);
-
-  Tcl_AppendResult(interp, "} {magnetic epsilon ", (char *) NULL);
-  if (dp3m.params.epsilon == P3M_EPSILON_METALLIC)
-    Tcl_AppendResult(interp, "metallic ", (char *) NULL);
-  else {
-    Tcl_PrintDouble(interp, dp3m.params.epsilon, buffer);
-    Tcl_AppendResult(interp, buffer, " ", (char *) NULL);
-  }
-  sprintf(buffer,"%d",dp3m.params.inter);
-  Tcl_AppendResult(interp, "n_interpol ", buffer, " ", (char *) NULL);
-  Tcl_PrintDouble(interp, dp3m.params.mesh_off[0], buffer);
-  Tcl_AppendResult(interp, "mesh_off ", buffer, " ", (char *) NULL);
-  Tcl_PrintDouble(interp, dp3m.params.mesh_off[1], buffer);
-  Tcl_AppendResult(interp, buffer, " ", (char *) NULL);
-  Tcl_PrintDouble(interp, dp3m.params.mesh_off[2], buffer);
-  Tcl_AppendResult(interp, buffer, (char *) NULL);
-#endif 
-
-  return TCL_OK;
-}
-
-=======
->>>>>>> 9a0698e7
 void dp3m_interpolate_dipole_assignment_function()
 {
   double dInterpol = 0.5 / (double)dp3m.params.inter;
