--- conflicted
+++ resolved
@@ -1412,1660 +1412,3 @@
   }
   return;
 }
-
-<<<<<<< HEAD
-
-static int tclcommand_analyze_parse_mindist(Tcl_Interp *interp, int argc, char **argv)
-{
-  /* 'analyze mindist [<type_list_a> <type_list_b>]' */
-  double result;
-  char buffer[TCL_DOUBLE_SPACE];
-  IntList p1, p2;
-
-  init_intlist(&p1); init_intlist(&p2);
-
-  if (n_total_particles <= 1) {
-    Tcl_AppendResult(interp, "(not enough particles)",
-		     (char *)NULL);
-    return (TCL_OK);
-  }
-  if (argc == 0)
-    result = mindist(NULL, NULL);
-  else {
-    /* parse arguments */
-    if (argc < 2) {
-      Tcl_AppendResult(interp, "usage: analyze mindist [<type_list> <type_list>]", (char *)NULL);
-      return (TCL_ERROR);
-    }
-
-    if (!ARG0_IS_INTLIST(p1)) {
-      Tcl_ResetResult(interp);
-      Tcl_AppendResult(interp, "usage: analyze mindist [<type_list> <type_list>]", (char *)NULL);
-      return (TCL_ERROR);
-    }
-    if (!ARG1_IS_INTLIST(p2)) {
-      Tcl_ResetResult(interp);
-      Tcl_AppendResult(interp, "usage: analyze mindist [<type_list> <type_list>]", (char *)NULL);
-      return (TCL_ERROR);
-    }
-    result = mindist(&p1, &p2);
-  }
-
-  Tcl_PrintDouble(interp, result, buffer);
-  Tcl_AppendResult(interp, buffer, (char *)NULL);
-  return TCL_OK;
-}
-
-static int tclcommand_analyze_parse_centermass(Tcl_Interp *interp, int argc, char **argv)
-{
-  /* 'analyze centermass [<type>]' */
-  double com[3];
-  char buffer[3*TCL_DOUBLE_SPACE+3];
-  int p1;
-  
-  /* parse arguments */
-  if (argc != 1) {
-    Tcl_AppendResult(interp, "usage: analyze centermass [<type>]", (char *)NULL);
-    return (TCL_ERROR);
-  }
-
-  if (!ARG0_IS_I(p1)) {
-    Tcl_ResetResult(interp);
-    Tcl_AppendResult(interp, "usage: analyze centermass [<type>]", (char *)NULL);
-    return (TCL_ERROR);
-  }
-  
-  centermass(p1, com);
-  
-  sprintf(buffer,"%f %f %f",com[0],com[1],com[2]);
-  Tcl_AppendResult(interp, buffer, (char *)NULL);
-  return TCL_OK;
-}
-
-static int tclcommand_analyze_parse_angularmomentum(Tcl_Interp *interp, int argc, char **argv)
-{
-  /* 'analyze angularmomentum [<type>]' */
-  double com[3];
-  char buffer[3*TCL_DOUBLE_SPACE+3];
-  int p1;
-
-  /* parse arguments */
-  if (argc != 1) {
-    Tcl_AppendResult(interp, "usage: analyze angularmomentum [<type>]", (char *)NULL);
-    return (TCL_ERROR);
-  }
-
-  if (!ARG0_IS_I(p1)) {
-    Tcl_ResetResult(interp);
-    Tcl_AppendResult(interp, "usage: analyze angularmomentum [<type>]", (char *)NULL);
-    return (TCL_ERROR);
-  }
-
-  angularmomentum(p1, com);
-
-  sprintf(buffer,"%f %f %f",com[0],com[1],com[2]);
-  Tcl_AppendResult(interp, buffer, (char *)NULL);
-  return TCL_OK;
-}
-
-  //subfunction: mark all neighbors of a particle and their neighbors (recursiv!)
-void mark_neighbours(int type,int pa_nr,double dist,int *list){
-  int k;
-  for (k=0;k<n_total_particles;k++){
-     //only unmarked and particles with right distance
-     if ( (partCfg[k].p.type == type) && (list[k] == 0) && (min_distance(partCfg[pa_nr].r.p,partCfg[k].r.p) < dist) ){
-        //mark particle with same number as calling particle
-        list[k]=list[pa_nr];
-        mark_neighbours(type,k,dist,list);
-     }
-  }
-}
-
-static int tclcommand_analyze_parse_cluster_size_dist(Tcl_Interp *interp, int argc, char **argv)
-{
-  /* 'analyze cluster_size_dist [<type>]' */
-  char buffer[3*TCL_DOUBLE_SPACE+3];
-  int p1;
-  double dist;
-  int i,j,max_cluster_number,size;
-  int cluster_number[n_total_particles];//cluster number of particle number
-  int cluster_size[n_total_particles+1]; //number of clusters with some size
-
-  /* parse arguments */
-  if (argc != 2) {
-    Tcl_AppendResult(interp, "usage: analyze cluster_size_dist <type> <dist>", (char *)NULL);
-    return (TCL_ERROR);
-  }
-
-  if (!ARG0_IS_I(p1)) {
-    Tcl_ResetResult(interp);
-    Tcl_AppendResult(interp, "ERROR: type must be int !", (char *)NULL);
-    return (TCL_ERROR);
-  }
-
-  if (!ARG1_IS_D(dist)) {
-    Tcl_ResetResult(interp);
-    Tcl_AppendResult(interp, "ERROR: dist must be double !", (char *)NULL);
-    return (TCL_ERROR);
-  }
-
-  updatePartCfg(WITHOUT_BONDS);
-  for (i=0;i<n_total_particles;i++){
-     cluster_number[i]=0;
-     cluster_size[i]=0;
-  }
-  cluster_size[n_total_particles]=0;
-
-  max_cluster_number=1;
-  for (i=0;i<n_total_particles-1;i++){
-     //if particle was not marked till now
-     if ( (partCfg[i].p.type == p1) && (cluster_number[i]==0) ){
-       //mark current particle with max_cluster_number
-       cluster_number[i]=max_cluster_number;
-       mark_neighbours(p1,i,dist,cluster_number);
-       max_cluster_number++;
-     }
-  }
-
-  for (i=0;i<n_total_particles;i++){
-    if ( (partCfg[i].p.type == p1) && (cluster_number[i]==0) ) {
-       Tcl_ResetResult(interp);
-       Tcl_AppendResult(interp, "ERROR: at least one particle is not marked !", (char *)NULL);
-       return (TCL_ERROR);
-    }
-  }
-
-  for (i=1;i<max_cluster_number;i++){
-     size=0;
-     for (j=0;j<n_total_particles;j++){
-        //Finding particles belonging to cluster i
-        if ( (partCfg[j].p.type == p1) && (cluster_number[j]==i)) {size++;}
-     }
-     cluster_size[size]++;
-  }
-
-  sprintf(buffer,"%i %f",p1,dist);
-  Tcl_AppendResult(interp, "{ analyze cluster_size_dist ",buffer,"} {\n",(char *)NULL);
-  for (i=0;i<n_total_particles+1;i++){
-      if (cluster_size[i]!=0){
-         sprintf(buffer,"%i %i",i,cluster_size[i]);
-         Tcl_AppendResult(interp, "{ ",buffer," }\n", (char *)NULL);
-      }
-  }
-  Tcl_AppendResult(interp, "}",(char *)NULL);
-
-  return TCL_OK;
-}
-
-static int tclcommand_analyze_parse_momentofinertiamatrix(Tcl_Interp *interp, int argc, char **argv)
-{
-  /* 'analyze  momentofinertiamatrix [<type>]' */
-  double MofImatrix[9];
-  char buffer[9*TCL_DOUBLE_SPACE+9];
-  int p1;
-
-  /* parse arguments */
-  if (argc != 1) {
-    Tcl_AppendResult(interp, "usage: analyze momentofinertiamatrix [<type>]", (char *)NULL);
-    return (TCL_ERROR);
-  }
-
-  if (!ARG0_IS_I(p1)) {
-    Tcl_ResetResult(interp);
-    Tcl_AppendResult(interp, "usage: analyze momentofinertiamatrix [<type>]", (char *)NULL);
-    return (TCL_ERROR);
-  }
-  momentofinertiamatrix(p1, MofImatrix);
-  
-  sprintf(buffer,"%f %f %f %f %f %f %f %f %f",
-	  MofImatrix[0],MofImatrix[1],MofImatrix[2],MofImatrix[3],MofImatrix[4],
-	  MofImatrix[5],MofImatrix[6],MofImatrix[7],MofImatrix[8]);
-  Tcl_AppendResult(interp, buffer, (char *)NULL);
-  return TCL_OK;
-}
-
-static int tclcommand_analyze_parse_gyration_tensor(Tcl_Interp *interp, int argc, char **argv)
-{
-  /* 'analyze gyration_tensor' */
-  char buffer[6*TCL_DOUBLE_SPACE+10];
-  double *gt;
-  int type;
-  /* parse arguments */
-  if (argc == 0) {
-    /* Calculate gyration tensor for all particles in the system */
-    type = -1;
-  }
-  else if (argc == 1) {
-    /* Calculate gyration tensor for a specific type of particles */
-    if (!ARG0_IS_I(type)) {
-      Tcl_ResetResult(interp);
-      Tcl_AppendResult(interp, "usage: analyze gyration_tensor [<typeid>]", (char *)NULL);
-      return (TCL_ERROR);
-    }
-    else if ( type < 0 || type >= n_particle_types ) {
-      Tcl_ResetResult(interp);
-      sprintf(buffer,"%d",type);
-      Tcl_AppendResult(interp, "Particle type ", buffer, " does not exist!", (char *)NULL);
-      return (TCL_ERROR);
-    }
-  } 
-  else {
-    Tcl_AppendResult(interp, "usage: analyze gyration_tensor [<typeid>]", (char *)NULL);
-    return (TCL_ERROR);
-  } 
-  calc_gyration_tensor(type,&gt);
-  
-  Tcl_ResetResult(interp);
-  sprintf(buffer,"%f",gt[3]); /* Squared Radius of Gyration */
-  Tcl_AppendResult(interp, "{ Rg^2 ",buffer," } ", (char *)NULL);
-
-  sprintf(buffer,"%f %f %f",gt[4],gt[5],gt[6]); /* Shape descriptors */
-  Tcl_AppendResult(interp, "{ shape ",buffer," } ", (char *)NULL);
-
-  sprintf(buffer,"%f",gt[0]); /* Eigenvalue 0 */
-  Tcl_AppendResult(interp, "{ eva0 ",buffer," : ", (char *)NULL);
-  sprintf(buffer,"%f %f %f",gt[7],gt[8],gt[9]); /* Eigenvector of eva0 */
-  Tcl_AppendResult(interp, buffer," } ", (char *)NULL);
-
-  sprintf(buffer,"%f",gt[1]); /* Eigenvalue 1 */
-  Tcl_AppendResult(interp, "{ eva1 ",buffer," : ", (char *)NULL);
-  sprintf(buffer,"%f %f %f",gt[10],gt[11],gt[12]); /* Eigenvector of eva1 */
-  Tcl_AppendResult(interp, buffer," } ", (char *)NULL);
-
-  sprintf(buffer,"%f",gt[2]); /* Eigenvalue 2 */
-  Tcl_AppendResult(interp, "{ eva2 ",buffer," : ", (char *)NULL);
-  sprintf(buffer,"%f %f %f",gt[13],gt[14],gt[15]); /* Eigenvector of eva2 */
-  Tcl_AppendResult(interp, buffer," }", (char *)NULL);
-
-  free(gt);
-  return (TCL_OK);
-}
-
-static int tclcommand_analyze_parse_find_principal_axis(Tcl_Interp *interp, int argc, char **argv)
-{
-  /* 'analyze find_principal_axis [<type0>]' */
-  double MofImatrix[9],eva[3],eve[3];
-  char buffer[4*TCL_DOUBLE_SPACE+20];
-  int p1,i,j;
-
-  /* parse arguments */
-  if (argc != 1) {
-    Tcl_AppendResult(interp, "usage: analyze find_principal_axis [<type>]", (char *)NULL);
-    return (TCL_ERROR);
-  }
-
-  if (!ARG0_IS_I(p1)) {
-    Tcl_ResetResult(interp);
-    Tcl_AppendResult(interp, "usage: analyze find_principal_axis [<type>]", (char *)NULL);
-    return (TCL_ERROR);
-  }
-
-  momentofinertiamatrix(p1, MofImatrix);
-  i=calc_eigenvalues_3x3(MofImatrix, eva);
-  
-  sprintf(buffer,"{eigenval eigenvector} ");
-  Tcl_AppendResult(interp, buffer, (char *)NULL);
-  for (j= 0; j < 3; j++) {
-    i=calc_eigenvector_3x3(MofImatrix,eva[j],eve);
-    sprintf(buffer," { %f { %f %f %f } }",eva[j],eve[0],eve[1],eve[2]);
-    Tcl_AppendResult(interp, buffer, (char *)NULL);
-  }
-  return TCL_OK;
-}
-
-static int tclcommand_analyze_parse_nbhood(Tcl_Interp *interp, int argc, char **argv)
-{
-  /* 'analyze nbhood [-planar <x> <y> <z>] { <partid> | <posx> <posy> <posz> } <r_catch> ' */
-  int p, i;
-  double pos[3];
-  double r_catch;
-  char buffer[TCL_INTEGER_SPACE + 2];  
-  IntList il;
-  int planedims[3], change;
-
-  if (n_total_particles == 0) {
-    Tcl_AppendResult(interp, "(no particles)",
-		     (char *)NULL);
-    return (TCL_OK);
-  }
-  planedims[0] = planedims[1] = planedims[2] = 1;
-
-  /* Optional planar argument */
-  if ( ARG0_IS_S("planar")) {      
-    if ( argc < 6 ) {
-      Tcl_AppendResult(interp, "planar option requires exactly 3 integer arguments",
-		       (char *)NULL); 
-      return TCL_ERROR;
-    }
-      
-    /* Now read in the dimensions to be used */
-    if (! ARG_IS_I(1,planedims[0] ))
-      return TCL_ERROR;
-    if (! ARG_IS_I(2,planedims[1] ))
-      return TCL_ERROR;
-    if (! ARG_IS_I(3,planedims[2] ))
-      return TCL_ERROR;
-      
-    /* Check to make sure that we actually specified a plane */
-    if ( (planedims[0] + planedims[1] + planedims[2] ) != 2 ) {
-      Tcl_AppendResult(interp, "you specified the planar option. Please specify exactly 2 dimensions eg 1 1 0 for xy plane",
-		       (char *)NULL); 
-      return TCL_ERROR;
-    }
-    change = 4;
-    argc -= change;
-    argv += change;
-    
-  }
-
-  /* Process obligatory arguments */
-  tclcommand_analyze_parse_reference_point(interp, &argc, &argv, pos, &p);
-  if (!ARG0_IS_D(r_catch)) {
-    Tcl_AppendResult(interp, "usage: nbhood [planar <x> <y> <z>] { <partid> | <posx> <posy> <posz> } <r_catch> ",
-		     (char *)NULL);    
-    return (TCL_ERROR);
-  }
-  argc--;
-  argv++;
-
-  updatePartCfg(WITHOUT_BONDS);
-  nbhood(pos, r_catch, &il, planedims );
-
-  
-  for (i = 0; i < il.n; i++) {
-    sprintf(buffer, "%d ", il.e[i]);
-    Tcl_AppendResult(interp, buffer, (char *)NULL);
-  }
-  realloc_intlist(&il, 0);
-  return (TCL_OK);
-}
-
-static int tclcommand_analyze_parse_distto(Tcl_Interp *interp, int argc, char **argv)
-{
-  /* 'analyze distto { <part_id> | <posx> <posy> <posz> }' */
-  double result;
-  int p;
-  double pos[3];
-  char buffer[TCL_DOUBLE_SPACE], usage[150];
-  sprintf(usage, "distto { <partid> | <posx> <posy> <posz> }");
-
-  if (n_total_particles == 0) {
-    Tcl_AppendResult(interp, "(no particles)",
-		     (char *)NULL);
-    return (TCL_OK);
-  }
-
-  if (argc == 0) {
-    Tcl_AppendResult(interp, "usage: ", usage, (char*)NULL);
-    return TCL_ERROR;
-  }
-
-  tclcommand_analyze_parse_reference_point(interp, &argc, &argv, pos, &p);
-  if (argc != 0) {
-    Tcl_AppendResult(interp, "usage: ", usage, (char *)NULL);
-    return TCL_ERROR;
-  }
-
-  updatePartCfg(WITHOUT_BONDS);
-
-  result = distto(pos, p);
-
-  Tcl_PrintDouble(interp, result, buffer);
-  Tcl_AppendResult(interp, buffer, (char *)NULL);
-  return (TCL_OK);
-}
-
-
-static int tclcommand_analyze_parse_cell_gpb(Tcl_Interp *interp, int argc, char **argv)
-{
-  /* 'analyze cell_gpb <Manning parameter> <outer cell radius> <inner cell radius> [<accuracy> [<# of interations>]]' */
-  double result[3] = {0, 0, 0}, xi_m, Rc, ro;
-  double gacc = 1e-6;
-  int maxtry  = 30000;
-  char buffer[3*TCL_DOUBLE_SPACE+20], usage[150];
-  sprintf(usage,"analyze cell_gpb <Manning parameter> <outer cell radius> <inner cell radius> [<accuracy> [<# of interations>]]");
-
-  if ((argc < 3) || (argc > 5)) { 
-    Tcl_AppendResult(interp, "usage: ",usage,(char *)NULL); return TCL_ERROR; }
-  else if (!ARG_IS_D(0,xi_m) || !ARG_IS_D(1,Rc) || !ARG_IS_D(2,ro))
-    return TCL_ERROR;
-  if (argc == 4) if (!ARG_IS_D(3,gacc))
-    return TCL_ERROR;
-  if (argc == 5) if (!ARG_IS_I(4,maxtry))
-    return TCL_ERROR;
-  if ((xi_m < 0) || !((Rc > 0) && (ro > 0))) {
-    Tcl_ResetResult(interp); sprintf(buffer,"%f %f %f",xi_m,Rc,ro);
-    Tcl_AppendResult(interp, "usage: ",usage,"\n",(char *)NULL);
-    Tcl_AppendResult(interp, "ERROR: All three arguments must be positive, the latter two even non-zero (got: ",buffer,")! Aborting...", (char*)NULL);
-    return(TCL_ERROR);
-  }
-
-  calc_cell_gpb(xi_m,Rc,ro,gacc,maxtry,result);
-
-  if (result[2] == -2.0) {
-    Tcl_ResetResult(interp); sprintf(buffer,"%d",maxtry); Tcl_AppendResult(interp, "ERROR: Maximum number of iterations exceeded (",buffer,")! ");
-    sprintf(buffer,"%f and %f",result[0],result[1]);      Tcl_AppendResult(interp, "Got ",buffer," so far, aborting now...", (char*)NULL);
-    return(TCL_ERROR); 
-  } else if (result[2] == -3.0) {
-    Tcl_ResetResult(interp); sprintf(buffer,"%f and %f",result[0],result[1]);
-    Tcl_AppendResult(interp, "ERROR: gamma is not bracketed by the programs initial guess (",buffer,")! Aborting...", (char*)NULL);
-    return(TCL_ERROR); 
-  } else if (result[2] == -4.0) {
-    Tcl_ResetResult(interp); sprintf(buffer,"%f and %f",result[0],result[1]);
-    Tcl_AppendResult(interp, "ERROR: lower boundary on wrong side of the function (",buffer,")! Aborting...", (char*)NULL);
-    return(TCL_ERROR); 
-  } else if (result[2] == -5.0) {
-    Tcl_ResetResult(interp); Tcl_AppendResult(interp, "ERROR: Something went wrong! Aborting...", (char*)NULL);
-    return(TCL_ERROR); 
-  }
-  sprintf(buffer,"%f %f %f",result[0],result[1],result[2]);
-  Tcl_AppendResult(interp, buffer, (char *)NULL);
-  return (TCL_OK);
-}
-
-
-static int tclcommand_analyze_parse_Vkappa(Tcl_Interp *interp, int argc, char **argv)
-{
-  /* 'analyze Vkappa [{ reset | read | set <Vk1> <Vk2> <avk> }]' */
-  double result = 0.0;
-  char buffer[3*TCL_DOUBLE_SPACE+3];
-
-  if (argc > 0)
-    if (ARG0_IS_S("reset"))
-      Vkappa.Vk1 = Vkappa.Vk2 = Vkappa.avk = 0.0;
-    else if (ARG0_IS_S("read")) {
-      sprintf(buffer,"%f %f %f ",Vkappa.Vk1,Vkappa.Vk2,Vkappa.avk);
-      Tcl_AppendResult(interp, buffer, (char *)NULL); return (TCL_OK); }
-    else if (ARG0_IS_S("set")) {
-      if (argc < 4 || !ARG_IS_D(1,Vkappa.Vk1) || !ARG_IS_D(2,Vkappa.Vk2) || !ARG_IS_D(3,Vkappa.avk)) {
-        Tcl_AppendResult(interp, "usage: analyze Vkappa [{ reset | read | set <Vk1> <Vk2> <avk> }] ", (char *)NULL);  return TCL_ERROR;  }
-      if (Vkappa.avk <= 0.0) {
-        Tcl_AppendResult(interp, "ERROR: # of averages <avk> must be positiv! Resetting values...", (char *)NULL);
-        result = Vkappa.Vk1 = Vkappa.Vk2 = Vkappa.avk = 0.0; return TCL_ERROR; }
-      result = Vkappa.Vk2/Vkappa.avk - SQR(Vkappa.Vk1/Vkappa.avk); }
-    else {
-      Tcl_AppendResult(interp, "usage: analyze Vkappa [{ reset | read | set <Vk1> <Vk2> <avk> }] ", (char *)NULL);  return TCL_ERROR;  }
-  else {
-    Vkappa.Vk1 += box_l[0]*box_l[1]*box_l[2];
-    Vkappa.Vk2 += SQR(box_l[0]*box_l[1]*box_l[2]);
-    Vkappa.avk += 1.0;
-    result = Vkappa.Vk2/Vkappa.avk - SQR(Vkappa.Vk1/Vkappa.avk);
-  }
-
-  Tcl_PrintDouble(interp, result, buffer);
-  Tcl_AppendResult(interp, buffer, (char *)NULL);
-  return (TCL_OK);
-}
-
-
-static int tclcommand_analyze_parse_distribution(Tcl_Interp *interp, int argc, char **argv)
-{
-  /* 'analyze distribution { <part_type_list_a> } { <part_type_list_b> } [<r_min> [<r_max> [<r_bins> [<log_flag> [<int_flag>]]]]]' */
-  /*********************************************************************************************************************************/
-  char buffer[2*TCL_DOUBLE_SPACE+3*TCL_INTEGER_SPACE+256];
-  IntList p1,p2;
-  double r_min=0, r_max=-1.0;
-  int r_bins=0, log_flag=0, int_flag=0;
-  int i;
-  double *distribution, low;
-
-  init_intlist(&p1); init_intlist(&p2);
-
-  if (argc < 2) {
-    Tcl_ResetResult(interp);
-    Tcl_AppendResult(interp, "usage: analyze distribution [<type_list> <type_list>]", (char *)NULL);
-    return (TCL_ERROR);
-  }
-
-  if (!ARG0_IS_INTLIST(p1)) {
-    Tcl_ResetResult(interp);
-    Tcl_AppendResult(interp, "usage: analyze distribution [<type_list> <type_list>]", (char *)NULL);
-    return (TCL_ERROR);
-  }
-  if (!ARG1_IS_INTLIST(p2)) {
-    Tcl_ResetResult(interp);
-    Tcl_AppendResult(interp, "usage: analyze distribution [<type_list> <type_list>]", (char *)NULL);
-    return (TCL_ERROR);
-  }
-
-  argc -= 2; argv += 2;
-
-  if( argc>0 ) { if (!ARG0_IS_D(r_min)) return (TCL_ERROR); argc--; argv++; }
-  if( argc>0 ) { if (!ARG0_IS_D(r_max)) return (TCL_ERROR); argc--; argv++; }
-  if( argc>0 ) { if (!ARG0_IS_I(r_bins)) return (TCL_ERROR);   argc--; argv++; }
-  if( argc>0 ) { if (!ARG0_IS_I(log_flag)) return (TCL_ERROR); argc--; argv++; }
-  if( argc>0 ) { if (!ARG0_IS_I(int_flag)) return (TCL_ERROR); argc--; argv++; }
-
-  /* if not given set defaults */
-  if(r_max == -1.) r_max = min_box_l/2.0;
-  if(r_bins < 0 )  r_bins = n_total_particles / 20;
-
-  /* give back what you do */
-  Tcl_AppendResult(interp, "{ analyze distribution { ", (char *)NULL);
-  for(i=0; i<p1.max; i++) { 
-    sprintf(buffer,"%d ",p1.e[i]);
-    Tcl_AppendResult(interp, buffer, (char *)NULL);
-  }
-  Tcl_AppendResult(interp,"} { ", (char *)NULL);
-  for(i=0; i<p2.max; i++) {
-    sprintf(buffer,"%d ",p2.e[i]);
-    Tcl_AppendResult(interp, buffer, (char *)NULL);
-  }
-  sprintf(buffer,"} %f %f %d %d %d",r_min,r_max,r_bins,log_flag,int_flag);
-  Tcl_AppendResult(interp, buffer," }", (char *)NULL);
-  /* some sanity checks */
-  if(r_min < 0.0 || (log_flag==1 && r_min ==0.0 )) return TCL_ERROR;
-  if(r_max <= r_min) return TCL_ERROR;
-  if(r_bins < 1) return TCL_ERROR;
-  /* calculate distribution */
-  distribution = malloc(r_bins*sizeof(double));
-  updatePartCfg(WITHOUT_BONDS);
-  calc_part_distribution(p1.e, p1.max, p2.e, p2.max, r_min, r_max, r_bins, log_flag,&low,distribution);
-  if(int_flag==1) {
-    distribution[0] += low;
-    for(i=0; i<r_bins-1; i++) distribution[i+1] += distribution[i]; 
-  }
-  /* append result */
-  {
-    double log_fac=0.0, bin_width=0.0, r=0.0;
-    if(log_flag == 1) {
-      log_fac       = pow((r_max/r_min),(1.0/(double)r_bins));
-      r = r_min * sqrt(log_fac);
-    } 
-    else {
-      bin_width     = (r_max-r_min) / (double)r_bins;
-      r = r_min + bin_width/2.0;
-    }
-    Tcl_AppendResult(interp, " {\n", (char *)NULL);
-    for(i=0; i<r_bins; i++) {
-      sprintf(buffer,"%f %f",r,distribution[i]);
-      Tcl_AppendResult(interp, "{ ",buffer," }\n", (char *)NULL);
-      if(log_flag == 1) r *= log_fac; else r += bin_width;
-    }
-    Tcl_AppendResult(interp, "}\n", (char *)NULL);
-  }
-  free(distribution);
-  return (TCL_OK);
-}
-
-static int tclcommand_analyze_parse_vel_distr(Tcl_Interp *interp, int argc, char **argv)
-{
-  /* 'analyze vel_distr [<type>]' */
-  char buffer[3*TCL_DOUBLE_SPACE+3];
-  int p1;
-  int bins=100;
-  double max=0.0;
-
-  /* parse arguments */
-  if (argc == 0) {
-    Tcl_AppendResult(interp, "usage: analyze vel_distr <type> [bins max]", (char *)NULL);
-    return (TCL_ERROR);
-  }
-
-  if (!ARG0_IS_I(p1)) {
-    Tcl_ResetResult(interp);
-    Tcl_AppendResult(interp, "usage: analyze vel_distr <type> [bins max]", (char *)NULL);
-    return (TCL_ERROR);
-  }
-
-  if (argc > 1){
-    if (!ARG1_IS_I(bins)) {
-      Tcl_ResetResult(interp);
-      Tcl_AppendResult(interp, "usage: analyze vel_distr <type> [bins max]", (char *)NULL);
-      return (TCL_ERROR);
-    }
-  }
-
-  if (argc > 2){
-    if (!ARG_IS_D(2,max)) {
-      Tcl_ResetResult(interp);
-      Tcl_AppendResult(interp, "usage: analyze vel_distr <type> [bins max]", (char *)NULL);
-      return (TCL_ERROR);
-    }
-  }
-
-  sprintf(buffer,"%i %i %f",p1,bins,max);
-  Tcl_AppendResult(interp, "{ analyze vel_distr ",buffer,"} ",(char *)NULL);
-  updatePartCfg(WITHOUT_BONDS);
-  tclcommand_analyze_print_vel_distr(interp,p1,bins,max);
-
-  return TCL_OK;
-}
-
-static int tclcommand_analyze_parse_rdf(Tcl_Interp *interp, int average, int argc, char **argv)
-{
-  /* 'analyze rdf' (radial distribution function) */
-  /************************************************/
-  char buffer[2*TCL_DOUBLE_SPACE+TCL_INTEGER_SPACE+256];
-  IntList p1,p2;
-  double r_min=0, r_max=-1.0;
-  double x_min=0, x_max=-1.0;
-  int r_bins=100, n_conf=1, i;
-  double *rdf;
-
-  init_intlist(&p1); init_intlist(&p2);
-
-  if (argc < 2 || (!ARG0_IS_INTLIST(p1)) || (!ARG1_IS_INTLIST(p2))) {
-    Tcl_ResetResult(interp);
-    if (average != 3) { 
-      Tcl_AppendResult(interp, "usage: analyze {rdf|<rdf>|<rdf-intermol>} <type_list> <type_list> [<r_min> [<r_max> [<n_bins> [<n_configs>]]]]", (char *)NULL);
-    }
-    else {
-      Tcl_AppendResult(interp, "usage: analyze <rdf-adress> <type_list> <type_list> [<x_min> [<x_max> [<r_min> [<r_max> [<n_bins>] [<n_configs>]]]]]", (char *)NULL);
-    }
-    return (TCL_ERROR);
-  }
-  argc-=2; argv+=2;
-
-  if( average==3 ) {
-    if( argc>0 ) { if (!ARG0_IS_D(x_min)) return (TCL_ERROR); argc--; argv++; }
-    if( argc>0 ) { if (!ARG0_IS_D(x_max)) return (TCL_ERROR); argc--; argv++; }
-  }
-
-  if( argc>0 ) { if (!ARG0_IS_D(r_min)) return (TCL_ERROR); argc--; argv++; }
-  if( argc>0 ) { if (!ARG0_IS_D(r_max)) return (TCL_ERROR); argc--; argv++; }
-  if( argc>0 ) { if (!ARG0_IS_I(r_bins)) return (TCL_ERROR); argc--; argv++; }
-
-  if(average != 0) {
-    if (n_configs == 0) {
-      Tcl_AppendResult(interp, "no configurations found! ", (char *)NULL);
-      Tcl_AppendResult(interp, "Use 'analyze append' to save some, or 'analyze rdf' to only look at current RDF!", (char *)NULL);
-      return TCL_ERROR;
-    }
-    if( argc>0 ) {
-      if (!ARG0_IS_I(n_conf)) return (TCL_ERROR); argc--; argv++;
-    }
-    else
-      n_conf  = n_configs;
-  }
-
-  /* if not given use default */
-  if(r_max  == -1.0)  r_max = min_box_l/2.0;
-  if(x_max  == -1.0)  x_max = min_box_l/2.0;
-
-  /* give back what you do */
-  if(average==0)
-    Tcl_AppendResult(interp, "{ analyze rdf { ", (char *)NULL);
-  else if(average==1)
-    Tcl_AppendResult(interp, "{ analyze <rdf> { ", (char *)NULL);
-  else if(average==2)
-    Tcl_AppendResult(interp, "{ analyze <rdf-intermol> { ", (char *)NULL);
-  else if(average==3)
-    Tcl_AppendResult(interp, "{ analyze <rdf-adress> { ", (char *)NULL);
-  else
-    {
-      Tcl_AppendResult(interp, "WRONG PARAMETER PASSED ", (char *)NULL);
-      return TCL_ERROR;
-    }
-
-  for(i=0; i<p1.max; i++) {
-    sprintf(buffer,"%d ",p1.e[i]);
-    Tcl_AppendResult(interp, buffer, (char *)NULL);
-  }
-  Tcl_AppendResult(interp,"} { ", (char *)NULL);
-  for(i=0; i<p2.max; i++) {
-    sprintf(buffer,"%d ",p2.e[i]);
-    Tcl_AppendResult(interp, buffer, (char *)NULL);
-  }
-  sprintf(buffer,"} %f %f %d",r_min,r_max,r_bins);
-
-  if(average==3) {
-    sprintf(buffer,"} %f %f %f %f %d",x_min,x_max,r_min,r_max,r_bins);
-  }
-
-  Tcl_AppendResult(interp, buffer, (char *)NULL);
-  if(average) {
-    sprintf(buffer," %d",n_conf);
-    Tcl_AppendResult(interp, buffer, " }",(char *)NULL);
-  }
-  else
-    Tcl_AppendResult(interp, " }", (char *)NULL);
-  rdf = malloc(r_bins*sizeof(double));
-
-  if (!sortPartCfg()) { Tcl_AppendResult(interp, "for analyze, store particles consecutively starting with 0.",(char *) NULL); return (TCL_ERROR); }
-
-  switch (average) {
-  case 0:
-    calc_rdf(p1.e, p1.max, p2.e, p2.max, r_min, r_max, r_bins, rdf);
-    break;
-  case 1:
-    calc_rdf_av(p1.e, p1.max, p2.e, p2.max, r_min, r_max, r_bins, rdf, n_conf);
-    break;
-  case 2:
-    calc_rdf_intermol_av(p1.e, p1.max, p2.e, p2.max, r_min, r_max, r_bins, rdf, n_conf);
-    break;
-  case 3:
-    calc_rdf_adress(p1.e, p1.max, p2.e, p2.max, x_min, x_max, r_min, r_max, r_bins, rdf, n_conf);
-    break;
-  default: ;
-  }
-
-  /* append result */
-  {
-    double bin_width=0.0, r=0.0;
-    bin_width     = (r_max-r_min) / (double)r_bins;
-    r = r_min + bin_width/2.0;
-    Tcl_AppendResult(interp, " {\n", (char *)NULL);
-    for(i=0; i<r_bins; i++) {
-      sprintf(buffer,"%f %f",r,rdf[i]);
-      Tcl_AppendResult(interp, "{ ",buffer," }\n", (char *)NULL);
-      r += bin_width;
-    }
-    Tcl_AppendResult(interp, "}\n", (char *)NULL);
-  }
-  free(rdf);
-  return (TCL_OK);
-}
-
-
-int tclcommand_analyze_parse_structurefactor(Tcl_Interp *interp, int argc, char **argv)
-{
-  /* 'analyze { stucturefactor } <type> <order>' */
-  /***********************************************************************************************************/
-  char buffer[2*TCL_DOUBLE_SPACE+4];
-  int i, type, order;
-  double qfak, *sf;
-  if (argc < 2) {
-    Tcl_AppendResult(interp, "Wrong # of args! Usage: analyze structurefactor <type> <order> [<chain_start> <n_chains> <chain_length>]",
-		     (char *)NULL);
-    return (TCL_ERROR);
-  } else {
-    if (!ARG0_IS_I(type))
-      return (TCL_ERROR);
-    if (!ARG1_IS_I(order))
-      return (TCL_ERROR);
-    argc-=2; argv+=2;
-  }
-  updatePartCfg(WITHOUT_BONDS);
-  calc_structurefactor(type, order, &sf); 
-  
-  qfak = 2.0*PI/box_l[0];
-  for(i=0; i<order*order; i++) { 
-    if (sf[2*i+1]> 0) { 
-      sprintf(buffer,"{%f %f} ",qfak*sqrt(i+1),sf[2*i]);
-      Tcl_AppendResult(interp, buffer, (char *)NULL);
-    }
-  }
-  free(sf);
-  return (TCL_OK);
-}
-
-static int tclcommand_analyze_parse_density_profile_av(Tcl_Interp *interp, int argc, char **argv)
-{
-   /* 'analyze <density_profile> [<n_bin> <density> <dir> <number of conf> <type>]' */
-  int n_conf;
-  int n_bin;
-  double density;
-  int dir; 
-  double *rho_ave;
-  int type;
-  int i;
-  char buffer[2*TCL_DOUBLE_SPACE+TCL_INTEGER_SPACE+256];
-  
-  /* parse arguments */
-  if (argc < 5) {
-    Tcl_AppendResult(interp, "usage: analyze <density_profile> [<n_bin> <density> <dir> <number of conf> <type>]", (char *)NULL);
-    return (TCL_ERROR);
-  }
-  
-  if (!ARG0_IS_I(n_bin)) {
-    Tcl_ResetResult(interp);
-    Tcl_AppendResult(interp, "usage: analyze <density_profile> [<n_bin> <density> <dir> <number of conf> <type>]", (char *)NULL);
-    return (TCL_ERROR);
-  }
-  
-  if (!ARG1_IS_D(density)) {
-    Tcl_ResetResult(interp);
-    Tcl_AppendResult(interp, "usage: analyze <density_profile> [<n_bin> <density> <dir> <number of conf> <type>]", (char *)NULL);
-    return (TCL_ERROR);
-  }
-  argc-=2; argv+=2;
-
-  if( argc>0 ) { if (!ARG0_IS_I(dir)) return (TCL_ERROR); argc--; argv++; }
-  if ( argc>0 ) 
-     { if (!ARG0_IS_I(n_conf)) return (TCL_ERROR); argc--; argv++; }
-  else 
-    n_conf  = n_configs;
-  
-  if (!ARG0_IS_I(type)) {
-    Tcl_ResetResult(interp);
-    Tcl_AppendResult(interp, "usage: analyze <density_profile> [<n_bin> <density> <dir> <number of conf> <type>]", (char *)NULL);
-    return (TCL_ERROR);
-  }
-  
-  rho_ave = malloc(n_bin*sizeof(double));
-  for(i=0;i<n_bin;i++)
-    rho_ave[i]=0.0;
-
-  if (!sortPartCfg()) { Tcl_AppendResult(interp, "for analyze, store particles consecutively starting with 0.",(char *) NULL); return (TCL_ERROR); }
-
-  density_profile_av(n_conf, n_bin, density, dir, rho_ave, type);
-  /* append result */
-  double r_bin, r;
-  r_bin = box_l[dir]/(double)(n_bin);
-  r=r_bin/2.0;
-  Tcl_AppendResult(interp, " {\n", (char *)NULL);
-  for(i=0; i<n_bin; i++) {
-    sprintf(buffer,"%f %f",r,rho_ave[i]);
-    Tcl_AppendResult(interp, "{ ",buffer," }\n", (char *)NULL);
-    r += r_bin;
-  }
-  Tcl_AppendResult(interp, "}\n", (char *)NULL);
-  
-  free(rho_ave);
-  
-  return TCL_OK;
-}
-
-
-static int tclcommand_analyze_parse_diffusion_profile(Tcl_Interp *interp, int argc, char **argv )
-{
-  int i;
-  int nbins, n_part, n_conf, time, type, dir;
-  double xmin, xmax;
-  double *bins;  
-  char buffer[TCL_DOUBLE_SPACE];
-  
-  /* parse arguments */
-  if (argc < 8) {
-    Tcl_AppendResult(interp, "usage: analyze <diffusion_profile> [ <dir> <xmin> <xmax> <nbins> <n_part> <n_conf> <time> <type>]", (char *)NULL);
-    return (TCL_ERROR);
-  }
-  if (!ARG0_IS_I(dir)) {
-    Tcl_AppendResult(interp, "usage: analyze <diffusion_profile> [ <dir> <xmin> <xmax> <nbins> <n_part> <n_conf> <time> <type>]", (char *)NULL);
-    return (TCL_ERROR);
-  }
-  if (!ARG1_IS_D(xmin)) {
-    Tcl_ResetResult(interp);
-    Tcl_AppendResult(interp, "usage: analyze <diffusion_profile> [ <dir> <xmin> <xmax> <nbins> <n_part> <n_conf> <time> <type>]", (char *)NULL);
-    return (TCL_ERROR);
-  }
-  //if(!ARG1_IS_D(xmax)) {
-  //Tcl_ResetResult(interp);
-  //Tcl_AppendResult(interp, "usage: analyze <diffusion_profile> [<xmin> <xmax> <nbins> <n_part> <n_conf> <time> <type>]", (char *)NULL);
-  //return (TCL_ERROR);
-  //}
-  argc-=2; argv+=2;
-  if(argc>0){if(!ARG0_IS_D(xmax)) return (TCL_ERROR); argc--;argv++;}
-  if(argc>0){if(!ARG0_IS_I(nbins)) return (TCL_ERROR); argc--;argv++;}
-  if(argc>0){if(!ARG0_IS_I(n_part)) return (TCL_ERROR); argc--;argv++;}
-  if(argc>0){if(!ARG0_IS_I(n_conf)) return (TCL_ERROR); argc--;argv++;}
-  if(argc>0){if(!ARG0_IS_I(time)) return (TCL_ERROR); argc--;argv++;}
-  if(argc>0){if(!ARG0_IS_I(type)) return (TCL_ERROR); argc--;argv++;}
-  
-  if (!sortPartCfg()) { Tcl_AppendResult(interp, "for analyze, store particles consecutively starting with 0.",(char *) NULL); return (TCL_ERROR); }
-  
-  bins = malloc(nbins*sizeof(double));
-  for (i =0; i<nbins;i++) { bins[i]=0; }
-  
-  calc_diffusion_profile(dir, xmin, xmax, nbins, n_part, n_conf, time, type, bins);
-  
-  double r_bin, r=0;
-  r_bin = box_l[0]/(double)(nbins);
-  Tcl_AppendResult(interp, " {\n", (char *)NULL);
-  for(i=0; i<nbins; i++) {
-    sprintf(buffer,"%f %f",r,bins[i]);
-    Tcl_AppendResult(interp, "{ ",buffer," }\n", (char *)NULL);
-    r += r_bin;
-  }
-  Tcl_AppendResult(interp, "}\n", (char *)NULL);
-  
-  free(bins);
-  return TCL_OK;
-}
-
-
-
-
-static int tclcommand_analyze_parse_vanhove(Tcl_Interp *interp, int argc, char **argv)
-{
-  /* 'analyze vanhove' (van Hove Auto correlation function) */
-  /**********************************************************/
-
-  char buffer[2*TCL_DOUBLE_SPACE+4];
-  int c,i,ptype=0, rbins=0, np=0, tmax=0;
-  double rmin=0, rmax=0;
-  double **vanhove=NULL;
-  double *msd=NULL;
-
-  /* checks */
-  if (argc < 4) {
-    Tcl_ResetResult(interp);
-    Tcl_AppendResult(interp, "Wrong # of args! usage: analyze vanhove <part_type> <r_min> <r_max> <r_bins> [<t_max>]", (char *)NULL);
-    return (TCL_ERROR);
-  }
-  
-  if (!ARG0_IS_I(ptype)) return (TCL_ERROR); argc--; argv++;
-  if (!ARG0_IS_D(rmin))  return (TCL_ERROR); argc--; argv++;
-  if (!ARG0_IS_D(rmax))  return (TCL_ERROR); argc--; argv++;
-  if (!ARG0_IS_I(rbins)) return (TCL_ERROR); argc--; argv++;
-  if (argc==1) {
-    if (!ARG0_IS_I(tmax)) return (TCL_ERROR); argc--; argv++;
-  } else if (argc>1) {
-    Tcl_ResetResult(interp);
-    sprintf(buffer, "%d", argc);
-    Tcl_AppendResult(interp, "Wrong # of args! usage: analyze vanhove <part_type> <r_min> <r_max> <r_bins> [<t_max>]",(char *)NULL);
-    return (TCL_ERROR);
-  }
-
-  if (n_configs == 0) {
-	Tcl_AppendResult(interp, "analyze vanhove: no configurations found! (This is a dynamic quantity!)", (char *)NULL);
-	return TCL_ERROR;
-  }
-
-  if (tmax>=n_configs) { 
-     Tcl_ResetResult(interp);
-     Tcl_AppendResult(interp, "analyze vanhove: setting tmax >= n_configs is not allowed", (char *)NULL);
-     return (TCL_ERROR);
-  } else if (tmax==0) { tmax=n_configs-1; }
-
-  if (!sortPartCfg()) { Tcl_AppendResult(interp, "for analyze, store particles consecutively starting with 0.",(char *) NULL); return (TCL_ERROR); }
-
-  /* allocate space */
-  vanhove = (double **) malloc((tmax)*sizeof(double *));
-  for(c=0; c<(tmax); c++) { 
-    vanhove[c] = (double *) malloc(rbins*sizeof(double));
-    for(i=0; i<rbins; i++) { vanhove[c][i] = 0; }
-  }
-  msd = (double *) malloc((tmax)*sizeof(double));
-  for(i=0; i<(tmax); i++) { msd[i] = 0; }
- 
-  /* calculation */
-  np = calc_vanhove(ptype,rmin,rmax,rbins,tmax,msd,vanhove);
- 
-  /* return results */
-  if(np==0) {
-    Tcl_AppendResult(interp, "{ no particles }", (char *)NULL);
-  } else {
-    Tcl_AppendResult(interp, "{ msd { ", (char *)NULL);
-    for(c=0; c<(tmax); c++) {
-      sprintf(buffer,"%f ",msd[c]);
-      Tcl_AppendResult(interp, buffer, (char *)NULL);
-    }
-    Tcl_AppendResult(interp, "} } { vanhove { ", (char *)NULL);
-    for(c=0; c<(tmax); c++) {
-      Tcl_AppendResult(interp, "{ ", (char *)NULL);
-      for(i=0; i<rbins; i++) {
-	sprintf(buffer,"%f ",vanhove[c][i]);
-	Tcl_AppendResult(interp, buffer, (char *)NULL);
-      }
-      Tcl_AppendResult(interp, "} ", (char *)NULL);
-    }
-    Tcl_AppendResult(interp, "} } ", (char *)NULL);
-  }
-
-
-  // free space of times and vanhove
-  for(c=0; c<(tmax); c++) { free(vanhove[c]); } 
-  free(vanhove);
-  free(msd);
-
-  if(np>0) { return (TCL_OK); } else { return (TCL_ERROR); }
-
-}
-
-
-/****************************************************************************************
- *                                 parser for config storage stuff
- ****************************************************************************************/
-
-static int tclcommand_analyze_parse_append(Tcl_Interp *interp, int argc, char **argv)
-{
-  /* 'analyze append' */
-  /********************/
-  char buffer[2*TCL_INTEGER_SPACE+256];
-
-  if (argc != 0) { Tcl_AppendResult(interp, "Wrong # of args! Usage: analyze append", (char *)NULL); return TCL_ERROR; }
-  if (n_total_particles == 0) {
-    Tcl_AppendResult(interp,"No particles to append! Use 'part' to create some, or 'analyze configs' to submit a bunch!",(char *) NULL); 
-    return (TCL_ERROR); }
-  if ((n_configs > 0) && (n_part_conf != n_total_particles)) {
-    sprintf(buffer,"All configurations stored must have the same length (previously: %d, now: %d)!", n_part_conf, n_total_particles);
-    Tcl_AppendResult(interp,buffer,(char *) NULL); return (TCL_ERROR); 
-  }
-  if (!sortPartCfg()) { Tcl_AppendResult(interp, "for analyze, store particles consecutively starting with 0.",(char *) NULL); return (TCL_ERROR); }
-  analyze_append();
-  sprintf(buffer,"%d",n_configs); Tcl_AppendResult(interp, buffer, (char *)NULL); return TCL_OK;
-}
-
-static int tclcommand_analyze_parse_push(Tcl_Interp *interp, int argc, char **argv)
-{
-  /* 'analyze push [<size>]' */
-  /*****************************/
-  char buffer[2*TCL_INTEGER_SPACE+256];
-  int i, j;
-
-  if (n_total_particles == 0) {
-    Tcl_AppendResult(interp,"No particles to append! Use 'part' to create some, or 'analyze configs' to submit a bunch!",(char *) NULL); 
-    return (TCL_ERROR); }
-  if ((n_configs > 0) && (n_part_conf != n_total_particles)) {
-    sprintf(buffer,"All configurations stored must have the same length (previously: %d, now: %d)!", n_part_conf, n_total_particles);
-    Tcl_AppendResult(interp,buffer,(char *) NULL); return (TCL_ERROR); 
-  }
-  if (!sortPartCfg()) { Tcl_AppendResult(interp, "for analyze, store particles consecutively starting with 0.",(char *) NULL); return (TCL_ERROR); }
-  if (argc == 1) { 
-    if(!ARG0_IS_I(i)) return (TCL_ERROR);
-    if (n_configs < i) analyze_append(); else analyze_push();
-    if (n_configs > i) for(j=0; j < n_configs-i; j++) analyze_remove(0);
-  }
-  else if (argc != 0) { Tcl_AppendResult(interp, "Wrong # of args! Usage: analyze push [<size>]", (char *)NULL); return TCL_ERROR; }
-  else if (n_configs > 0) analyze_push();
-  else analyze_append();
-  sprintf(buffer,"%d",n_configs); Tcl_AppendResult(interp, buffer, (char *)NULL); return TCL_OK;
-}
-
-static int tclcommand_analyze_parse_replace(Tcl_Interp *interp, int argc, char **argv)
-{
-  /* 'analyze replace <index>' */
-  /*****************************/
-  char buffer[2*TCL_INTEGER_SPACE+256];
-  int i;
-
-  if (argc != 1) { Tcl_AppendResult(interp, "Wrong # of args! Usage: analyze replace <index>", (char *)NULL); return TCL_ERROR; }
-  if (n_total_particles == 0) {
-    Tcl_AppendResult(interp,"No particles to append! Use 'part' to create some, or 'analyze configs' to submit a bunch!",(char *) NULL); 
-    return (TCL_ERROR); }
-  if ((n_configs > 0) && (n_part_conf != n_total_particles)) {
-    sprintf(buffer,"All configurations stored must have the same length (previously: %d, now: %d)!", n_part_conf, n_total_particles);
-    Tcl_AppendResult(interp,buffer,(char *) NULL); return (TCL_ERROR); 
-  }
-  if (!sortPartCfg()) { Tcl_AppendResult(interp, "for analyze, store particles consecutively starting with 0.",(char *) NULL); return (TCL_ERROR); }
-  if (!ARG0_IS_I(i)) return (TCL_ERROR);
-  if((n_configs == 0) && (i==0)) analyze_append();
-  else if ((n_configs == 0) && (i!=0)) {
-    Tcl_AppendResult(interp, "Nice try, but there are no stored configurations that could be replaced!", (char *)NULL); return TCL_ERROR; }
-  else if((i < 0) || (i > n_configs-1)) {
-    sprintf(buffer,"Index %d out of range (must be in [0,%d])!",i,n_configs-1);
-    Tcl_AppendResult(interp, buffer, (char *)NULL); return TCL_ERROR; }
-  else analyze_replace(i);
-  sprintf(buffer,"%d",n_configs); Tcl_AppendResult(interp, buffer, (char *)NULL); return TCL_OK;
-}
-
-static int tclcommand_analyze_parse_remove(Tcl_Interp *interp, int argc, char **argv)
-{
-  /* 'analyze remove [<index>]' */
-  /******************************/
-  char buffer[2*TCL_INTEGER_SPACE+256];
-  int i;
-
-  if (!sortPartCfg()) { Tcl_AppendResult(interp, "for analyze, store particles consecutively starting with 0.",(char *) NULL); return (TCL_ERROR); }
-  if (argc == 0) { for (i = n_configs-1; i >= 0; i--) analyze_remove(i); }
-  else if (argc == 1) {
-    if (!ARG0_IS_I(i)) return (TCL_ERROR);
-    if(n_configs == 0) {
-      Tcl_AppendResult(interp, "Nice try, but there are no stored configurations that could be removed!", (char *)NULL); return TCL_ERROR; }
-    else if((i < 0) || (i > n_configs-1)) {
-      sprintf(buffer,"Index %d out of range (must be in [0,%d])!",i,n_configs-1);
-      Tcl_AppendResult(interp, buffer, (char *)NULL); return TCL_ERROR; }
-    analyze_remove(i);
-  }
-  else {
-    Tcl_AppendResult(interp, "Wrong # of args! Usage: analyze remove [<index>]", (char *)NULL); return TCL_ERROR; 
-  }
-  sprintf(buffer,"%d",n_configs); Tcl_AppendResult(interp, buffer, (char *)NULL); return TCL_OK;
-}
-
-static int tclcommand_analyze_parse_stored(Tcl_Interp *interp, int argc, char **argv)
-{
-  /* 'analyze stored' */
-  /********************/
-  char buffer[TCL_INTEGER_SPACE];
-  if (argc != 0) {
-    Tcl_AppendResult(interp, "Wrong # of args! Usage: analyze stored", (char *)NULL);
-    return TCL_ERROR; 
-  }
-  sprintf(buffer,"%d",n_configs);
-  Tcl_AppendResult(interp, buffer, (char *)NULL);
-  return TCL_OK;
-}
-
-static int tclcommand_analyze_parse_configs(Tcl_Interp *interp, int argc, char **argv)
-{
-  /* 'analyze configs [ { <which> | <configuration> } ]' */
-  /*******************************************************/
-  char buffer[3*TCL_DOUBLE_SPACE+4*TCL_INTEGER_SPACE+256];
-  double *tmp_config;
-  int i, j;
-
-  if (argc == 0) {
-    for(i=0; i < n_configs; i++) {
-      Tcl_AppendResult(interp,"{ ", (char *)NULL);
-      for(j=0; j < n_part_conf; j++) {
-	sprintf(buffer,"%f %f %f ",configs[i][3*j],configs[i][3*j+1],configs[i][3*j+2]);
-	Tcl_AppendResult(interp, buffer,(char *)NULL);
-      }
-      Tcl_AppendResult(interp,"} ",(char *)NULL);
-    }
-    return (TCL_OK); }
-  else if (argc == 1) {
-    if (!ARG0_IS_I(i)) return (TCL_ERROR);
-    if ((i<0) || (i>n_configs-1)) {
-      sprintf(buffer,"The configs[%d] you requested does not exist, argument must be in [0,%d]!",i,n_configs-1);
-      Tcl_AppendResult(interp,buffer,(char *)NULL); return TCL_ERROR; }
-    for(j=0; j < n_part_conf; j++) {
-      sprintf(buffer,"%f %f %f ",configs[i][3*j],configs[i][3*j+1],configs[i][3*j+2]);
-      Tcl_AppendResult(interp, buffer,(char *)NULL);
-    }
-    return (TCL_OK); }
-  else if ((argc == 3*n_part_conf) || (n_part_conf == 0)) {
-    if ((n_part_conf == 0) && (argc % 3 == 0)) n_part_conf = argc/3;
-    else if (argc != 3*n_part_conf) {
-      sprintf(buffer,"Wrong # of args(%d)! Usage: analyze configs [x0 y0 z0 ... x%d y%d z%d]",argc,n_part_conf,n_part_conf,n_part_conf);
-      Tcl_AppendResult(interp,buffer,(char *)NULL); return TCL_ERROR; }
-    tmp_config = malloc(3*n_part_conf*sizeof(double));
-    for(j=0; j < argc; j++)
-      if (!ARG_IS_D(j, tmp_config[j])) return (TCL_ERROR);
-    analyze_configs(tmp_config, n_part_conf); free(tmp_config);
-    sprintf(buffer,"%d",n_configs); Tcl_AppendResult(interp, buffer, (char *)NULL); return TCL_OK;
-  }
-  /* else */
-  sprintf(buffer,"Wrong # of args(%d)! Usage: analyze configs [x0 y0 z0 ... x%d y%d z%d]",argc,n_part_conf,n_part_conf,n_part_conf);
-  Tcl_AppendResult(interp,buffer,(char *)NULL);
-  return TCL_ERROR;
-}
-
-static int tclcommand_analyze_parse_activate(Tcl_Interp *interp, int argc, char **argv)
-{
-  /* 'analyze replace <index>' */
-  /*****************************/
-  char buffer[2*TCL_INTEGER_SPACE+256];
-  int i;
-
-  if (argc != 1) { Tcl_AppendResult(interp, "Wrong # of args! Usage: analyze activate <index>", (char *)NULL); return TCL_ERROR; }
-  if (n_total_particles == 0) {
-    Tcl_AppendResult(interp,"No particles to append! Use 'part' to create some, or 'analyze configs' to submit a bunch!",(char *) NULL); 
-    return (TCL_ERROR); }
-  if ((n_configs > 0) && (n_part_conf != n_total_particles)) {
-    sprintf(buffer,"All configurations stored must have the same length (previously: %d, now: %d)!", n_part_conf, n_total_particles);
-    Tcl_AppendResult(interp,buffer,(char *) NULL); return (TCL_ERROR); 
-  }
-  if (!sortPartCfg()) { Tcl_AppendResult(interp, "for analyze, store particles consecutively starting with 0.",(char *) NULL); return (TCL_ERROR); }
-  if (!ARG0_IS_I(i)) return (TCL_ERROR);
-  if((n_configs == 0) && (i==0)) analyze_append();
-  else if ((n_configs == 0) && (i!=0)) {
-    Tcl_AppendResult(interp, "Nice try, but there are no stored configurations that could be replaced!", (char *)NULL); return TCL_ERROR; }
-  else if((i < 0) || (i > n_configs-1)) {
-    sprintf(buffer,"Index %d out of range (must be in [0,%d])!",i,n_configs-1);
-    Tcl_AppendResult(interp, buffer, (char *)NULL); return TCL_ERROR; }
-  else analyze_activate(i);
-  sprintf(buffer,"%d",n_configs); Tcl_AppendResult(interp, buffer, (char *)NULL); return TCL_OK;
-}
-
-static int tclcommand_analyze_parse_mol(Tcl_Interp *interp, int argc, char **argv)
-{
-  /* 'analyze mol <"com" or "force"> <molecule id>' */
-  /**************************************************/
-
-  /* returns either the center of mass of a molecule or the force that a trap applies to a molecule */
-  /* mol force returns the summed force over all time_steps since it was last called along with the */
-  /* number of time steps */
-
-#ifdef MOLFORCES
-
-  int mol, i;
-  char buffer[3*TCL_DOUBLE_SPACE+256];
-
-  if (argc < 1){
-    Tcl_AppendResult(interp, "Wrong # of args! At least 1 required", (char *)NULL);
-    return TCL_ERROR;
-  }
-  if (ARG0_IS_S("force")) {
-    argc -= 1; argv += 1;
-    if (argc != 1){
-      Tcl_AppendResult(interp, "Wrong # of args! Only mol num is required", (char *)NULL);
-      return TCL_ERROR;
-    }
-    if (!ARG0_IS_I(mol)) return (TCL_ERROR); argc--; argv++;
-    if (mol > n_molecules) return (TCL_ERROR);
-    sprintf(buffer,"%e %e %e %d", topology[mol].fav[0],topology[mol].fav[1],topology[mol].fav[2],topology[mol].favcounter );
-    for (i=0;i<3;i++) {
-      topology[mol].fav[i]=0;
-    }
-    topology[mol].favcounter = 0;
-    Tcl_AppendResult(interp,buffer, (char *)NULL);
-    return TCL_OK;
-  }
-  else if (ARG0_IS_S("com")) {
-    argc -= 1; argv += 1;
-    if (argc != 1){
-      Tcl_AppendResult(interp, "Wrong # of args! Only mol num is required", (char *)NULL);
-      return TCL_ERROR;
-    }
-    if (!ARG0_IS_I(mol)) return (TCL_ERROR); argc--; argv++;
-    if (mol > n_molecules) return (TCL_ERROR);
-    sprintf(buffer,"%e %e %e",topology[mol].com[0],topology[mol].com[1],topology[mol].com[2]);
-    Tcl_AppendResult(interp,buffer, (char *)NULL);
-    return TCL_OK;
-  }
-  else {
-    Tcl_ResetResult(interp);
-    Tcl_AppendResult(interp, "The operation \"mol ", argv[1], "\" you requested is not implemented.", (char *)NULL);
-    return TCL_ERROR;
-  }
-#else
-    Tcl_ResetResult(interp);
-    Tcl_AppendResult(interp, "The operation \"mol\" you requested requires the MOLFORCES option.  Activate it in config.h", (char *)NULL);
-    return TCL_ERROR;
-#endif
-}
-
-static int tclcommand_analyze_parse_and_print_momentum(Tcl_Interp *interp, int argc, char **argv)
-{
-    char buffer[TCL_DOUBLE_SPACE];
-    double momentum[3] = { 0., 0., 0. };
-
-    momentum_calc(momentum);
-
-    if (argc == 0) {
-      Tcl_PrintDouble(interp, momentum[0], buffer);
-      Tcl_AppendResult(interp, buffer, " ", (char *)NULL);
-      Tcl_PrintDouble(interp, momentum[1], buffer);
-      Tcl_AppendResult(interp, buffer, " ", (char *)NULL);
-      Tcl_PrintDouble(interp, momentum[2], buffer);
-      Tcl_AppendResult(interp, buffer, (char *)NULL);
-    }
-    else if (ARG0_IS_S("particles")) {
-      mpi_gather_stats(4, momentum, NULL, NULL, NULL);
-      Tcl_PrintDouble(interp, momentum[0], buffer);
-      Tcl_AppendResult(interp, buffer, " ", (char *)NULL);
-      Tcl_PrintDouble(interp, momentum[1], buffer);
-      Tcl_AppendResult(interp, buffer, " ", (char *)NULL);
-      Tcl_PrintDouble(interp, momentum[2], buffer);
-      Tcl_AppendResult(interp, buffer, (char *)NULL);
-    }
-    else {
-	Tcl_AppendResult(interp, "unknown feature of: analyze momentum",
-			 (char *)NULL);
-	return TCL_ERROR;
-    }
-
-    return TCL_OK;
-}
-
-/** EXPERIMENTAL [uschille] */
-static int acf_parse_init(Tcl_Interp *interp, int argc, char **argv, int slot_num) {
-  Tcl_AppendResult(interp, "TODO: This is not implemented yet!", (char *)NULL) ;
-  return TCL_ERROR ;
-}
-
-/** EXPERIMENTAL [uschille] */
-static int acf_parse_append(Tcl_Interp *interp, int argc, char **argv, int slot_num) {
-  Tcl_AppendResult(interp, "TODO: This is not implemented yet!", (char *)NULL) ;  return TCL_ERROR ;
-}
-
-static int acf_print(Tcl_Interp *interp, int slot_num) {
-  Tcl_AppendResult(interp, "TODO: This is not implemented yet!", (char *)NULL) ;  return TCL_ERROR ;
-}
-
-/** EXPERIMENTAL [uschille] */
-int acf_cmd(ClientData data, Tcl_Interp *interp, int argc, char ** argv) {
-
-  int err = TCL_OK ;
-  int slot_num = 0 ;
-
-  if (argc < 2) {
-    Tcl_AppendResult(interp, "Wrong # of args!", (char *)NULL) ;
-    return TCL_ERROR ;
-  }
-    
-  if (!ARG1_IS_I(slot_num)) {
-    Tcl_AppendResult(interp, "Error while parsing arg 1 of acf!", (char *)NULL) ;
-    return TCL_ERROR ;
-  }
-
-  if (slot_num < 0) {
-    Tcl_AppendResult(interp, "Error: slot number must be positive", (char *)NULL) ;
-    return TCL_ERROR ;
-  }
-  
-  if (argc == 2) {
-    err = acf_print(interp, slot_num) ;
-  }
-  else if (ARG_IS_S(2,"init")) {
-    err = acf_parse_init(interp, argc-3, argv+3, slot_num) ;
-  }
-  else if (ARG_IS_S(2,"append")) {
-    err = acf_parse_append(interp, argc-3, argv+3, slot_num) ;
-  }
-  else {
-    Tcl_AppendResult(interp, "Error: unknown acf instruction \"",argv[2],"\"", (char *)NULL) ;
-    err = TCL_ERROR ;
-  }
-
-  if (err==TCL_ERROR) {
-    Tcl_AppendResult(interp, "Usage:", (char *)NULL) ;
-  }
-
-  return err ;
-
-}
-
-void centermass_conf(int k, int type_1, double *com)
-{
-  int i, j;
-  double M = 0.0;
-  com[0]=com[1]=com[2]=0.;
-
-  for (j=0; j<n_total_particles; j++) {
-    if ((partCfg[j].p.type == type_1) || (type_1 == -1))
-    {
-      for (i=0; i<3; i++)
-      {
-         com[i] += configs[k][3*j+i]*PMASS(partCfg[j]);
-      }
-      M += PMASS(partCfg[j]);
-    }
-  }
-  for (i=0; i<3; i++) 
-  {
-    com[i] /= M;
-  }
-  return;
-}
-
-double tclcommand_analyze_print_MSD(Tcl_Interp *interp,int type_m, int n_time_steps,int n_conf)
-{
-  int i,j,k;
-  double  p1[3],p2[3],p_com[3],p_x[n_configs],p_y[n_configs],p_z[n_configs];
-  double MSD[n_configs],MSD_time;
-  double D;
-  char buffer[TCL_DOUBLE_SPACE];
-  int MSD_particles=0;
-  int start_value=n_configs-n_conf;
-
-  if (!sortPartCfg()) { Tcl_AppendResult(interp, "for analyze, store particles consecutively starting with 0.",(char *) NULL); return (TCL_ERROR); }
-
-  for(i=start_value;i<n_configs;i++)
-  {
-      MSD[i]=0.0;//MSD for all saved confs
-      centermass_conf(i, type_m, p_com); //COM for all saved confs
-      p_x[i]=p_com[0];
-      p_y[i]=p_com[1];
-      p_z[i]=p_com[2];
-  }
-
-  for(j=0; j<n_total_particles; j++) {
-     if((partCfg[j].p.type == type_m)||(type_m == -1)) {
-       MSD_particles++;//count particles for MSD
-       for(i=start_value;i<n_configs;i++) {
-          p1[0]=configs[i][3*j  ]-p_x[i];
-          p1[1]=configs[i][3*j+1]-p_y[i];
-          p1[2]=configs[i][3*j+2]-p_z[i];
-          for (k=i;k<n_configs;k++)
-          {
-             p2[0]=configs[k][3*j  ]-p_x[k];
-             p2[1]=configs[k][3*j+1]-p_y[k];
-             p2[2]=configs[k][3*j+2]-p_z[k];
-             MSD[k-i]+=distance2(p1, p2);
-          }
-        }
-     }
-  }
-
- // normalization
-  if (MSD_particles!=0) 
-  {
-      //average over all com particles and time origins
-      for (i=start_value;i<n_configs;i++)
-      {
-          MSD[i]/=(double)(MSD_particles*(n_configs-i));
-          MSD_time=time_step*n_time_steps*(i-start_value);
-          sprintf(buffer,"{ %e %e }",MSD_time,MSD[i]);
-          Tcl_AppendResult(interp,buffer,"\n",(char *)NULL);
-      }
-      MSD_time=time_step*n_time_steps*(n_configs-1-start_value);
-      D=(MSD[n_configs-1]-MSD[start_value])/(6.0*MSD_time);
-  }
-  else
-  {
-      D=0;
-  }
-  return D;
-}
-
-static int tclcommand_analyze_parse_and_print_dipole(Tcl_Interp *interp,int argc, char **argv)
-{
-   int i,k;
-   char buffer[TCL_DOUBLE_SPACE];
-   double dipole[3],total_q=0.0;
-   updatePartCfg(WITHOUT_BONDS);
-   if (!sortPartCfg()) {
-      char *errtxt = runtime_error(128);
-      ERROR_SPRINTF(errtxt, "{059 tclcommand_analyze_parse_and_print_dipole: could not sort particle config, particle ids not consecutive?} ");
-      return TCL_ERROR;
-   }
-   for (i=0;i<3;i++)
-   {
-       dipole[i]=0;
-   }
-   for (i=0;i<n_total_particles;i++)
-   {
-#ifdef ELECTROSTATICS
-       total_q+=partCfg[i].p.q;
-       for (k=0;k<3;k++){
-            dipole[k]+=partCfg[i].r.p[k]*partCfg[i].p.q;
-       }
-#endif       
-   }
-   Tcl_AppendResult(interp,"{ dipolemoment_normal ",(char *)NULL);
-   for (k=0;k<3;k++)
-   {
-       sprintf(buffer,"%e ",dipole[k]);
-       Tcl_AppendResult(interp, buffer,(char *)NULL);
-   }
-   sprintf(buffer,"%e",total_q);
-   Tcl_AppendResult(interp,buffer,"}",(char *)NULL);
-   return TCL_OK;
-}
-
-static int tclcommand_analyze_parse_MSD(Tcl_Interp *interp, int argc, char **argv)
-{
-  /* 'analyze MSD [ <type_m> <n_time_steps>]' */
-  int n_time_steps;
-  int type_m;
-  int n_conf;
-  char buffer[3*TCL_DOUBLE_SPACE];
-  double D;
-  
-  /* parse arguments */
-  if (argc < 2) {
-    Tcl_AppendResult(interp, "usage: analyze MSD {<type_m> <n_time_steps>} [<number of conf>]", (char *)NULL);
-    return (TCL_ERROR);
-  }
-
-
-  if (!ARG0_IS_I(type_m)) {
-    Tcl_ResetResult(interp);
-    Tcl_AppendResult(interp, "usage: analyze MSD {<type_m> <n_time_steps>} [<number of conf>]", (char *)NULL);
-    return (TCL_ERROR);
-  }
-
-  if (!ARG1_IS_I(n_time_steps)) {
-    Tcl_ResetResult(interp);
-    Tcl_AppendResult(interp, "usage: analyze MSD {<type_m> <n_time_steps>} [<number of conf>]", (char *)NULL);
-    return (TCL_ERROR);
-  }
-  argc-=2; argv+=2;
-
-  if (n_configs == 0) 
-  {
-    Tcl_AppendResult(interp, "No configurations found! ", (char *)NULL);
-    Tcl_AppendResult(interp, "Use 'analyze append' to save some !", (char *)NULL);
-    return TCL_ERROR;
-  }
-  if( argc>0 ) {
-    if (!ARG0_IS_I(n_conf)) return (TCL_ERROR);
-    argc--;
-    argv++;
-  }
-  else
-  {
-    n_conf  = n_configs;
-  }
-  
-  sprintf(buffer,"%i %i %i",type_m,n_time_steps,n_configs);
-  Tcl_AppendResult(interp, "{ analyze MSD ",buffer," } {\n",(char *)NULL);
-  D=tclcommand_analyze_print_MSD(interp,type_m, n_time_steps,n_conf);
-  sprintf(buffer,"%e",D);
-  Tcl_AppendResult(interp, "}\n{approx. D=",buffer,"}", (char *)NULL);
-  return TCL_OK;
-}
-
-static int tclcommand_analyze_parse_and_print_energy_kinetic(Tcl_Interp *interp,int argc, char **argv)
-{
-   int i,type;
-   char buffer[TCL_DOUBLE_SPACE];
-   double E_kin=0;
-
-  /* parse arguments */
-  if (argc < 1) {
-    Tcl_AppendResult(interp, "usage: analyze energy_kinetic <type>", (char *)NULL);
-    return (TCL_ERROR);
-  }
-  if (!ARG0_IS_I(type)) {
-     Tcl_AppendResult(interp, "usage: analyze energy_kinetic <type> where type is int", (char *)NULL);
-     return (TCL_ERROR);
-  }
-  updatePartCfg(WITHOUT_BONDS);
-  for (i=0;i<n_total_particles;i++)
-  {
-      if (partCfg[i].p.type == type )
-      {
-         E_kin+=PMASS(partCfg[i])*sqrlen(partCfg[i].m.v);
-      }
-  }
-  E_kin*=0.5/time_step/time_step;
-  Tcl_PrintDouble(interp, E_kin, buffer);;
-  Tcl_AppendResult(interp, buffer,(char *)NULL);
-  return TCL_OK;
-}
-
-/****************************************************************************************
- *                                 main parser for analyze
- ****************************************************************************************/
-
-int tclcommand_analyze(ClientData data, Tcl_Interp *interp, int argc, char **argv)
-{
-  int err = TCL_OK;
-  if (argc < 2) {
-    Tcl_AppendResult(interp, "Wrong # of args! Usage: analyze <what> ...", (char *)NULL);
-    return (TCL_ERROR);
-  }
-
-  /* for general options */
-#define REGISTER_ANALYZE_OPTION(name, parser)				\
-  else if (ARG1_IS_S(name)) err = parser(interp, argc - 2, argv + 2)
-
-  /* for commands of the config storage */
-#define REGISTER_ANALYZE_STORAGE(name, parser) \
-  else if (ARG1_IS_S(name)) err = parser(interp, argc - 2, argv + 2)
-
-  /* for actual observables */
-#define REGISTER_ANALYSIS(name, parser)					\
-  else if (ARG1_IS_S(name)) err = parser(interp, argc - 2, argv + 2)
-#define REGISTER_ANALYSIS_W_ARG(name, parser, arg)			\
-  else if (ARG1_IS_S(name)) err = parser(interp, arg, argc - 2, argv + 2)
- 
-  /* for the elses below */
-  if (0);
-  REGISTER_ANALYZE_OPTION("set", tclcommand_analyze_parse_set);
-#if defined(LB) || defined(LB_GPU)
-  REGISTER_ANALYZE_OPTION("fluid", tclcommand_analyze_parse_fluid);
-#endif
-  REGISTER_ANALYSIS("get_folded_positions", tclcommand_analyze_parse_get_folded_positions);
-//  REGISTER_ANALYZE_OPTION("correlation", tclcommand_analyze_parse_correlation);
-#ifdef MODES
-  REGISTER_ANALYZE_OPTION("set_bilayer", tclcommand_analyze_parse_bilayer_set);
-  REGISTER_ANALYSIS("modes2d", tclcommand_analyze_parse_modes2d);
-  REGISTER_ANALYSIS("bilayer_density_profile", tclcommand_analyze_parse_bilayer_density_profile);
-  REGISTER_ANALYSIS("radial_density_map", tclcommand_analyze_parse_radial_density_map);
-  REGISTER_ANALYSIS("get_lipid_orients", tclcommand_analyze_parse_get_lipid_orients);
-  REGISTER_ANALYSIS("lipid_orient_order", tclcommand_analyze_parse_lipid_orient_order);
-#endif
-  REGISTER_ANALYSIS("mol", tclcommand_analyze_parse_mol);
-  REGISTER_ANALYSIS("cluster_size_dist", tclcommand_analyze_parse_cluster_size_dist);
-  REGISTER_ANALYSIS("mindist", tclcommand_analyze_parse_mindist);
-  REGISTER_ANALYSIS("aggregation", tclcommand_analyze_parse_aggregation);
-  REGISTER_ANALYSIS("centermass", tclcommand_analyze_parse_centermass);
-  REGISTER_ANALYSIS("angularmomentum", tclcommand_analyze_parse_angularmomentum);
-  REGISTER_ANALYSIS("MSD", tclcommand_analyze_parse_MSD);
-  REGISTER_ANALYSIS("dipmom_normal", tclcommand_analyze_parse_and_print_dipole);
-  REGISTER_ANALYSIS("momentofinertiamatrix", tclcommand_analyze_parse_momentofinertiamatrix);
-  REGISTER_ANALYSIS("gyration_tensor", tclcommand_analyze_parse_gyration_tensor);
-  REGISTER_ANALYSIS("find_principal_axis", tclcommand_analyze_parse_find_principal_axis);
-  REGISTER_ANALYSIS("nbhood", tclcommand_analyze_parse_nbhood);
-  REGISTER_ANALYSIS("distto", tclcommand_analyze_parse_distto);
-  REGISTER_ANALYSIS("cell_gpb", tclcommand_analyze_parse_cell_gpb);
-  REGISTER_ANALYSIS("Vkappa", tclcommand_analyze_parse_Vkappa);
-  REGISTER_ANALYSIS("energy", tclcommand_analyze_parse_and_print_energy);
-  REGISTER_ANALYSIS("energy_kinetic", tclcommand_analyze_parse_and_print_energy_kinetic);
-  REGISTER_ANALYSIS_W_ARG("pressure", tclcommand_analyze_parse_and_print_pressure, 0);
-#ifdef VIRTUAL_SITES
-  // The following analysis commands apply only to the "center of mass"
-  // implementation of virtual sites
-#ifdef VIRTUAL_SITES_COM
-  REGISTER_ANALYSIS("energy_kinetic_mol", tclcommand_analyze_parse_and_print_energy_kinetic_mol);
-  REGISTER_ANALYSIS("pressure_mol", tclcommand_analyze_parse_and_print_pressure_mol);
-  REGISTER_ANALYSIS("check_mol", tclcommand_analyze_parse_and_print_check_mol);
-  REGISTER_ANALYSIS("dipmom_mol", tclcommand_analyze_parse_and_print_dipmom_mol);
-#endif
-#endif
-  REGISTER_ANALYSIS_W_ARG("stress_tensor", tclcommand_analyze_parse_and_print_stress_tensor, 0);
-  REGISTER_ANALYSIS("local_stress_tensor", tclcommand_analyze_parse_local_stress_tensor);
-  REGISTER_ANALYSIS_W_ARG("p_inst", tclcommand_analyze_parse_and_print_pressure, 1);
-  REGISTER_ANALYSIS("momentum", tclcommand_analyze_parse_and_print_momentum);
-  REGISTER_ANALYSIS("bins", tclcommand_analyze_parse_bins);
-  REGISTER_ANALYSIS("p_IK1", tclcommand_analyze_parse_and_print_p_IK1);
-  REGISTER_ANALYSIS_W_ARG("re", tclcommand_analyze_parse_re, 0);
-  REGISTER_ANALYSIS_W_ARG("<re>", tclcommand_analyze_parse_re, 1);
-  REGISTER_ANALYSIS_W_ARG("rg", tclcommand_analyze_parse_rg, 0);
-  REGISTER_ANALYSIS_W_ARG("<rg>", tclcommand_analyze_parse_rg, 1);
-  REGISTER_ANALYSIS_W_ARG("rh", tclcommand_analyze_parse_rh, 0);
-  REGISTER_ANALYSIS_W_ARG("<rh>", tclcommand_analyze_parse_rh, 1);
-  REGISTER_ANALYSIS_W_ARG("internal_dist", tclcommand_analyze_parse_internal_dist, 0);
-  REGISTER_ANALYSIS_W_ARG("<internal_dist>", tclcommand_analyze_parse_internal_dist, 1);
-  REGISTER_ANALYSIS_W_ARG("bond_l", tclcommand_analyze_parse_bond_l, 0);
-  REGISTER_ANALYSIS_W_ARG("<bond_l>", tclcommand_analyze_parse_bond_l, 1);
-  REGISTER_ANALYSIS_W_ARG("bond_dist", tclcommand_analyze_parse_bond_dist, 0);
-  REGISTER_ANALYSIS_W_ARG("<bond_dist>", tclcommand_analyze_parse_bond_dist, 1);
-  REGISTER_ANALYSIS_W_ARG("g123", tclcommand_analyze_parse_g123, 1);    
-  REGISTER_ANALYSIS_W_ARG("<g1>", tclcommand_analyze_parse_g_av, 1);    
-  REGISTER_ANALYSIS_W_ARG("<g2>", tclcommand_analyze_parse_g_av, 2);    
-  REGISTER_ANALYSIS_W_ARG("<g3>", tclcommand_analyze_parse_g_av, 3);
-  REGISTER_ANALYSIS_W_ARG("formfactor", tclcommand_analyze_parse_formfactor, 0);
-  REGISTER_ANALYSIS_W_ARG("<formfactor>", tclcommand_analyze_parse_formfactor, 1);    
-  REGISTER_ANALYSIS("necklace", tclcommand_analyze_parse_necklace);  
-  REGISTER_ANALYSIS("holes", tclcommand_analyze_parse_holes);   
-  REGISTER_ANALYSIS("distribution", tclcommand_analyze_parse_distribution);
-  REGISTER_ANALYSIS("vel_distr", tclcommand_analyze_parse_vel_distr);
-  REGISTER_ANALYSIS_W_ARG("rdf", tclcommand_analyze_parse_rdf, 0);
-  REGISTER_ANALYSIS_W_ARG("<rdf>", tclcommand_analyze_parse_rdf, 1);
-  REGISTER_ANALYSIS_W_ARG("<rdf-intermol>", tclcommand_analyze_parse_rdf, 2);
-  REGISTER_ANALYSIS_W_ARG("<rdf-adress>", tclcommand_analyze_parse_rdf, 3);
-  REGISTER_ANALYSIS("rdfchain", tclcommand_analyze_parse_rdfchain);
-#ifdef ELECTROSTATICS
-  REGISTER_ANALYSIS("cwvac", tclcommand_analyze_parse_cwvac);
-#endif
-  REGISTER_ANALYSIS("structurefactor", tclcommand_analyze_parse_structurefactor);
-  REGISTER_ANALYSIS("<density_profile>", tclcommand_analyze_parse_density_profile_av);
-  REGISTER_ANALYSIS("<diffusion_profile>", tclcommand_analyze_parse_diffusion_profile);
-  REGISTER_ANALYSIS("vanhove", tclcommand_analyze_parse_vanhove);
-  REGISTER_ANALYZE_STORAGE("append", tclcommand_analyze_parse_append);
-  REGISTER_ANALYZE_STORAGE("push", tclcommand_analyze_parse_push);
-  REGISTER_ANALYZE_STORAGE("replace", tclcommand_analyze_parse_replace);
-  REGISTER_ANALYZE_STORAGE("activate", tclcommand_analyze_parse_activate);
-  REGISTER_ANALYZE_STORAGE("remove", tclcommand_analyze_parse_remove);
-  REGISTER_ANALYZE_STORAGE("stored", tclcommand_analyze_parse_stored);
-  REGISTER_ANALYZE_STORAGE("configs", tclcommand_analyze_parse_configs);
-  else {
-    /* the default */
-    /***************/
-    Tcl_ResetResult(interp);
-    Tcl_AppendResult(interp, "The operation \"", argv[1],
-		     "\" you requested is not implemented.", (char *)NULL);
-    err = (TCL_ERROR);
-  }
-  return mpi_gather_runtime_errors(interp, err);
-}
-=======
->>>>>>> cc4c011a
