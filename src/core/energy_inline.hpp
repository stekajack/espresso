--- conflicted
+++ resolved
@@ -377,12 +377,8 @@
 #endif
 
   /* kinetic energy */
-<<<<<<< HEAD
-  if (not p1->p.is_virtual)
-    energy.data.e[0] += 0.5 * p1->p.mass * p1->m.v.norm2();
-=======
-  energy.data.e[0] += 0.5 * p1.p.mass * p1.m.v.norm2();
->>>>>>> 61026c79
+  if (not p1.p.is_virtual)
+    energy.data.e[0] += 0.5 * p1.p.mass * p1.m.v.norm2();
 
     // Note that rotational degrees of virtual sites are integrated
     // and therefore can contribute to kinetic energy
