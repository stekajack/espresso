--- conflicted
+++ resolved
@@ -69,13 +69,8 @@
 inline void add_non_bonded_pair_force_iccp3m(Particle *p1, Particle *p2,
                                              double d[3], double dist,
                                              double dist2) {
-<<<<<<< HEAD
-  Vector3d force{};
+  Utils::Vector3d force{};
   Coulomb::calc_pair_force(p1, p2, d, dist, force);
-=======
-  Utils::Vector3d force{};
-  Coulomb::calc_pair_force(p1, p2, p1->p.q * p2->p.q, d, dist, dist2, force);
->>>>>>> ab64ad02
 
   p1->f.f += force;
   p2->f.f -= force;
