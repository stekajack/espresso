/*
   Copyright (C) 2010-2018 The ESPResSo project
   Copyright (C) 2002,2003,2004,2005,2006,2007,2008,2009,2010
   Max-Planck-Institute for Polymer Research, Theory Group

   This file is part of ESPResSo.

   ESPResSo is free software: you can redistribute it and/or modify
   it under the terms of the GNU General Public License as published by
   the Free Software Foundation, either version 3 of the License, or
   (at your option) any later version.

   ESPResSo is distributed in the hope that it will be useful,
   but WITHOUT ANY WARRANTY; without even the implied warranty of
   MERCHANTABILITY or FITNESS FOR A PARTICULAR PURPOSE.  See the
   GNU General Public License for more details.

   You should have received a copy of the GNU General Public License
   along with this program.  If not, see <http://www.gnu.org/licenses/>.
 */

/** \file
  Detailed Information about the method is included in the corresponding header
  file \ref icc.hpp.
*/

#include "icc.hpp"

#ifdef ELECTROSTATICS

#include <cmath>
#include <cstddef>
#include <cstdio>
#include <cstdlib>
#include <cstring>

#include "electrostatics_magnetostatics/p3m_gpu.hpp"

#include "cells.hpp"
#include "communication.hpp"
#include "config.hpp"
<<<<<<< HEAD
#include "debug.hpp"
#include "event.hpp"
#include "forces.hpp"
#include "global.hpp"
=======
#include "event.hpp"
#include "forces.hpp"
>>>>>>> 31292d64
#include "nonbonded_interactions/nonbonded_interaction_data.hpp"
#include "particle_data.hpp"

#include "short_range_loop.hpp"
#include "utils/NoOp.hpp"

<<<<<<< HEAD
=======
#include "electrostatics_magnetostatics/coulomb.hpp"
#include "electrostatics_magnetostatics/coulomb_inline.hpp"

>>>>>>> 31292d64
iccp3m_struct iccp3m_cfg;

/* functions that are used in icc* to compute the electric field acting on the
 * induced charges, excluding forces other than the electrostatic ones */
void init_forces_iccp3m();

/** Calculation of the electrostatic forces between source charges (= real
 * charges) and wall charges. For each electrostatic method the proper functions
 * for short and long range parts are called. Long Range Parts are calculated
 * directly, short range parts need helper functions according to the particle
 * data organisation. A modified version of \ref force_calc in \ref forces.hpp.
 */
void force_calc_iccp3m();

/** Variant of add_non_bonded_pair_force where only Coulomb
 *  contributions are calculated   */
inline void add_non_bonded_pair_force_iccp3m(Particle *p1, Particle *p2,
                                             double d[3], double dist,
                                             double dist2) {
  Vector3d force{};
  Coulomb::calc_pair_force(p1, p2, d, dist, dist2, force);

  p1->f.f += force;
  p2->f.f -= force;
}

void iccp3m_alloc_lists() {
  auto const n_ic = iccp3m_cfg.n_ic;

  iccp3m_cfg.areas.resize(n_ic);
  iccp3m_cfg.ein.resize(n_ic);
  iccp3m_cfg.normals.resize(n_ic);
  iccp3m_cfg.sigma.resize(n_ic);
}

int iccp3m_iteration() {
  if (iccp3m_cfg.n_ic == 0)
    return 0;

  Coulomb::iccp3m_sanity_check();

  if ((iccp3m_cfg.eout <= 0)) {
    runtimeErrorMsg()
        << "ICCP3M: nonpositive dielectric constant is not allowed.";
  }

  auto const pref = 1.0 / (coulomb.prefactor * 6.283185307);
  iccp3m_cfg.citeration = 0;

  double globalmax = 1e100;

  for (int j = 0; j < iccp3m_cfg.num_iteration; j++) {
    double hmax = 0.;

    force_calc_iccp3m(); /* Calculate electrostatic forces (SR+LR) excluding
                            source source interaction*/
    ghost_communicator(&cell_structure.collect_ghost_force_comm);

    double diff = 0;

    for (auto &p : local_cells.particles()) {
      if (p.p.identity < iccp3m_cfg.n_ic + iccp3m_cfg.first_id &&
          p.p.identity >= iccp3m_cfg.first_id) {
        auto const id = p.p.identity - iccp3m_cfg.first_id;
        /* the dielectric-related prefactor: */
        auto const del_eps = (iccp3m_cfg.ein[id] - iccp3m_cfg.eout) /
                             (iccp3m_cfg.ein[id] + iccp3m_cfg.eout);
        /* calculate the electric field at the certain position */
        auto const E = p.f.f / p.p.q + iccp3m_cfg.ext_field;

        if (E[0] == 0 && E[1] == 0 && E[2] == 0) {
          runtimeErrorMsg()
              << "ICCP3M found zero electric field on a charge. This must "
                 "never happen";
        }

        /* recalculate the old charge density */
        auto const hold = p.p.q / iccp3m_cfg.areas[id];
        /* determine if it is higher than the previously highest charge
         * density */
        hmax = std::max(hmax, std::abs(hold));

        auto const f1 = del_eps * pref * (E * iccp3m_cfg.normals[id]);
        auto const f2 = (not iccp3m_cfg.sigma.empty())
                            ? (2 * iccp3m_cfg.eout) /
                                  (iccp3m_cfg.eout + iccp3m_cfg.ein[id]) *
                                  (iccp3m_cfg.sigma[id])
                            : 0.;
        /* relative variation: never use an estimator which can be negative
         * here */
        auto const hnew =
            (1. - iccp3m_cfg.relax) * hold + (iccp3m_cfg.relax) * (f1 + f2);

        /* Take the largest error to check for convergence */
        auto const relative_difference =
            std::abs(1 * (hnew - hold) / (hmax + std::abs(hnew + hold)));

        diff = std::max(diff, relative_difference);

        p.p.q = hnew * iccp3m_cfg.areas[id];

        /* check if the charge now is more than 1e6, to determine if ICC still
         * leads to reasonable results */
        /* this is kind a arbitrary measure but, does a good job spotting
         * divergence !*/
        if (std::abs(p.p.q) > 1e6) {
          runtimeErrorMsg()
              << "too big charge assignment in iccp3m! q >1e6 , assigned "
                 "charge= "
              << p.p.q;

          diff = 1e90; /* A very high value is used as error code */
          break;
        }
      }
    } /* cell particles */
    /* Update charges on ghosts. */
    ghost_communicator(&cell_structure.exchange_ghosts_comm);

    iccp3m_cfg.citeration++;

    MPI_Allreduce(&diff, &globalmax, 1, MPI_DOUBLE, MPI_MAX, comm_cart);

    if (globalmax < iccp3m_cfg.convergence)
      break;
  } /* iteration */

  if (globalmax > iccp3m_cfg.convergence) {
    runtimeErrorMsg()
        << "ICC failed to converge in the given number of maximal steps.";
  }

  on_particle_charge_change();

  return iccp3m_cfg.citeration;
}

void force_calc_iccp3m() {
  init_forces_iccp3m();

  short_range_loop(Utils::NoOp{}, [](Particle &p1, Particle &p2, Distance &d) {
    /* calc non bonded interactions */
    add_non_bonded_pair_force_iccp3m(&(p1), &(p2), d.vec21.data(),
                                     sqrt(d.dist2), d.dist2);
  });

  Coulomb::calc_long_range_force();
}

void init_forces_iccp3m() {
  for (auto &p : local_cells.particles()) {
    p.f = ParticleForce{};
  }

  for (auto &p : ghost_cells.particles()) {
    p.f = ParticleForce{};
  }
}

<<<<<<< HEAD
void calc_long_range_forces_iccp3m() {
#ifdef ELECTROSTATICS
  /* calculate k-space part of electrostatic interaction. */
  if (!(coulomb.method == COULOMB_ELC_P3M ||
        coulomb.method == COULOMB_P3M_GPU || coulomb.method == COULOMB_P3M ||
        coulomb.method == COULOMB_MMM2D || coulomb.method == COULOMB_MMM1D)) {
    runtimeErrorMsg() << "ICCP3M implemented only for MMM1D,MMM2D,ELC or P3M ";
  }
  switch (coulomb.method) {
#ifdef P3M
  case COULOMB_ELC_P3M:
    if (elc_params.dielectric_contrast_on) {
      runtimeErrorMsg() << "ICCP3M conflicts with ELC dielectric contrast";
    }
    p3m_charge_assign();
    p3m_calc_kspace_forces(1, 0);
    ELC_add_force();
    break;

#ifdef CUDA
  case COULOMB_P3M_GPU:
    if (this_node == 0) {
      FORCE_TRACE(printf("Computing GPU P3M forces.\n"));
      p3m_gpu_add_farfield_force();
    }
    break;
#endif
  case COULOMB_P3M:
    p3m_charge_assign();
    p3m_calc_kspace_forces(1, 0);
    break;
#endif
  case COULOMB_MMM2D:
    MMM2D_add_far_force();
    MMM2D_dielectric_layers_force_contribution();
    break;
  default:
    break;
  }

#endif
}

/** \name Private Functions */
/************************************************************/
/*@{*/

int iccp3m_sanity_check() {
  switch (coulomb.method) {
#ifdef P3M
  case COULOMB_ELC_P3M: {
    if (elc_params.dielectric_contrast_on) {
      runtimeErrorMsg() << "ICCP3M conflicts with ELC dielectric contrast";
      return 1;
    }
    break;
  }
#endif
  case COULOMB_DH: {
    runtimeErrorMsg() << "ICCP3M does not work with Debye-Hueckel.";
    return 1;
  }
  case COULOMB_RF: {
    runtimeErrorMsg() << "ICCP3M does not work with COULOMB_RF.";
    return 1;
  }
  default:
    break;
  }

#ifdef NPT
  if (integ_switch == INTEG_METHOD_NPT_ISO) {
    runtimeErrorMsg() << "ICCP3M does not work in the NPT ensemble";
    return 1;
  }
#endif

  return 0;
}

/*@}*/

=======
>>>>>>> 31292d64
#endif<|MERGE_RESOLUTION|>--- conflicted
+++ resolved
@@ -39,27 +39,17 @@
 #include "cells.hpp"
 #include "communication.hpp"
 #include "config.hpp"
-<<<<<<< HEAD
-#include "debug.hpp"
 #include "event.hpp"
 #include "forces.hpp"
-#include "global.hpp"
-=======
-#include "event.hpp"
-#include "forces.hpp"
->>>>>>> 31292d64
 #include "nonbonded_interactions/nonbonded_interaction_data.hpp"
 #include "particle_data.hpp"
 
 #include "short_range_loop.hpp"
 #include "utils/NoOp.hpp"
 
-<<<<<<< HEAD
-=======
 #include "electrostatics_magnetostatics/coulomb.hpp"
 #include "electrostatics_magnetostatics/coulomb_inline.hpp"
 
->>>>>>> 31292d64
 iccp3m_struct iccp3m_cfg;
 
 /* functions that are used in icc* to compute the electric field acting on the
@@ -219,89 +209,4 @@
   }
 }
 
-<<<<<<< HEAD
-void calc_long_range_forces_iccp3m() {
-#ifdef ELECTROSTATICS
-  /* calculate k-space part of electrostatic interaction. */
-  if (!(coulomb.method == COULOMB_ELC_P3M ||
-        coulomb.method == COULOMB_P3M_GPU || coulomb.method == COULOMB_P3M ||
-        coulomb.method == COULOMB_MMM2D || coulomb.method == COULOMB_MMM1D)) {
-    runtimeErrorMsg() << "ICCP3M implemented only for MMM1D,MMM2D,ELC or P3M ";
-  }
-  switch (coulomb.method) {
-#ifdef P3M
-  case COULOMB_ELC_P3M:
-    if (elc_params.dielectric_contrast_on) {
-      runtimeErrorMsg() << "ICCP3M conflicts with ELC dielectric contrast";
-    }
-    p3m_charge_assign();
-    p3m_calc_kspace_forces(1, 0);
-    ELC_add_force();
-    break;
-
-#ifdef CUDA
-  case COULOMB_P3M_GPU:
-    if (this_node == 0) {
-      FORCE_TRACE(printf("Computing GPU P3M forces.\n"));
-      p3m_gpu_add_farfield_force();
-    }
-    break;
-#endif
-  case COULOMB_P3M:
-    p3m_charge_assign();
-    p3m_calc_kspace_forces(1, 0);
-    break;
-#endif
-  case COULOMB_MMM2D:
-    MMM2D_add_far_force();
-    MMM2D_dielectric_layers_force_contribution();
-    break;
-  default:
-    break;
-  }
-
-#endif
-}
-
-/** \name Private Functions */
-/************************************************************/
-/*@{*/
-
-int iccp3m_sanity_check() {
-  switch (coulomb.method) {
-#ifdef P3M
-  case COULOMB_ELC_P3M: {
-    if (elc_params.dielectric_contrast_on) {
-      runtimeErrorMsg() << "ICCP3M conflicts with ELC dielectric contrast";
-      return 1;
-    }
-    break;
-  }
-#endif
-  case COULOMB_DH: {
-    runtimeErrorMsg() << "ICCP3M does not work with Debye-Hueckel.";
-    return 1;
-  }
-  case COULOMB_RF: {
-    runtimeErrorMsg() << "ICCP3M does not work with COULOMB_RF.";
-    return 1;
-  }
-  default:
-    break;
-  }
-
-#ifdef NPT
-  if (integ_switch == INTEG_METHOD_NPT_ISO) {
-    runtimeErrorMsg() << "ICCP3M does not work in the NPT ensemble";
-    return 1;
-  }
-#endif
-
-  return 0;
-}
-
-/*@}*/
-
-=======
->>>>>>> 31292d64
 #endif