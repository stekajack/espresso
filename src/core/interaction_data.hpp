/*
  Copyright (C) 2010,2011,2012,2013,2014,2015,2016 The ESPResSo project
  Copyright (C) 2002,2003,2004,2005,2006,2007,2008,2009,2010
    Max-Planck-Institute for Polymer Research, Theory Group

  This file is part of ESPResSo.

  ESPResSo is free software: you can redistribute it and/or modify
  it under the terms of the GNU General Public License as published by
  the Free Software Foundation, either version 3 of the License, or
  (at your option) any later version.

  ESPResSo is distributed in the hope that it will be useful,
  but WITHOUT ANY WARRANTY; without even the implied warranty of
  MERCHANTABILITY or FITNESS FOR A PARTICULAR PURPOSE.  See the
  GNU General Public License for more details.

  You should have received a copy of the GNU General Public License
  along with this program.  If not, see <http://www.gnu.org/licenses/>.
*/
#ifndef _INTERACTION_DATA_H
#define _INTERACTION_DATA_H
/** \file interaction_data.hpp
    Various procedures concerning interactions between particles.
*/

#include "particle_data.hpp" /* needed for constraints */
#include "utils.hpp"

/** \name Type codes of bonded interactions
    Enumeration of implemented bonded interactions.
*/
/************************************************************/
/*@{*/

enum BondedInteraction {
  /** This bonded interaction was not set. */
  BONDED_IA_NONE = -1,
  /** Type of bonded interaction is a FENE potential
      (to be combined with Lennard Jones). */
  BONDED_IA_FENE,
  /** Type of bonded interaction is a HARMONIC potential. */
  BONDED_IA_HARMONIC,
  /** Type of bonded interaction is a HARMONIC_DUMBBELL potential. */
  BONDED_IA_HARMONIC_DUMBBELL,
  /** Type of bonded interaction is a QUARTIC potential. */
  BONDED_IA_QUARTIC,
  /** Type of bonded interaction is a BONDED_COULOMB */
  BONDED_IA_BONDED_COULOMB,
  /** Type of bonded interaction is a bond angle potential. */
  BONDED_IA_ANGLE_OLD,
  /** Type of bonded interaction is a dihedral potential. */
  BONDED_IA_DIHEDRAL,
  /** Type of tabulated bonded interaction potential,
      may be of bond length, of bond angle or of dihedral type. */
  BONDED_IA_TABULATED,
  /** Type of bonded interaction is a (-LJ) potential. */
  BONDED_IA_SUBT_LJ,
  /** Type of a Rigid/Constrained bond*/
  BONDED_IA_RIGID_BOND,
  /** Type of a virtual bond*/
  BONDED_IA_VIRTUAL_BOND,
  /** Type of bonded interaction is a bond angle -- constraint distance
     potential. */
  BONDED_IA_ANGLEDIST,
  /** Type of bonded interaction is a bond angle -- chain ends have angle with
     wall constraint */
  BONDED_IA_ENDANGLEDIST,
  /** Type of overlapped bonded interaction potential,
      may be of bond length, of bond angle or of dihedral type. */
  BONDED_IA_OVERLAPPED,
  /** Type of bonded interaction is a bond angle cosine potential. */
  BONDED_IA_ANGLE_HARMONIC,
  /** Type of bonded interaction is a bond angle cosine potential. */
  BONDED_IA_ANGLE_COSINE,
  /** Type of bonded interaction is a bond angle cosine potential. */
  BONDED_IA_ANGLE_COSSQUARE,
  /** Type of bonded interaction: oif local forces. */
  BONDED_IA_OIF_LOCAL_FORCES,
  /** Type of bonded interaction: oif global forces. */
  BONDED_IA_OIF_GLOBAL_FORCES,
  /** Type of bonded interaction: determining outward direction of oif membrane.
     */
  BONDED_IA_OIF_OUT_DIRECTION,
  /** Type of bonded interaction for cg DNA */
  BONDED_IA_CG_DNA_BASEPAIR,
  /** Type of bonded interaction for cg DNA */
  BONDED_IA_CG_DNA_STACKING,
  /** Type of bonded interaction for cg DNA */
  BONDED_IA_CG_DNA_BACKBONE,
  /** Type of bonded interaction is a wall repulsion (immersed boundary). */
  BONDED_IA_IBM_TRIEL,
  /** Type of bonded interaction is volume conservation force (immersed
     boundary). */
  BONDED_IA_IBM_VOLUME_CONSERVATION,
  /** Type of bonded interaction is bending force (immersed boundary). */
  BONDED_IA_IBM_TRIBEND,
  /** Type of bonded interaction is umbrella. */
  BONDED_IA_UMBRELLA
};

/** Specify tabulated bonded interactions  */
enum TabulatedBondedInteraction{
    TAB_UNKNOWN = 0,
    TAB_BOND_LENGTH = 1,
    TAB_BOND_ANGLE = 2,
    TAB_BOND_DIHEDRAL = 3
};

/** Specify overlapped bonded interactions  */
enum OverlappedBondedInteraction {
  OVERLAP_UNKNOWN = 0,
  OVERLAP_BOND_LENGTH,
  OVERLAP_BOND_ANGLE,
  OVERLAP_BOND_DIHEDRAL
};

/** cutoff for deactivated interactions. Below 0, so that even particles on
    top of each other don't interact by chance. */
#define INACTIVE_CUTOFF -1.0

/*@}*/

/** \name Type codes for the type of Coulomb interaction
    Enumeration of implemented methods for the electrostatic
    interaction.
*/
/************************************************************/
/*@{*/

#ifdef ELECTROSTATICS
enum CoulombMethod {
  COULOMB_NONE,      //< Coulomb interaction switched off (NONE)
  COULOMB_DH,        //< Coulomb method is Debye-Hueckel
  COULOMB_P3M,       //< Coulomb method is P3M
  COULOMB_MMM1D,     //< Coulomb method is one-dimensional MMM
  COULOMB_MMM2D,     //< Coulomb method is two-dimensional MMM
  COULOMB_MAGGS,     //< Coulomb method is "Maggs"
  COULOMB_ELC_P3M,   //< Coulomb method is P3M plus ELC
  COULOMB_RF,        //< Coulomb method is Reaction-Field
  COULOMB_INTER_RF,  //< Coulomb method is Reaction-Field BUT as interaction
  COULOMB_P3M_GPU,   //< Coulomb method is P3M with GPU based long range part
                     //calculation
  COULOMB_MMM1D_GPU, //< Coulomb method is one-dimensional MMM running on GPU
  COULOMB_EWALD_GPU, //< Coulomb method is Ewald running on GPU
  COULOMB_EK,        //< Coulomb method is electrokinetics
  COULOMB_SCAFACOS,  //< Coulomb method is scafacos
};

#endif
/*@}*/

#ifdef DIPOLES
/** \name Type codes for the type of dipolar interaction
  Enumeration of implemented methods for the magnetostatic
  interaction.
 */
/************************************************************/
/*@{*/
enum DipolarInteraction {
  /** dipolar interation switched off (NONE). */
  DIPOLAR_NONE = 0,
  /** dipolar method is P3M. */
  DIPOLAR_P3M,
  /** Dipolar method is P3M plus DLC. */
  DIPOLAR_MDLC_P3M,
  /** Dipolar method is all with all and no replicas */
  DIPOLAR_ALL_WITH_ALL_AND_NO_REPLICA,
  /** Dipolar method is magnetic dipolar direct sum */
  DIPOLAR_DS,
  /** Dipolar method is direct sum plus DLC. */
  DIPOLAR_MDLC_DS,
  /** Direct summation on gpu */
  DIPOLAR_DS_GPU,
  /** Scafacos library */
  DIPOLAR_SCAFACOS

};
#endif

/* Data Types */
/************************************************************/

/** field containing the interaction parameters for
 *  nonbonded interactions. Access via
 * get_ia_param(i, j), i,j < n_particle_types */
typedef struct {

  /** flag that tells whether there is any short-ranged interaction,
   i.e. one that contributes to the "nonbonded" section of the
   energy/pressure. Note that even if there is no short-ranged
   interaction present, the \ref max_cut can be non-zero due to
   e.g. electrostatics. */
  int particlesInteract;

  /** maximal cutoff for this pair of particle types. This contains
      contributions from the short-ranged interactions, plus any
      cutoffs from global interactions like electrostatics.
  */
  double max_cut;

  /** \name Lennard-Jones with shift */
  /*@{*/
  double LJ_eps;
  double LJ_sig;
  double LJ_cut;
  double LJ_shift;
  double LJ_offset;
  double LJ_capradius;
  double LJ_min;
  /*@}*/

  /** \name Generic Lennard-Jones with shift */
  /*@{*/
  double LJGEN_eps;
  double LJGEN_sig;
  double LJGEN_cut;
  double LJGEN_shift;
  double LJGEN_offset;
  double LJGEN_capradius;
  double LJGEN_a1;
  double LJGEN_a2;
  double LJGEN_b1;
  double LJGEN_b2;
  double LJGEN_lambda;
  double LJGEN_softrad;
/*@}*/

#ifdef LJ_ANGLE
  /** \name Directional Lennard-Jones */
  /*@{*/
  double LJANGLE_eps;
  double LJANGLE_sig;
  double LJANGLE_cut;
  /* Locate bonded partners */
  int LJANGLE_bonded1type;
  int LJANGLE_bonded1pos;
  int LJANGLE_bonded1neg;
  int LJANGLE_bonded2pos;
  int LJANGLE_bonded2neg;
  /* Cap */
  double LJANGLE_capradius;
  /* Optional 2nd environment */
  double LJANGLE_z0;
  double LJANGLE_dz;
  double LJANGLE_kappa;
  double LJANGLE_epsprime;
/*@}*/
#endif

#ifdef SMOOTH_STEP
  /** \name smooth step potential */
  /*@{*/
  double SmSt_eps;
  double SmSt_sig;
  double SmSt_cut;
  double SmSt_d;
  int SmSt_n;
  double SmSt_k0;
/*@}*/
#endif

#ifdef HERTZIAN
  /** \name Hertzian potential */
  /*@{*/
  double Hertzian_eps;
  double Hertzian_sig;
/*@}*/
#endif

#ifdef GAUSSIAN
  /** \name Gaussian potential */
  /*@{*/
  double Gaussian_eps;
  double Gaussian_sig;
  double Gaussian_cut;
/*@}*/
#endif

#ifdef BMHTF_NACL
  /** \name BMHTF NaCl potential */
  /*@{*/
  double BMHTF_A;
  double BMHTF_B;
  double BMHTF_C;
  double BMHTF_D;
  double BMHTF_sig;
  double BMHTF_cut;
  double BMHTF_computed_shift;
/*@}*/
#endif

#ifdef MORSE
  /** \name Morse potential */
  /*@{*/
  double MORSE_eps;
  double MORSE_alpha;
  double MORSE_rmin;
  double MORSE_cut;
  double MORSE_rest;
  double MORSE_capradius;
/*@}*/
#endif

#ifdef BUCKINGHAM
  /** \name Buckingham potential */
  /*@{*/
  double BUCK_A;
  double BUCK_B;
  double BUCK_C;
  double BUCK_D;
  double BUCK_cut;
  double BUCK_discont;
  double BUCK_shift;
  double BUCK_capradius;
  double BUCK_F1;
  double BUCK_F2;
/*@}*/
#endif

#ifdef SOFT_SPHERE
  /** \name soft-sphere potential */
  /*@{*/
  double soft_a;
  double soft_n;
  double soft_cut;
  double soft_offset;
/*@}*/
#endif

#ifdef AFFINITY
  /** \name affinity potential */
  /*@{*/
  int affinity_type;
  double affinity_kappa;
  double affinity_r0;
  double affinity_Kon;
  double affinity_Koff;
  double affinity_maxBond;
  double affinity_cut;
/*@}*/
#endif

#ifdef MEMBRANE_COLLISION
  /** \name membrane collision potential */
  /*@{*/
  double membrane_a;
  double membrane_n;
  double membrane_cut;
  double membrane_offset;
/*@}*/
#endif

#ifdef HAT
  /** \name hat potential */
  /*@{*/
  double HAT_Fmax;
  double HAT_r;
/*@}*/
#endif

#ifdef LJCOS
  /** \name Lennard-Jones+Cos potential */
  /*@{*/
  double LJCOS_eps;
  double LJCOS_sig;
  double LJCOS_cut;
  double LJCOS_offset;
  double LJCOS_alfa;
  double LJCOS_beta;
  double LJCOS_rmin;
/*@}*/
#endif

#ifdef LJCOS2
  /** \name Lennard-Jones with a different Cos potential */
  /*@{*/
  double LJCOS2_eps;
  double LJCOS2_sig;
  double LJCOS2_cut;
  double LJCOS2_offset;
  double LJCOS2_w;
  double LJCOS2_rchange;
  double LJCOS2_capradius;
/*@}*/
#endif

#ifdef COS2
  /** \name Cos2 potential */
  /*@{*/
  double COS2_eps;
  double COS2_cut;
  double COS2_offset;
  double COS2_w;
/*@}*/
#endif

#ifdef GAY_BERNE
  /** \name Gay-Berne potential */
  /*@{*/
  double GB_eps;
  double GB_sig;
  double GB_cut;
  double GB_k1;
  double GB_k2;
  double GB_mu;
  double GB_nu;
  double GB_chi1;
  double GB_chi2;
/*@}*/
#endif

#ifdef TABULATED
  /** \name Tabulated potential */
  /*@{*/
  int TAB_npoints;
  int TAB_startindex;
  double TAB_minval;
  double TAB_minval2;
  double TAB_maxval;
  double TAB_stepsize;
/** The maximum allowable filename length for a tabulated potential file*/
#define MAXLENGTH_TABFILE_NAME 256
  char TAB_filename[MAXLENGTH_TABFILE_NAME];
/*@}*/
#endif

<<<<<<< HEAD
#ifdef COMFORCE
  /** \name center of mass directed force */
  /*@{*/
  int COMFORCE_flag;
  int COMFORCE_dir;
  double COMFORCE_force;
  double COMFORCE_fratio;
=======
#ifdef COMFIXED
  /** \name center of mass directed force */
  /*@{*/
  int COMFIXED_flag;
>>>>>>> e02fbbb0
/*@}*/
#endif

#ifdef INTER_DPD
  /** \name DPD as interaction */
  /*@{*/
  double dpd_gamma;
  double dpd_r_cut;
  int dpd_wf;
  double dpd_pref1;
  double dpd_pref2;
  double dpd_tgamma;
  double dpd_tr_cut;
  int dpd_twf;
  double dpd_pref3;
  double dpd_pref4;
/*@}*/
#endif

#ifdef INTER_RF
  int rf_on;
#endif

#ifdef TUNABLE_SLIP
  double TUNABLE_SLIP_temp;
  double TUNABLE_SLIP_gamma;
  double TUNABLE_SLIP_r_cut;
  double TUNABLE_SLIP_time;
  double TUNABLE_SLIP_vx;
  double TUNABLE_SLIP_vy;
  double TUNABLE_SLIP_vz;
#endif

#ifdef CATALYTIC_REACTIONS
  double REACTION_range;
#endif

#ifdef SHANCHEN
  double affinity[LB_COMPONENTS];
  int affinity_on;
#endif

} IA_parameters;

/** thermodynamic force parameters */

/** \name Compounds for Coulomb interactions */
/*@{*/

/** field containing the interaction parameters for
 *  the coulomb  interaction.  */
typedef struct {

#ifdef ELECTROSTATICS
  /** Bjerrum length. */
  double bjerrum;
  /** bjerrum length times temperature. */
  double prefactor;

  /** Method to treat coulomb interaction. */
  CoulombMethod method;
#endif

#ifdef DIPOLES
  double Dbjerrum;
  double Dprefactor;
  DipolarInteraction Dmethod;
#endif

} Coulomb_parameters;

#ifdef ELECTROSTATICS

/** Induced field (for const. potential feature). **/
extern double field_induced;
/** Applied field (for const. potential feature) **/
extern double field_applied;

#endif

/*@}*/
/** Parameters for FENE bond Potential.
k - spring constant.
drmax - maximal bond streching.
r0 - equilibrium bond length.
drmax2 - square of drmax (internal parameter).
*/
typedef struct {
  double k;
  double drmax;
  double r0;
  double drmax2;
  double drmax2i;
} Fene_bond_parameters;

#ifdef HYDROGEN_BOND
/** Parameters for the cg_dna potential
    Insert documentation here.
**/
typedef struct {
  double r0;
  double alpha;
  double E0;
  double kd;
  double sigma1;
  double sigma2;
  double psi10;
  double psi20;
  /* Parameters for the sugar base interaction */
  double E0sb;
  double r0sb;
  double alphasb;
  double f2;
  double f3;
} Cg_dna_basepair_parameters;
#endif
#ifdef TWIST_STACK
typedef struct {
  double rm;
  double epsilon;
  double ref_pot;
  double a[8];
  double b[7];
} Cg_dna_stacking_parameters;
#endif

/** Parameters for oif_global_forces */
typedef struct {
  double A0_g;
  double ka_g;
  double V0;
  double kv;
} Oif_global_forces_bond_parameters;

/** Parameters for oif_local_forces */
typedef struct {
  double r0;
  double ks;
  double kslin;
  double phi0;
  double kb;
  double A01;
  double A02;
  double kal;
} Oif_local_forces_bond_parameters;

/** Parameters for oif_out_direction */
typedef struct {

} Oif_out_direction_bond_parameters;

/** Parameters for harmonic bond Potential */
typedef struct {
  double k;
  double r;
  double r_cut;
} Harmonic_bond_parameters;

#ifdef ROTATION
/** Parameters for harmonic dumbbell bond Potential */
typedef struct {
  double k1;
  double k2;
  double r;
  double r_cut;
} Harmonic_dumbbell_bond_parameters;
#endif

/** Parameters for quartic bond Potential */
typedef struct {
  double k0, k1;
  double r;
  double r_cut;
} Quartic_bond_parameters;

/** Parameters for coulomb bond Potential */
typedef struct { double prefactor; } Bonded_coulomb_bond_parameters;

/** Parameters for three body angular potential (bond-angle potentials).
        ATTENTION: Note that there are different implementations of the bond
   angle
        potential which you may chose with a compiler flag in the file \ref
   config.hpp !
        bend - bending constant.
        phi0 - equilibrium angle (default is 180 degrees / Pi) */
typedef struct {
  double bend;
  double phi0;
  double cos_phi0;
  double sin_phi0;

} Angle_bond_parameters;

/** Parameters for three body angular potential (bond_angle_harmonic).
    bend - bending constant.
    phi0 - equilibrium angle (default is 180 degrees / Pi) */
typedef struct {
  double bend;
  double phi0;
} Angle_harmonic_bond_parameters;

/** Parameters for three body angular potential (bond_angle_cosine).
    bend - bending constant.
    phi0 - equilibrium angle (default is 180 degrees / Pi) */
typedef struct {
  double bend;
  double phi0;
  double cos_phi0;
  double sin_phi0;
} Angle_cosine_bond_parameters;

/** Parameters for three body angular potential (bond_angle_cossquare).
    bend - bending constant.
    phi0 - equilibrium angle (default is 180 degrees / Pi) */
typedef struct {
  double bend;
  double phi0;
  double cos_phi0;
} Angle_cossquare_bond_parameters;

/** Parameters for four body angular potential (dihedral-angle potentials). */
typedef struct {
  double mult;
  double bend;
  double phase;
} Dihedral_bond_parameters;

/** Parameters for n-body tabulated potential (n=2,3,4). */
typedef struct {
  char *filename;
  TabulatedBondedInteraction type;
  int npoints;
  double minval;
  double maxval;
  double invstepsize;
  double *f;
  double *e;
} Tabulated_bond_parameters;

/** Parameters for n-body overlapped potential (n=2,3,4). */
typedef struct {
  char *filename;
  OverlappedBondedInteraction type;
  double maxval;
  int noverlaps;
  double *para_a;
  double *para_b;
  double *para_c;
} Overlap_bond_parameters;

#ifdef UMBRELLA
/** Parameters for umbrella potential */
typedef struct {
  double k;
  int dir;
  double r;
} Umbrella_bond_parameters;
#endif

/** Dummy parameters for -LJ Potential */
typedef struct {
  double k;
  double r;
  double r2;
} Subt_lj_bond_parameters;

/**Parameters for the rigid_bond/SHAKE/RATTLE ALGORITHM*/
typedef struct {
  /**Length of rigid bond/Constrained Bond*/
  // double d;
  /**Square of the length of Constrained Bond*/
  double d2;
  /**Positional Tolerance/Accuracy value for termination of RATTLE/SHAKE
   * iterations during position corrections*/
  double p_tol;
  /**Velocity Tolerance/Accuracy for termination of RATTLE/SHAKE iterations
   * during velocity corrections */
  double v_tol;
} Rigid_bond_parameters;

/** Parameters for three body angular potential (bond-angle potentials) that
    depends on distance to wall constraint.
        ATTENTION: Note that there are different implementations of the bond
   angle
        potential which you may chose with a compiler flag in the file \ref
   config.hpp !
        bend - bending constant.
        phi0 - equilibrium angle (default is 180 degrees / Pi)
        dist0 - equilibrium distance (no default) */
typedef struct {
  double bend;
  double phimin;
  double distmin;
  double phimax;
  double distmax;
  double cos_phi0;
  double sin_phi0;
} Angledist_bond_parameters;

/** Parameters for chainend angular potential with wall  */
typedef struct {
  double bend;
  double phi0;
  double distmin;
  double distmax;
} Endangledist_bond_parameters;

typedef enum { NeoHookean, Skalak } tElasticLaw;

/** Parameters for IBM elastic triangle (triel) **/
typedef struct {
  // These values encode the reference state
  double l0;
  double lp0;
  double sinPhi0;
  double cosPhi0;
  double area0;

  // These values are cache values to speed up computation
  double a1;
  double a2;
  double b1;
  double b2;

  // These are interaction parameters
  // k1 is used for Neo-Hookean
  // k1 and k2 are used Skalak
  double maxdist;
  tElasticLaw elasticLaw;
  double k1;
  double k2;

} IBM_Triel_Parameters;

/** Parameters for IBM volume conservation bond **/
typedef struct {
  int softID; // ID of the large soft particle to which this node belongs
  // Reference volume
  double volRef;
  // Spring constant for volume force
  double kappaV;
  // Whether to write out center-of-mass at each time step
  // Actually this is more of an analysis function and does not strictly belong
  // to volume conservation
  //  bool writeCOM;
} IBM_VolCons_Parameters;

typedef enum { TriangleNormals, NodeNeighbors } tBendingMethod;

/** Parameters for IBM tribend **/
typedef struct {
  // Interaction data
  double kb;
  tBendingMethod method;

  // Reference angle
  double theta0;

} IBM_Tribend_Parameters;

/** Union in which to store the parameters of an individual bonded interaction
 */
typedef union {
  Fene_bond_parameters fene;
  Oif_global_forces_bond_parameters oif_global_forces;
  Oif_local_forces_bond_parameters oif_local_forces;
  Oif_out_direction_bond_parameters oif_out_direction;
  Harmonic_bond_parameters harmonic;
#ifdef ROTATION
  Harmonic_dumbbell_bond_parameters harmonic_dumbbell;
#endif
  Quartic_bond_parameters quartic;
  Bonded_coulomb_bond_parameters bonded_coulomb;
  Angle_bond_parameters angle;
  Angle_harmonic_bond_parameters angle_harmonic;
  Angle_cosine_bond_parameters angle_cosine;
  Angle_cossquare_bond_parameters angle_cossquare;
  Dihedral_bond_parameters dihedral;
  Tabulated_bond_parameters tab;
  Overlap_bond_parameters overlap;
#ifdef UMBRELLA
  Umbrella_bond_parameters umbrella;
#endif
  Subt_lj_bond_parameters subt_lj;
  Rigid_bond_parameters rigid_bond;
  Angledist_bond_parameters angledist;
#if defined(CG_DNA) || defined(HYDROGEN_BOND)
  Cg_dna_basepair_parameters hydrogen_bond;
#endif
#if defined(CG_DNA) || defined(TWIST_STACK)
  Cg_dna_stacking_parameters twist_stack;
#endif
  Endangledist_bond_parameters endangledist;
  IBM_Triel_Parameters ibm_triel;
  IBM_VolCons_Parameters ibmVolConsParameters;
  IBM_Tribend_Parameters ibm_tribend;
} Bond_parameters;

/** Defines parameters for a bonded interaction. */
typedef struct {
  /** bonded interaction type. See \ref BONDED_IA_FENE "Type code for bonded" */
  BondedInteraction type;
  /** (Number of particles - 1) interacting for that type */
  int num;
  /** union to store the different bonded interaction parameters. */
  Bond_parameters p;
} Bonded_ia_parameters;

/************************************************
 * exported variables
 ************************************************/

/** Maximal particle type seen so far. */
extern int n_particle_types;
/* Number of nonbonded (short range) interactions. Not used so far.*/
extern int n_interaction_types;

/** Structure containing the coulomb parameters. */
extern Coulomb_parameters coulomb;

/** number of bonded interactions. Not used so far. */
extern int n_bonded_ia;
/** Field containing the paramters of the bonded ia types */
extern Bonded_ia_parameters *bonded_ia_params;

/** Array containing all tabulated forces*/
extern DoubleList tabulated_forces;
/** Array containing all tabulated energies*/
extern DoubleList tabulated_energies;

/** Maximal interaction cutoff (real space/short range interactions). */
extern double max_cut;
/** Maximal interaction cutoff (real space/short range non-bonded interactions).
 */
extern double max_cut_nonbonded;
/** Maximal interaction cutoff (real space/short range bonded interactions). */
extern double max_cut_bonded;
/** Cutoff of coulomb real space part */
extern double coulomb_cutoff;
/** Cutoff of dipolar real space part */
extern double dipolar_cutoff;

/** Minimal global interaction cutoff. Particles with a distance
    smaller than this are guaranteed to be available on the same node
    (through ghosts).  */
extern double min_global_cut;

/** Switch for nonbonded interaction exclusion */
extern int ia_excl;

/************************************************
 * exported functions
 ************************************************/
/** Function for initializing force and energy tables */
void force_and_energy_tables_init();

#ifdef ELECTROSTATICS
int coulomb_set_bjerrum(double bjerrum);
#endif

#ifdef DIPOLES
int dipolar_set_Dbjerrum(double bjerrum);
#endif

/** copy a set of interaction parameters. */
void copy_ia_params(IA_parameters *dst, IA_parameters *src);

/** get interaction parameters between particle sorts i and j */
inline IA_parameters *get_ia_param(int i, int j) {
  extern IA_parameters *ia_params;
  extern int n_particle_types;
  return &ia_params[i * n_particle_types + j];
}

/** get interaction parameters between particle sorts i and j.
    Slower than @ref get_ia_param, but can also be used on not
    yet present particle types*/
IA_parameters *get_ia_param_safe(int i, int j);

/** Makes sure that ia_params is large enough to cover interactions
    for this particle type. The interactions are initialized with values
    such that no physical interaction occurs. */
void make_particle_type_exist(int type);

/** Makes sure that \ref bonded_ia_params is large enough to cover the
    parameters for the bonded interaction type. Attention: 1: There is
    no initialization done here. 2: Use only in connection with
    creating new or overwriting old bond types*/
void make_bond_type_exist(int type);

/** This function increases the LOCAL ia_params field
    to the given size. Better use
    \ref make_particle_type_exist since it takes care of
    the other nodes.  */
void realloc_ia_params(int nsize);

/** calculates the maximal cutoff of all real space
    interactions. these are: bonded, non bonded + real space
    electrostatics. The result is stored in the global variable
    max_cut. The maximal cutoff of the non-bonded + real space
    electrostatic interactions is stored in max_cut_non_bonded. This
    value is used in the verlet pair list algorithm (see \ref
    verlet.hpp). */
void recalc_maximal_cutoff();

/** call when the temperature changes, for Bjerrum length adjusting. */
void recalc_coulomb_prefactor();

/** check whether all force calculation routines are properly initialized. */
int interactions_sanity_checks();

/**  check if a non bonded interaction is defined */
inline int checkIfInteraction(IA_parameters *data) {
  return data->particlesInteract;
}

/** check if the types of particles i and j have any non bonded
    interaction defined. */
inline int checkIfParticlesInteract(int i, int j) {
  return checkIfInteraction(get_ia_param(i, j));
}

///
const char *get_name_of_bonded_ia(BondedInteraction type);

#ifdef BOND_VIRTUAL
int virtual_set_params(int bond_type);
#endif

#ifdef DIPOLES
void set_dipolar_method_local(DipolarInteraction method);
#endif

#endif<|MERGE_RESOLUTION|>--- conflicted
+++ resolved
@@ -425,23 +425,6 @@
 /*@}*/
 #endif
 
-<<<<<<< HEAD
-#ifdef COMFORCE
-  /** \name center of mass directed force */
-  /*@{*/
-  int COMFORCE_flag;
-  int COMFORCE_dir;
-  double COMFORCE_force;
-  double COMFORCE_fratio;
-=======
-#ifdef COMFIXED
-  /** \name center of mass directed force */
-  /*@{*/
-  int COMFIXED_flag;
->>>>>>> e02fbbb0
-/*@}*/
-#endif
-
 #ifdef INTER_DPD
   /** \name DPD as interaction */
   /*@{*/
