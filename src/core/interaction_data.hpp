--- conflicted
+++ resolved
@@ -847,277 +847,6 @@
   Bond_parameters p;
 } Bonded_ia_parameters;
 
-<<<<<<< HEAD
-#ifdef CONSTRAINTS
-/** \name Compounds for constraints */
-/*@{*/
-
-/** Parameters for a WALL constraint (or a plane if you like that more). */
-typedef struct {
-  /** normal vector on the plane. */
-  double n[3];
-  /** distance of the wall from the origin. */
-  double d;
-  /** whether the constraint is penetrable 1 or not 0*/
-  int penetrable;
-  int reflecting;
-  int only_positive;
-  /** whether to calculate tunable slip forces 1 or not 0 */
-  int tunable_slip;
-} Constraint_wall;
-
-/** Parameters for a SPHERE constraint. */
-typedef struct {
-  /** sphere center. */
-  double pos[3];
-  /** sphere radius. */
-  double rad;
-  /** sphere direction. (+1 outside -1 inside interaction direction)*/
-  double direction;
-  /** whether the constraint is penetrable 1 or not 0*/
-  int penetrable;
-  int reflecting;
-} Constraint_sphere;
-
-/** Parameters for a CYLINDER constraint. */
-typedef struct {
-  /** center of the cylinder. */
-  double pos[3];
-  /** Axis of the cylinder .*/
-  double axis[3];
-  /** cylinder radius. */
-  double rad;
-  /** cylinder length. (!!!NOTE this is only the half length of the cylinder.)*/
-  double length;
-  /** cylinder direction. (+1 outside -1 inside interaction direction)*/
-  double direction;
-  /** whether the constraint is penetrable 1 or not 0*/
-  int penetrable;
-  int reflecting;
-} Constraint_cylinder;
-
-/** Parameters for a SPHEROCYLINDER constraint. */
-typedef struct {
-  /** center of the cylinder. */
-  double pos[3];
-  /** Axis of the cylinder .*/
-  double axis[3];
-  /** cylinder radius. */
-  double rad;
-  /** cylinder length. (!!!NOTE this is only the half length of the cylinder.)*/
-  double length;
-  /** cylinder direction. (+1 outside -1 inside interaction direction)*/
-  double direction;
-  /** whether the constraint is penetrable 1 or not 0*/
-  int penetrable;
-  int reflecting;
-} Constraint_spherocylinder;
-
-/** Parameters for a RHOMBOID constraint. */
-typedef struct {
-  /** corner of the rhomboid */
-  double pos[3];
-  /** edges adjacent to the corner */
-  double a[3];
-  double b[3];
-  double c[3];
-  /** rhomboid direction. (+1 outside -1 inside interaction direction)*/
-  double direction;
-  /** whether the constraint is penetrable 1 or not 0*/
-  int penetrable;
-  int reflecting;
-} Constraint_rhomboid;
-
-/** Parameters for a PORE constraint. */
-typedef struct {
-  /** center of the cylinder. */
-  double pos[3];
-  /** Axis of the cylinder .*/
-  double axis[3];
-  /** cylinder radius. */
-  double rad_left;
-  double rad_right;
-  double smoothing_radius;
-  /** cylinder length. (!!!NOTE this is only the half length of the cylinder.)*/
-  double length;
-  int reflecting;
-  double outer_rad_left;
-  double outer_rad_right;
-} Constraint_pore;
-
-/** Parameters for a SLITPORE constraint. */
-typedef struct {
-  /** center of the cylinder. */
-  double pore_mouth;
-  /** Axis of the cylinder .*/
-  double upper_smoothing_radius;
-  double lower_smoothing_radius;
-  /** cylinder length. (!!!NOTE this is only the half length of the cylinder.)*/
-  double channel_width;
-  double pore_width;
-  double pore_length;
-  int reflecting;
-} Constraint_slitpore;
-
-/** Parameters for a ROD constraint. */
-typedef struct {
-  /** center of the cylinder in the x-y plane. */
-  double pos[2];
-  /** line charge density. Only makes sense if the axis along the rod is
-      periodically replicated and only with MMM1D. */
-  double lambda;
-} Constraint_rod;
-
-/** Parameters for a PLATE constraint. */
-typedef struct {
-  /** height of plane in z-axis. */
-  double pos;
-  /** charge density. Only makes sense if the axis along the rod is
-      periodically replicated and only with MMM2D. */
-  double sigma;
-} Constraint_plate;
-
-/** Parameters for a MAZE constraint. */
-typedef struct {
-  /** number of spheres. */
-  double nsphere;
-  /** dimension of the maze. */
-  double dim;
-  /** sphere radius. */
-  double sphrad;
-  /** cylinder (connecting the spheres) radius*/
-  double cylrad;
-  /** whether the constraint is penetrable 1 or not 0*/
-  int penetrable;
-} Constraint_maze;
-
-/** Parameters for a STOMATOCYTE constraint. */
-typedef struct {
-
-  /** Stomatocyte position. */
-
-  double position_x;
-  double position_y;
-  double position_z;
-
-  /** Stomatocyte orientation. */
-
-  double orientation_x;
-  double orientation_y;
-  double orientation_z;
-
-  /** Stomatocyte dimensions. */
-
-  double outer_radius;
-  double inner_radius;
-  double layer_width;
-
-  /** Inside/Outside (+1 outside -1 inside interaction direction)*/
-
-  double direction;
-
-  /** whether the constraint is penetrable 1 or not 0*/
-
-  int penetrable;
-  int reflecting;
-
-} Constraint_stomatocyte;
-
-/** Parameters for a HOLLOW_CONE constraint. */
-typedef struct {
-
-  /** Hollow cone position. */
-
-  double position_x;
-  double position_y;
-  double position_z;
-
-  /** Hollow cone orientation. */
-
-  double orientation_x;
-  double orientation_y;
-  double orientation_z;
-
-  /** Hollow cone dimensions. */
-
-  double inner_radius;
-  double outer_radius;
-  double width;
-  double opening_angle;
-
-  /** Inside/Outside (+1 outside -1 inside interaction direction)*/
-
-  double direction;
-
-  /** whether the constraint is penetrable 1 or not 0*/
-
-  int penetrable;
-  int reflecting;
-
-} Constraint_hollow_cone;
-
-/** Parameters for a VOXEL constraint. */
-typedef struct {
-
-/** Voxel position. x y z*/
-// double pos[3];
-/** normal vector towards fluid. */
-// double n[3];
-
-#define MAXLENGTH_VOXELFILE_NAME 256
-  char filename[MAXLENGTH_VOXELFILE_NAME];
-} Constraint_voxel;
-
-/** Parameters for a BOX constraint. */
-typedef struct { int value; } Constraint_box;
-
-// ER
-/** Parameters for a EXTERNAL MAGNETIC FIELD constraint */
-typedef struct {
-  /** vector (direction and magnitude) of the external magnetic field */
-  double ext_magn_field[3];
-} Constraint_ext_magn_field;
-// end ER
-
-typedef struct {
-  double omega;
-  double Prefactor;
-} SinusoidalField;
-/** Structure to specify a constraint. */
-struct Constraint {
-  Constraint() : type(CONSTRAINT_NONE) {}
-
-  /** type of the constraint. */
-  ConstraintApplied type;
-
-  union {
-    Constraint_wall wal;
-    Constraint_sphere sph;
-    Constraint_cylinder cyl;
-    Constraint_spherocylinder spherocyl;
-    Constraint_rhomboid rhomboid;
-    Constraint_rod rod;
-    Constraint_plate plate;
-    Constraint_maze maze;
-    Constraint_pore pore;
-    Constraint_slitpore slitpore;
-    Constraint_stomatocyte stomatocyte;
-    Constraint_hollow_cone hollow_cone;
-    Constraint_voxel voxel;
-    // ER
-    Constraint_ext_magn_field emfield;
-  } c;
-
-  /** particle representation of this constraint. Actually needed are only the
-     identity,
-      the type and the force. */
-  Particle part_rep;
-};
-/*@}*/
-#endif
-
-=======
->>>>>>> c4502482
 /************************************************
  * exported variables
  ************************************************/
