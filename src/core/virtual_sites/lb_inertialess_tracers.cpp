/*
 * Copyright (C) 2010-2019 The ESPResSo project
 *
 * This file is part of ESPResSo.
 *
 * ESPResSo is free software: you can redistribute it and/or modify
 * it under the terms of the GNU General Public License as published by
 * the Free Software Foundation, either version 3 of the License, or
 * (at your option) any later version.
 *
 * ESPResSo is distributed in the hope that it will be useful,
 * but WITHOUT ANY WARRANTY; without even the implied warranty of
 * MERCHANTABILITY or FITNESS FOR A PARTICULAR PURPOSE.  See the
 * GNU General Public License for more details.
 *
 * You should have received a copy of the GNU General Public License
 * along with this program.  If not, see <http://www.gnu.org/licenses/>.
 */
/// \file
/// \brief Main of the Bayreuth Immersed-Boundary implementation

#include "virtual_sites/lb_inertialess_tracers.hpp"

#ifdef VIRTUAL_SITES_INERTIALESS_TRACERS
#include "Particle.hpp"
#include "cells.hpp"
#include "grid.hpp"
#include "grid_based_algorithms/lb.hpp"
#include "grid_based_algorithms/lb_boundaries.hpp"
#include "grid_based_algorithms/lb_interface.hpp"
#include "integrate.hpp"
#include "lb_inertialess_tracers_cuda_interface.hpp"

#ifdef LB_WALBERLA
#include "grid_based_algorithms/LbWalberla.hpp"
#include "grid_based_algorithms/lb_walberla_instance.hpp"
#endif

#include <utils/math/sqr.hpp>

// ****** Functions for internal use ********

void CoupleIBMParticleToFluid(Particle *p);
void CoupleIBMParticleToFluidWalberla(Particle *p);
void ParticleVelocitiesFromLB_CPU();
bool IsHalo(int indexCheck);
void GetIBMInterpolatedVelocity(const Utils::Vector3d &p, double *v,
                                double *forceAdded);
void GetIBMInterpolatedVelocityWalberla(const Utils::Vector3d &p, double *v,
                                        double *forceAdded);

// ***** Internal variables ******

bool *isHaloCache = nullptr;

namespace {
bool in_local_domain(Utils::Vector3d const &pos) {
  auto const lblattice = lb_lbfluid_get_lattice();
  auto const my_left = local_geo.my_left();
  auto const my_right = local_geo.my_right();

  return (pos[0] >= my_left[0] - 0.5 * lblattice.agrid &&
          pos[0] < my_right[0] + 0.5 * lblattice.agrid &&
          pos[1] >= my_left[1] - 0.5 * lblattice.agrid &&
          pos[1] < my_right[1] + 0.5 * lblattice.agrid &&
          pos[2] >= my_left[2] - 0.5 * lblattice.agrid &&
          pos[2] < my_right[2] + 0.5 * lblattice.agrid);
}
} // namespace

/** Put the calculated force stored on the ibm particles into the fluid by
 *  updating the @ref lbfields structure.
 *  Called from the integration loop right after the forces have been
 *  calculated.
 */
void IBM_ForcesIntoFluid_CPU() {
  // Update the forces on the ghost particles
  ghost_communicator(&cell_structure.exchange_ghosts_comm, GHOSTTRANS_FORCE);

  // Loop over local cells
  for (int c = 0; c < local_cells.n; c++) {
    Cell *cell = local_cells.cell[c];
    Particle *p = cell->part;
    const int np = cell->n;

    for (int i = 0; i < np; i++)
      if (p[i].p.is_virtual)
        if (lattice_switch == ActiveLB::CPU)
          CoupleIBMParticleToFluid(&p[i]);
#ifdef LB_WALBERLA
        else if (lattice_switch == ActiveLB::WALBERLA)
          CoupleIBMParticleToFluidWalberla(&p[i]);
#endif
  }

  // Loop over ghost cells
  for (int c = 0; c < ghost_cells.n; c++) {
    Cell *cell = ghost_cells.cell[c];
    Particle *p = cell->part;
    const int np = cell->n;

    for (int i = 0; i < np; i++) {
      // for ghost particles we have to check if they lie
      // in the range of the local lattice nodes
      if (in_local_domain(p[i].r.p)) {
        if (p[i].p.is_virtual)
          if (lattice_switch == ActiveLB::CPU)
            CoupleIBMParticleToFluid(&p[i]);
#ifdef LB_WALBERLA
          else if (lattice_switch == ActiveLB::WALBERLA)
            CoupleIBMParticleToFluidWalberla(&p[i]);
#endif
      }
    }
  }
}

/** Interpolate LB velocity at the particle positions and propagate the
 *  particles.
 *  Called from the integration loop right after the LB update.
 */
void IBM_UpdateParticlePositions(ParticleRange particles) {
  // Get velocities
  if (lattice_switch == ActiveLB::CPU || lattice_switch == ActiveLB::WALBERLA)
    ParticleVelocitiesFromLB_CPU();
#ifdef CUDA
  if (lattice_switch == ActiveLB::GPU)
    ParticleVelocitiesFromLB_GPU(particles);
#endif

  // Do update: Euler
  const double skin2 = Utils::sqr(0.5 * skin);
  // Loop over particles in local cells
  for (int c = 0; c < local_cells.n; c++) {
    const Cell *const cell = local_cells.cell[c];
    Particle *const p = cell->part;
    for (int j = 0; j < cell->n; j++)
      if (p[j].p.is_virtual) {
#ifdef EXTERNAL_FORCES
        if (!(p[j].p.ext_flag & 2))
#endif
          p[j].r.p[0] = p[j].r.p[0] + p[j].m.v[0] * time_step;
#ifdef EXTERNAL_FORCES
        if (!(p[j].p.ext_flag & 4))
#endif
          p[j].r.p[1] = p[j].r.p[1] + p[j].m.v[1] * time_step;
#ifdef EXTERNAL_FORCES
        if (!(p[j].p.ext_flag & 8))
#endif
          p[j].r.p[2] = p[j].r.p[2] + p[j].m.v[2] * time_step;

        // Check if the particle might have crossed a box border (criterion see
        // e-mail Axel 28.8.2014)
        // if possible, use resort_particles = Cells::RESORT_LOCAL)
        const double dist2 = (p[j].r.p - p[j].l.p_old).norm2();
        if (dist2 > skin2) {
          set_resort_particles(Cells::RESORT_LOCAL);
        }
      }
  }
}

/** Put the momentum of a given particle into the LB fluid. */
void CoupleIBMParticleToFluid(Particle *p) {
  // Convert units from MD to LB
  double delta_j[3];
  delta_j[0] = p->f.f[0] * lbpar.tau * lbpar.tau / lbpar.agrid;
  delta_j[1] = p->f.f[1] * lbpar.tau * lbpar.tau / lbpar.agrid;
  delta_j[2] = p->f.f[2] * lbpar.tau * lbpar.tau / lbpar.agrid;

  // Get indices and weights of affected nodes using discrete delta function
  Utils::Vector<std::size_t, 8> node_index{};
  Utils::Vector6d delta{};
  lblattice.map_position_to_lattice(p->r.p, node_index, delta);

  // Loop over all affected nodes
  for (int z = 0; z < 2; z++) {
    for (int y = 0; y < 2; y++) {
      for (int x = 0; x < 2; x++) {
        // Do not put force into a halo node
        if (!IsHalo(node_index[(z * 2 + y) * 2 + x])) {
          // Add force into the lbfields structure
          auto &local_f =
              lbfields[node_index[(z * 2 + y) * 2 + x]].force_density;

          local_f[0] += delta[3 * x + 0] * delta[3 * y + 1] * delta[3 * z + 2] *
                        delta_j[0];
          local_f[1] += delta[3 * x + 0] * delta[3 * y + 1] * delta[3 * z + 2] *
                        delta_j[1];
          local_f[2] += delta[3 * x + 0] * delta[3 * y + 1] * delta[3 * z + 2] *
                        delta_j[2];
        }
      }
    }
  }
}

<<<<<<< HEAD
/*************
   CoupleIBMParticleToFluidWalberla
This function puts the momentum of a given particle into the LB fluid - only for
Walberla
**************/

void CoupleIBMParticleToFluidWalberla(Particle *p) {
  // Convert units from MD to LB
  Utils::Vector3d delta_j = p->f.f * lb_walberla()->get_tau() *
                            lb_walberla()->get_tau() /
                            lb_walberla()->get_grid_spacing();

  lb_walberla()->add_force_at_pos(p->r.p / lb_lbfluid_get_agrid(), delta_j);
}

/******************
   GetIBMInterpolatedVelocity
Very similar to the velocity interpolation done in standard Espresso, except
that we add the f/2 contribution - only for CPU
*******************/

=======
/** Calculate the LB fluid velocity at a particle position.
 *  Very similar to the velocity interpolation done in standard ESPResSo,
 *  except that we add the f/2 contribution, cf. @cite guo02a.
 *  The fluid velocity is obtained by linear interpolation,
 *  cf. eq. (11) in @cite ahlrichs99a.
 */
>>>>>>> 7cf42c4d
void GetIBMInterpolatedVelocity(const Utils::Vector3d &pos, double *v,
                                double *forceAdded) {
  /* determine elementary lattice cell surrounding the particle
     and the relative position of the particle in this cell */
  Utils::Vector<std::size_t, 8> node_index{};
  Utils::Vector6d delta{};
  lblattice.map_position_to_lattice(pos, node_index, delta);

  Utils::Vector3d interpolated_u = {};
  // This for the f/2 contribution to the velocity
  forceAdded[0] = forceAdded[1] = forceAdded[2] = 0;

  for (int z = 0; z < 2; z++) {
    for (int y = 0; y < 2; y++) {
      for (int x = 0; x < 2; x++) {
        auto const index = node_index[(z * 2 + y) * 2 + x];
        const auto &f = lbfields[index].force_density_buf;

        double local_density;
        Utils::Vector3d local_j;

        // This can be done more easily without copying the code twice.
        // We probably can even set the boundary velocity directly.
#ifdef LB_BOUNDARIES
        if (lbfields[index].boundary) {
          local_density = lbpar.density;
          local_j = lbpar.density *
                    (*LBBoundaries::lbboundaries[lbfields[index].boundary - 1])
                        .velocity();
        } else
#endif
        {
          auto const modes = lb_calc_modes(index, lbfluid);
          local_density = lbpar.density + modes[0];

          // Add the +f/2 contribution!!
          local_j[0] = modes[1] + f[0] / 2;
          local_j[1] = modes[2] + f[1] / 2;
          local_j[2] = modes[3] + f[2] / 2;

          // Keep track of the forces that we added to the fluid.
          // This is necessary for communication because this part is executed
          // for real and ghost particles.
          // Later on we sum the real and ghost contributions.
          const double fExt[3] = {
              lbpar.ext_force_density[0] * pow(lbpar.agrid, 2) * lbpar.tau *
                  lbpar.tau,
              lbpar.ext_force_density[1] * pow(lbpar.agrid, 2) * lbpar.tau *
                  lbpar.tau,
              lbpar.ext_force_density[2] * pow(lbpar.agrid, 2) * lbpar.tau *
                  lbpar.tau};

          forceAdded[0] += delta[3 * x + 0] * delta[3 * y + 1] *
                           delta[3 * z + 2] * (f[0] - fExt[0]) / 2 /
                           (local_density);
          forceAdded[1] += delta[3 * x + 0] * delta[3 * y + 1] *
                           delta[3 * z + 2] * (f[1] - fExt[1]) / 2 /
                           (local_density);
          forceAdded[2] += delta[3 * x + 0] * delta[3 * y + 1] *
                           delta[3 * z + 2] * (f[2] - fExt[2]) / 2 /
                           (local_density);
        }

        // Interpolate velocity
        interpolated_u[0] += delta[3 * x + 0] * delta[3 * y + 1] *
                             delta[3 * z + 2] * local_j[0] / (local_density);
        interpolated_u[1] += delta[3 * x + 0] * delta[3 * y + 1] *
                             delta[3 * z + 2] * local_j[1] / (local_density);
        interpolated_u[2] += delta[3 * x + 0] * delta[3 * y + 1] *
                             delta[3 * z + 2] * local_j[2] / (local_density);
      }
    }
  }

  v[0] = interpolated_u[0];
  v[1] = interpolated_u[1];
  v[2] = interpolated_u[2];

  v[0] *= lbpar.agrid / lbpar.tau;
  v[1] *= lbpar.agrid / lbpar.tau;
  v[2] *= lbpar.agrid / lbpar.tau;
}

<<<<<<< HEAD
/******************
   GetIBMInterpolatedVelocityWalberla
Very similar to the velocity interpolation done in standard Espresso, except
that we add the f/2 contribution - only for Walberla
*******************/

void GetIBMInterpolatedVelocityWalberla(const Utils::Vector3d &pos, double *v,
                                        double *forceAdded) {
  Utils::Vector3d force = *(lb_walberla()->get_force_at_pos(pos,true));
  forceAdded[0] = force[0] / 2.0;
  forceAdded[1] = force[1] / 2.0;
  forceAdded[2] = force[2] / 2.0;

  Utils::Vector3d velocity = *(lb_walberla()->get_velocity_at_pos(pos,true));
  double local_density = *(lb_walberla()->get_density_at_pos(pos,true));
  v[0] = velocity[0] + forceAdded[0] * local_density;
  v[1] = velocity[1] + forceAdded[1] * local_density;
  v[2] = velocity[2] + forceAdded[2] * local_density;

  Utils::Vector3d fExt = lb_walberla()->get_external_force();
  forceAdded[0] -= fExt[0] / 2.0;
  forceAdded[1] -= fExt[1] / 2.0;
  forceAdded[2] -= fExt[2] / 2.0;

  v[0] *= lb_walberla()->get_grid_spacing() / lb_walberla()->get_tau();
  v[1] *= lb_walberla()->get_grid_spacing() / lb_walberla()->get_tau();
  v[2] *= lb_walberla()->get_grid_spacing() / lb_walberla()->get_tau();
}

/************
   IsHalo
Builds a cache structure which contains a flag for each LB node whether that
node is a halo node or not
Checks for halo - only for CPU
*************/

=======
/** Build a cache structure which contains a flag for each LB node whether that
 *  node is a halo node or not.
 */
>>>>>>> 7cf42c4d
bool IsHalo(const int indexCheck) {
  // First call --> build cache
  if (isHaloCache == nullptr) {
    isHaloCache = new bool[lblattice.halo_grid_volume];
    // Assume everything is a halo and correct in the next step
    for (int i = 0; i < lblattice.halo_grid_volume; i++)
      isHaloCache[i] = true;
    // Loop through and check where indexCheck occurs
    int index = lblattice.halo_offset;
    for (int z = 1; z <= lblattice.grid[2]; z++) {
      for (int y = 1; y <= lblattice.grid[1]; y++) {
        for (int x = 1; x <= lblattice.grid[0]; x++) {
          isHaloCache[index] = false;
          ++index;
        }
        index += 2; /* skip halo region */
      }
      index += 2 * lblattice.halo_grid[0]; /* skip halo region */
    }
  }

  // Return
  return isHaloCache[indexCheck];
}

/** Get particle velocities from LB and set the velocity field in the particles
 *  data structure.
 */
void ParticleVelocitiesFromLB_CPU() {
  // Loop over particles in local cells.
  // Here all contributions are included: velocity, external force and particle
  // force.
  for (int c = 0; c < local_cells.n; c++) {
    const Cell *const cell = local_cells.cell[c];
    Particle *const p = cell->part;
    for (int j = 0; j < cell->n; j++)
      if (p[j].p.is_virtual) {
        double dummy[3];
        // Get interpolated velocity and store in the force (!) field
        // for later communication (see below)
        if (lattice_switch == ActiveLB::CPU)
          GetIBMInterpolatedVelocity(p[j].r.p, p[j].f.f.data(), dummy);
#ifdef LB_WALBERLA
        else if (lattice_switch == ActiveLB::WALBERLA)
          GetIBMInterpolatedVelocityWalberla(p[j].r.p, p[j].f.f.data(), dummy);
#endif
      }
  }

  // Loop over particles in ghost cells
  // Here we only add the particle forces stemming from the ghosts
  for (int c = 0; c < ghost_cells.n; c++) {
    const Cell *const cell = ghost_cells.cell[c];
    Particle *const p = cell->part;
    for (int j = 0; j < cell->n; j++)
      // This criterion include the halo on the left, but excludes the halo on
      // the right
      // Try if we have to use *1.5 on the right
      if (in_local_domain(p[j].r.p)) {
        if (p[j].p.is_virtual) {
          double dummy[3];
          double force[3] = {0, 0,
                             0}; // The force stemming from the ghost particle
          if (lattice_switch == ActiveLB::CPU)
            GetIBMInterpolatedVelocity(p[j].r.p, dummy, force);
#ifdef LB_WALBERLA
          else if (lattice_switch == ActiveLB::WALBERLA)
            GetIBMInterpolatedVelocityWalberla(p[j].r.p, dummy, force);
#endif

          // Rescale and store in the force field of the particle (for
          // communication, see below)
          p[j].f.f[0] = force[0] * lbpar.agrid / lbpar.tau;
          p[j].f.f[1] = force[1] * lbpar.agrid / lbpar.tau;
          p[j].f.f[2] = force[2] * lbpar.agrid / lbpar.tau;
        } else {
          p[j].f.f[0] = p[j].f.f[1] = p[j].f.f[2] = 0;
        } // Reset, necessary because we add all forces below. Also needs to be
          // done for the real particles!

      } else {
        p[j].f.f[0] = p[j].f.f[1] = p[j].f.f[2] = 0;
      } // Reset, necessary because we add all forces below
  }

  // Now the local particles contain a velocity (stored in the force field) and
  // the ghosts contain the rest of the velocity in their respective force
  // fields.
  // We need to add these. Since we have stored them in the force, not the
  // velocity fields, we can use the standard force communicator and then
  // transfer to the velocity afterwards.
  // Note that this overwrites the actual force which would be a problem for
  // real particles.
  // This could be solved by keeping a backup of the local forces before this
  // operation is attempted.
  ghost_communicator(&cell_structure.collect_ghost_force_comm,
                     GHOSTTRANS_FORCE);

  // Transfer to velocity field
  for (int c = 0; c < local_cells.n; c++) {
    const Cell *const cell = local_cells.cell[c];
    Particle *const p = cell->part;
    for (int j = 0; j < cell->n; j++)
      if (p[j].p.is_virtual) {
        p[j].m.v[0] = p[j].f.f[0];
        p[j].m.v[1] = p[j].f.f[1];
        p[j].m.v[2] = p[j].f.f[2];
      }
  }
}

#endif<|MERGE_RESOLUTION|>--- conflicted
+++ resolved
@@ -195,13 +195,13 @@
   }
 }
 
-<<<<<<< HEAD
 /*************
    CoupleIBMParticleToFluidWalberla
 This function puts the momentum of a given particle into the LB fluid - only for
 Walberla
 **************/
 
+#ifdef LB_WALBERLA
 void CoupleIBMParticleToFluidWalberla(Particle *p) {
   // Convert units from MD to LB
   Utils::Vector3d delta_j = p->f.f * lb_walberla()->get_tau() *
@@ -210,6 +210,7 @@
 
   lb_walberla()->add_force_at_pos(p->r.p / lb_lbfluid_get_agrid(), delta_j);
 }
+#endif
 
 /******************
    GetIBMInterpolatedVelocity
@@ -217,14 +218,6 @@
 that we add the f/2 contribution - only for CPU
 *******************/
 
-=======
-/** Calculate the LB fluid velocity at a particle position.
- *  Very similar to the velocity interpolation done in standard ESPResSo,
- *  except that we add the f/2 contribution, cf. @cite guo02a.
- *  The fluid velocity is obtained by linear interpolation,
- *  cf. eq. (11) in @cite ahlrichs99a.
- */
->>>>>>> 7cf42c4d
 void GetIBMInterpolatedVelocity(const Utils::Vector3d &pos, double *v,
                                 double *forceAdded) {
   /* determine elementary lattice cell surrounding the particle
@@ -308,13 +301,12 @@
   v[2] *= lbpar.agrid / lbpar.tau;
 }
 
-<<<<<<< HEAD
 /******************
    GetIBMInterpolatedVelocityWalberla
 Very similar to the velocity interpolation done in standard Espresso, except
 that we add the f/2 contribution - only for Walberla
 *******************/
-
+#ifdef LB_WALBERLA
 void GetIBMInterpolatedVelocityWalberla(const Utils::Vector3d &pos, double *v,
                                         double *forceAdded) {
   Utils::Vector3d force = *(lb_walberla()->get_force_at_pos(pos,true));
@@ -337,6 +329,7 @@
   v[1] *= lb_walberla()->get_grid_spacing() / lb_walberla()->get_tau();
   v[2] *= lb_walberla()->get_grid_spacing() / lb_walberla()->get_tau();
 }
+#endif
 
 /************
    IsHalo
@@ -345,11 +338,6 @@
 Checks for halo - only for CPU
 *************/
 
-=======
-/** Build a cache structure which contains a flag for each LB node whether that
- *  node is a halo node or not.
- */
->>>>>>> 7cf42c4d
 bool IsHalo(const int indexCheck) {
   // First call --> build cache
   if (isHaloCache == nullptr) {
