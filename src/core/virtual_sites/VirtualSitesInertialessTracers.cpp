/*
 * Copyright (C) 2010-2019 The ESPResSo project
 *
 * This file is part of ESPResSo.
 *
 * ESPResSo is free software: you can redistribute it and/or modify
 * it under the terms of the GNU General Public License as published by
 * the Free Software Foundation, either version 3 of the License, or
 * (at your option) any later version.
 *
 * ESPResSo is distributed in the hope that it will be useful,
 * but WITHOUT ANY WARRANTY; without even the implied warranty of
 * MERCHANTABILITY or FITNESS FOR A PARTICULAR PURPOSE.  See the
 * GNU General Public License for more details.
 *
 * You should have received a copy of the GNU General Public License
 * along with this program.  If not, see <http://www.gnu.org/licenses/>.
 */
#include "config.hpp"

#ifdef VIRTUAL_SITES_INERTIALESS_TRACERS
#include "VirtualSitesInertialessTracers.hpp"
#include "cells.hpp"
#include "errorhandling.hpp"
#include "grid_based_algorithms/lb_interface.hpp"
#include "grid_based_algorithms/lb_interpolation.hpp"
#include "grid_based_algorithms/lb_particle_coupling.hpp"
#include "integrate.hpp"
#include "particle_data.hpp"
#include <algorithm>

void VirtualSitesInertialessTracers::after_force_calc() {
  // Now the forces are computed and need to go into the LB fluid
<<<<<<< HEAD
  // Convert units from MD to LB
  for (auto const &p : cell_structure.local_cells().particles()) {
    if (in_local_halo(p.r.p)) {
      add_md_force(p.r.p / lb_lbfluid_get_agrid(), p.f.f);
    }
=======
  if (lattice_switch == ActiveLB::CPU) {
    IBM_ForcesIntoFluid_CPU();
    return;
  }
#ifdef CUDA
  if (lattice_switch == ActiveLB::GPU) {
    IBM_ForcesIntoFluid_GPU(cell_structure.local_particles());
    return;
  }
#endif
  if (std::any_of(cell_structure.local_particles().begin(),
                  cell_structure.local_particles().end(),
                  [](Particle &p) { return p.p.is_virtual; })) {
    runtimeErrorMsg() << "Inertialess Tracers: No LB method was active but "
                         "virtual sites present.";
    return;
>>>>>>> d602a093
  }
}

void VirtualSitesInertialessTracers::after_lb_propagation() {
<<<<<<< HEAD
  for (auto &p : cell_structure.local_cells().particles()) {
    if (in_local_halo(p.r.p)) {
      p.m.v = lb_lbinterpolation_get_interpolated_velocity(p.r.p);
      for (int i = 0; i < 3; i++) {
        if (!(p.p.ext_flag & COORD_FIXED(i))) {
          p.r.p[i] += p.m.v[i] * time_step;
        }
      }
    }
  }
=======
#ifdef VIRTUAL_SITES_INERTIALESS_TRACERS
  IBM_UpdateParticlePositions(cell_structure.local_particles());
#endif // VS inertialess tracers
>>>>>>> d602a093
}
#endif<|MERGE_RESOLUTION|>--- conflicted
+++ resolved
@@ -31,36 +31,16 @@
 
 void VirtualSitesInertialessTracers::after_force_calc() {
   // Now the forces are computed and need to go into the LB fluid
-<<<<<<< HEAD
   // Convert units from MD to LB
-  for (auto const &p : cell_structure.local_cells().particles()) {
+  for (auto const &p : cell_structure.local_particles()) {
     if (in_local_halo(p.r.p)) {
       add_md_force(p.r.p / lb_lbfluid_get_agrid(), p.f.f);
     }
-=======
-  if (lattice_switch == ActiveLB::CPU) {
-    IBM_ForcesIntoFluid_CPU();
-    return;
-  }
-#ifdef CUDA
-  if (lattice_switch == ActiveLB::GPU) {
-    IBM_ForcesIntoFluid_GPU(cell_structure.local_particles());
-    return;
-  }
-#endif
-  if (std::any_of(cell_structure.local_particles().begin(),
-                  cell_structure.local_particles().end(),
-                  [](Particle &p) { return p.p.is_virtual; })) {
-    runtimeErrorMsg() << "Inertialess Tracers: No LB method was active but "
-                         "virtual sites present.";
-    return;
->>>>>>> d602a093
   }
 }
 
 void VirtualSitesInertialessTracers::after_lb_propagation() {
-<<<<<<< HEAD
-  for (auto &p : cell_structure.local_cells().particles()) {
+  for (auto &p : cell_structure.local_particles()) {
     if (in_local_halo(p.r.p)) {
       p.m.v = lb_lbinterpolation_get_interpolated_velocity(p.r.p);
       for (int i = 0; i < 3; i++) {
@@ -70,10 +50,5 @@
       }
     }
   }
-=======
-#ifdef VIRTUAL_SITES_INERTIALESS_TRACERS
-  IBM_UpdateParticlePositions(cell_structure.local_particles());
-#endif // VS inertialess tracers
->>>>>>> d602a093
 }
 #endif