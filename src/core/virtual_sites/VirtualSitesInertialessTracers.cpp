/*
 * Copyright (C) 2010-2019 The ESPResSo project
 *
 * This file is part of ESPResSo.
 *
 * ESPResSo is free software: you can redistribute it and/or modify
 * it under the terms of the GNU General Public License as published by
 * the Free Software Foundation, either version 3 of the License, or
 * (at your option) any later version.
 *
 * ESPResSo is distributed in the hope that it will be useful,
 * but WITHOUT ANY WARRANTY; without even the implied warranty of
 * MERCHANTABILITY or FITNESS FOR A PARTICULAR PURPOSE.  See the
 * GNU General Public License for more details.
 *
 * You should have received a copy of the GNU General Public License
 * along with this program.  If not, see <http://www.gnu.org/licenses/>.
 */
#include "config.hpp"

#ifdef VIRTUAL_SITES_INERTIALESS_TRACERS
#include "VirtualSitesInertialessTracers.hpp"
#include "cells.hpp"
#include "errorhandling.hpp"
#include "grid_based_algorithms/lb_interface.hpp"
#include "grid_based_algorithms/lb_interpolation.hpp"
#include "grid_based_algorithms/lb_particle_coupling.hpp"
#include "integrate.hpp"
#include "particle_data.hpp"
#include <algorithm>

void VirtualSitesInertialessTracers::after_force_calc() {
  // Now the forces are computed and need to go into the LB fluid
<<<<<<< HEAD
  // Convert units from MD to LB
  for (auto const& p: local_cells.particles()) {
    if (in_local_halo(p.r.p)) {
      add_md_force(p.r.p / lb_lbfluid_get_agrid(), p.f.f);
    }
  }
}

=======
  if (lattice_switch == ActiveLB::CPU) {
    IBM_ForcesIntoFluid_CPU();
    return;
  }
#ifdef CUDA
  if (lattice_switch == ActiveLB::GPU) {
    IBM_ForcesIntoFluid_GPU(cell_structure.local_cells().particles());
    return;
  }
#endif
  if (std::any_of(cell_structure.local_cells().particles().begin(),
                  cell_structure.local_cells().particles().end(),
                  [](Particle &p) { return p.p.is_virtual; })) {
    runtimeErrorMsg() << "Inertialess Tracers: No LB method was active but "
                         "virtual sites present.";
    return;
  }
}

void VirtualSitesInertialessTracers::after_lb_propagation() {
#ifdef VIRTUAL_SITES_INERTIALESS_TRACERS
  IBM_UpdateParticlePositions(cell_structure.local_cells().particles());
  // Ghost positions are now out-of-date
  // We should update.
  // Actually we seem to get the same results whether we do this here or not,
  // but it is safer to do it
  ghost_communicator(&cell_structure.exchange_ghosts_comm, GHOSTTRANS_POSITION);
>>>>>>> f1c5d7b6

void VirtualSitesInertialessTracers::after_lb_propagation() {
  for (auto& p: local_cells.particles()) {
    if (in_local_halo(p.r.p)) {
    p.m.v = lb_lbinterpolation_get_interpolated_velocity(p.r.p);
    for (int i=0;i<3;i++) {
      if (!(p.p.ext_flag & COORD_FIXED(i))) {
        p.r.p[i] += p.m.v[i] * time_step;
      }
    }
    }
  }
}
#endif<|MERGE_RESOLUTION|>--- conflicted
+++ resolved
@@ -31,47 +31,17 @@
 
 void VirtualSitesInertialessTracers::after_force_calc() {
   // Now the forces are computed and need to go into the LB fluid
-<<<<<<< HEAD
   // Convert units from MD to LB
-  for (auto const& p: local_cells.particles()) {
+  for (auto const& p: cell_structure.local_cells().particles()) {
     if (in_local_halo(p.r.p)) {
       add_md_force(p.r.p / lb_lbfluid_get_agrid(), p.f.f);
     }
   }
 }
 
-=======
-  if (lattice_switch == ActiveLB::CPU) {
-    IBM_ForcesIntoFluid_CPU();
-    return;
-  }
-#ifdef CUDA
-  if (lattice_switch == ActiveLB::GPU) {
-    IBM_ForcesIntoFluid_GPU(cell_structure.local_cells().particles());
-    return;
-  }
-#endif
-  if (std::any_of(cell_structure.local_cells().particles().begin(),
-                  cell_structure.local_cells().particles().end(),
-                  [](Particle &p) { return p.p.is_virtual; })) {
-    runtimeErrorMsg() << "Inertialess Tracers: No LB method was active but "
-                         "virtual sites present.";
-    return;
-  }
-}
 
 void VirtualSitesInertialessTracers::after_lb_propagation() {
-#ifdef VIRTUAL_SITES_INERTIALESS_TRACERS
-  IBM_UpdateParticlePositions(cell_structure.local_cells().particles());
-  // Ghost positions are now out-of-date
-  // We should update.
-  // Actually we seem to get the same results whether we do this here or not,
-  // but it is safer to do it
-  ghost_communicator(&cell_structure.exchange_ghosts_comm, GHOSTTRANS_POSITION);
->>>>>>> f1c5d7b6
-
-void VirtualSitesInertialessTracers::after_lb_propagation() {
-  for (auto& p: local_cells.particles()) {
+  for (auto& p: cell_structure.local_cells().particles()) {
     if (in_local_halo(p.r.p)) {
     p.m.v = lb_lbinterpolation_get_interpolated_velocity(p.r.p);
     for (int i=0;i<3;i++) {
