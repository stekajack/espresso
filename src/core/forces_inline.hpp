/*
  Copyright (C) 2010,2012,2013,2014,2015,2016 The ESPResSo project
  Copyright (C) 2002,2003,2004,2005,2006,2007,2008,2009,2010
    Max-Planck-Institute for Polymer Research, Theory Group

  This file is part of ESPResSo.

  ESPResSo is free software: you can redistribute it and/or modify
  it under the terms of the GNU General Public License as published by
  the Free Software Foundation, either version 3 of the License, or
  (at your option) any later version.

  ESPResSo is distributed in the hope that it will be useful,
  but WITHOUT ANY WARRANTY; without even the implied warranty of
  MERCHANTABILITY or FITNESS FOR A PARTICULAR PURPOSE.  See the
  GNU General Public License for more details.

  You should have received a copy of the GNU General Public License
  along with this program.  If not, see <http://www.gnu.org/licenses/>.
*/
#ifndef _FORCES_INLINE_HPP
#define _FORCES_INLINE_HPP

#include "config.hpp"

#ifdef MOLFORCES
#include "topology.hpp"
#endif

<<<<<<< HEAD
#include "constraints.hpp"
=======
#include "constraint.hpp"
>>>>>>> 9b213c33
#include "forces.hpp"
#include "magnetic_non_p3m_methods.hpp"
#include "mdlc_correction.hpp"

#include "angle.hpp"
#include "angle_cosine.hpp"
#include "angle_cossquare.hpp"
#include "angle_harmonic.hpp"
#include "angledist.hpp"
#include "bmhtf-nacl.hpp"
#include "buckingham.hpp"
#include "collision.hpp"
#include "comfixed.hpp"
#include "comforce.hpp"
<<<<<<< HEAD
=======
#include "dihedral.hpp"
>>>>>>> 9b213c33
#include "elc.hpp"
#include "endangledist.hpp"
#include "fene.hpp"
#include "gaussian.hpp"
#include "gb.hpp"
#include "harmonic.hpp"
#include "harmonic_dumbbell.hpp"
#include "hat.hpp"
#include "hertzian.hpp"
#include "hydrogen_bond.hpp"
#include "lj.hpp"
#include "ljangle.hpp"
#include "ljcos.hpp"
#include "ljcos2.hpp"
#include "ljgen.hpp"
#include "metadynamics.hpp"
#include "molforces.hpp"
#include "morse.hpp"
#include "npt.hpp"
#include "object-in-fluid/affinity.hpp"
#include "object-in-fluid/membrane_collision.hpp"
#include "object-in-fluid/oif_global_forces.hpp"
#include "object-in-fluid/oif_local_forces.hpp"
#include "object-in-fluid/out_direction.hpp"
#include "overlap.hpp"
#include "p3m-dipolar.hpp"
#include "quartic.hpp"
#include "soft_sphere.hpp"
#include "steppot.hpp"
#include "subt_lj.hpp"
#include "tab.hpp"
#include "twist_stack.hpp"
#include "umbrella.hpp"
#ifdef ELECTROSTATICS
#include "actor/EwaldGPU_ShortRange.hpp"
#include "bonded_coulomb.hpp"
#include "debye_hueckel.hpp"
#include "reaction_field.hpp"
#include "scafacos.hpp"
#endif
#ifdef IMMERSED_BOUNDARY
#include "immersed_boundary/ibm_main.hpp"
#include "immersed_boundary/ibm_tribend.hpp"
#include "immersed_boundary/ibm_triel.hpp"
#include "immersed_boundary/ibm_volume_conservation.hpp"
#endif

/** initialize the forces for a ghost particle */
inline void init_ghost_force(Particle *part) {
  part->f.f[0] = 0;
  part->f.f[1] = 0;
  part->f.f[2] = 0;

#ifdef ROTATION
  {
    double scale;
    /* set torque to zero */
    part->f.torque[0] = 0;
    part->f.torque[1] = 0;
    part->f.torque[2] = 0;

    /* and rescale quaternion, so it is exactly of unit length */
    scale = sqrt(SQR(part->r.quat[0]) + SQR(part->r.quat[1]) +
                 SQR(part->r.quat[2]) + SQR(part->r.quat[3]));
    part->r.quat[0] /= scale;
    part->r.quat[1] /= scale;
    part->r.quat[2] /= scale;
    part->r.quat[3] /= scale;
  }
#endif
}

/** initialize the forces for a real particle */
inline void init_local_particle_force(Particle *part) {
  if (thermo_switch & THERMO_LANGEVIN)
    friction_thermo_langevin(part);
  else {
    part->f.f[0] = 0;
    part->f.f[1] = 0;
    part->f.f[2] = 0;
  }

#ifdef EXTERNAL_FORCES
  if (part->p.ext_flag & PARTICLE_EXT_FORCE) {
    part->f.f[0] += part->p.ext_force[0];
    part->f.f[1] += part->p.ext_force[1];
    part->f.f[2] += part->p.ext_force[2];
  }
#endif

#ifdef ROTATION
  {
    double scale;
    /* set torque to zero */
    part->f.torque[0] = 0;
    part->f.torque[1] = 0;
    part->f.torque[2] = 0;

#ifdef EXTERNAL_FORCES
    if (part->p.ext_flag & PARTICLE_EXT_TORQUE) {
      part->f.torque[0] += part->p.ext_torque[0];
      part->f.torque[1] += part->p.ext_torque[1];
      part->f.torque[2] += part->p.ext_torque[2];
    }
#endif

#ifdef ENGINE
    // apply a swimming force in the direction of
    // the particle's orientation axis
    if (part->swim.swimming) {
      part->f.f[0] += part->swim.f_swim * part->r.quatu[0];
      part->f.f[1] += part->swim.f_swim * part->r.quatu[1];
      part->f.f[2] += part->swim.f_swim * part->r.quatu[2];
    }
#endif

    /* and rescale quaternion, so it is exactly of unit length */
    scale = sqrt(SQR(part->r.quat[0]) + SQR(part->r.quat[1]) +
                 SQR(part->r.quat[2]) + SQR(part->r.quat[3]));
    part->r.quat[0] /= scale;
    part->r.quat[1] /= scale;
    part->r.quat[2] /= scale;
    part->r.quat[3] /= scale;
  }
#endif
}

/** Calculate forces.
 *
 *  A short list, what the function is doing:
 *  <ol>
 *  <li> Initialize forces with: \ref friction_thermo_langevin (ghost forces
 with zero).
 *  <li> Calculate bonded interaction forces:<br>
 *       Loop all local particles (not the ghosts).
 *       <ul>
 *       <li> FENE
 *       <li> ANGLE (cos bend potential)
 *       </ul>
 *  <li> Calculate non-bonded short range interaction forces:<br>
 *       Loop all \ref IA_Neighbor::vList "verlet lists" of all \ref #cells.
 *       <ul>
 *       <li> Lennard-Jones.
 *       <li> Buckingham.
 *       <li> Real space part: Coulomb.
 *       <li> Ramp.
 *       </ul>
 *  <li> Calculate long range interaction forces:<br>
         Uses <a href=P3M_calc_kspace_forces> P3M_calc_kspace_forces </a>
 *  </ol>
 */

void force_calc();

inline void calc_non_bonded_pair_force_parts(
    const Particle *const p1, const Particle *const p2,
    IA_parameters *ia_params, double d[3], double dist, double dist2,
    double force[3], double torque1[3] = NULL, double torque2[3] = NULL) {
#ifdef NO_INTRA_NB
  if (p1->p.mol_id == p2->p.mol_id)
    return;
#endif
/* lennard jones */
#ifdef LENNARD_JONES
  add_lj_pair_force(p1, p2, ia_params, d, dist, force);
#endif
/* lennard jones generic */
#ifdef LENNARD_JONES_GENERIC
  add_ljgen_pair_force(p1, p2, ia_params, d, dist, force);
#endif
/* smooth step */
#ifdef SMOOTH_STEP
  add_SmSt_pair_force(p1, p2, ia_params, d, dist, dist2, force);
#endif
/* Hertzian force */
#ifdef HERTZIAN
  add_hertzian_pair_force(p1, p2, ia_params, d, dist, dist2, force);
#endif
/* Gaussian force */
#ifdef GAUSSIAN
  add_gaussian_pair_force(p1, p2, ia_params, d, dist, dist2, force);
#endif
/* BMHTF NaCl */
#ifdef BMHTF_NACL
  add_BMHTF_pair_force(p1, p2, ia_params, d, dist, dist2, force);
#endif
/* buckingham*/
#ifdef BUCKINGHAM
  add_buck_pair_force(p1, p2, ia_params, d, dist, force);
#endif
/* morse*/
#ifdef MORSE
  add_morse_pair_force(p1, p2, ia_params, d, dist, force);
#endif
/*soft-sphere potential*/
#ifdef SOFT_SPHERE
  add_soft_pair_force(p1, p2, ia_params, d, dist, force);
#endif
/*repulsive membrane potential*/
#ifdef MEMBRANE_COLLISION
  add_membrane_collision_pair_force(p1, p2, ia_params, d, dist, force);
#endif
/*hat potential*/
#ifdef HAT
  add_hat_pair_force(p1, p2, ia_params, d, dist, force);
#endif
/* lennard jones cosine */
#ifdef LJCOS
  add_ljcos_pair_force(p1, p2, ia_params, d, dist, force);
#endif
/* lennard jones cosine */
#ifdef LJCOS2
  add_ljcos2_pair_force(p1, p2, ia_params, d, dist, force);
#endif
/* tabulated */
#ifdef TABULATED
  add_tabulated_pair_force(p1, p2, ia_params, d, dist, force);
#endif
/* Gay-Berne */
#ifdef GAY_BERNE
  add_gb_pair_force(p1, p2, ia_params, d, dist, force, torque1, torque2);
#endif
#ifdef INTER_RF
  add_interrf_pair_force(p1, p2, ia_params, d, dist, force);
#endif
}

inline void calc_non_bonded_pair_force(Particle *p1, Particle *p2,
                                       IA_parameters *ia_params, double d[3],
                                       double dist, double dist2,
                                       double force[3],
                                       double torque1[3] = NULL,
                                       double torque2[3] = NULL) {
#ifdef MOL_CUT
  // You may want to put a correction factor and correction term for smoothing
  // function else then theta
  if (checkIfParticlesInteractViaMolCut(p1, p2, ia_params) == 1)
#endif
  {
    calc_non_bonded_pair_force_parts(p1, p2, ia_params, d, dist, dist2, force,
                                     torque1, torque2);
  }
}

inline void calc_non_bonded_pair_force(Particle *p1, Particle *p2, double d[3],
                                       double dist, double dist2,
                                       double force[3]) {
  IA_parameters *ia_params = get_ia_param(p1->p.type, p2->p.type);
  calc_non_bonded_pair_force(p1, p2, ia_params, d, dist, dist2, force);
}

/** Calculate non bonded forces between a pair of particles.
    @param p1        pointer to particle 1.
    @param p2        pointer to particle 2.
    @param d         vector between p1 and p2.
    @param dist      distance between p1 and p2.
    @param dist2     distance squared between p1 and p2. */
inline void add_non_bonded_pair_force(Particle *p1, Particle *p2, double d[3],
                                      double dist, double dist2) {
  IA_parameters *ia_params = get_ia_param(p1->p.type, p2->p.type);
  double force[3] = {0., 0., 0.};
  double torque1[3] = {0., 0., 0.};
  double torque2[3] = {0., 0., 0.};
  int j;

/***********************************************/
/* bond creation and breaking                  */
/***********************************************/

#ifdef COLLISION_DETECTION
  if (collision_params.mode > 0)
    detect_collision(p1, p2);
#endif

/*affinity potential*/
#ifdef AFFINITY
  add_affinity_pair_force(p1, p2, ia_params, d, dist, force);
#endif

  FORCE_TRACE(fprintf(stderr, "%d: interaction %d<->%d dist %f\n", this_node,
                      p1->p.identity, p2->p.identity, dist));

/***********************************************/
/* thermostat                                  */
/***********************************************/

#ifdef DPD
  /* DPD thermostat forces */
  if (thermo_switch & THERMO_DPD)
    add_dpd_thermo_pair_force(p1, p2, d, dist, dist2);
#endif

/** The inter dpd force should not be part of the virial */

#ifdef INTER_DPD
  add_inter_dpd_pair_force(p1, p2, ia_params, d, dist, dist2);
#endif

  /***********************************************/
  /* non bonded pair potentials                  */
  /***********************************************/

  calc_non_bonded_pair_force(p1, p2, ia_params, d, dist, dist2, force, torque1,
                             torque2);

/***********************************************/
/* short range electrostatics                  */
/***********************************************/

#ifdef ELECTROSTATICS
  if (coulomb.method == COULOMB_DH)
    add_dh_coulomb_pair_force(p1, p2, d, dist, force);

  if (coulomb.method == COULOMB_RF)
    add_rf_coulomb_pair_force(p1, p2, d, dist, force);
#endif

/*********************************************************************/
/* everything before this contributes to the virial pressure in NpT, */
/* but nothing afterwards                                            */
/*********************************************************************/
#ifdef NPT
  for (j = 0; j < 3; j++)
    if (integ_switch == INTEG_METHOD_NPT_ISO)
      nptiso.p_vir[j] += force[j] * d[j];
#endif

/***********************************************/
/* semi-bonded multi-body potentials            */
/***********************************************/

/* Directional LJ */
#ifdef LJ_ANGLE
  /* This is a multi-body forces that changes the forces of 6 particles */
  add_ljangle_force(p1, p2, ia_params, d, dist);
#endif

/***********************************************/
/* long range electrostatics                   */
/***********************************************/

#ifdef ELECTROSTATICS

  /* real space coulomb */
  double q1q2 = p1->p.q * p2->p.q;

  switch (coulomb.method) {
#ifdef P3M
  case COULOMB_ELC_P3M: {
    if (q1q2) {
      p3m_add_pair_force(q1q2, d, dist2, dist, force);

      // forces from the virtual charges
      // they go directly onto the particles, since they are not pairwise forces
      if (elc_params.dielectric_contrast_on)
        ELC_P3M_dielectric_layers_force_contribution(p1, p2, p1->f.f, p2->f.f);
    }
    break;
  }
  case COULOMB_P3M_GPU:
  case COULOMB_P3M: {
#ifdef NPT
    if (q1q2) {
      double eng = p3m_add_pair_force(q1q2, d, dist2, dist, force);
      if (integ_switch == INTEG_METHOD_NPT_ISO)
        nptiso.p_vir[0] += eng;
    }
#else
    if (q1q2)
      p3m_add_pair_force(q1q2, d, dist2, dist, force);
#endif
    break;
  }
#endif
  case COULOMB_MMM1D:
    if (q1q2)
      add_mmm1d_coulomb_pair_force(q1q2, d, dist2, dist, force);
    break;
  case COULOMB_MMM2D:
    if (q1q2)
      add_mmm2d_coulomb_pair_force(q1q2, d, dist2, dist, force);
    break;
#ifdef EWALD_GPU
  case COULOMB_EWALD_GPU:
    if (q1q2)
      add_ewald_gpu_coulomb_pair_force(p1, p2, d, dist, force);
    break;
#endif
#ifdef SCAFACOS
  case COULOMB_SCAFACOS:
    if (q1q2) {
      Scafacos::add_pair_force(p1, p2, d, dist, force);
    }
    break;
#endif
  default:
    break;
  }

#endif /*ifdef ELECTROSTATICS */

/***********************************************/
/* long range magnetostatics                   */
/***********************************************/

#ifdef DIPOLES
  /* real space magnetic dipole-dipole */
  switch (coulomb.Dmethod) {
#ifdef DP3M
  case DIPOLAR_MDLC_P3M:
  // fall trough
  case DIPOLAR_P3M: {
#ifdef NPT
    double eng = dp3m_add_pair_force(p1, p2, d, dist2, dist, force);
    if (integ_switch == INTEG_METHOD_NPT_ISO)
      nptiso.p_vir[0] += eng;
#else
    dp3m_add_pair_force(p1, p2, d, dist2, dist, force);
#endif
    break;
  }
#endif /*ifdef DP3M */
  default:
    break;
  }
#endif /* ifdef DIPOLES */

  /***********************************************/
  /* add total nonbonded forces to particle      */
  /***********************************************/

  for (j = 0; j < 3; j++) {
    p1->f.f[j] += force[j];
    p2->f.f[j] -= force[j];
#ifdef ROTATION
    p1->f.torque[j] += torque1[j];
    p2->f.torque[j] += torque2[j];
#endif
  }
}

/** Calculate bonded forces for one particle.
    @param p1 particle for which to calculate forces
*/

inline void add_bonded_force(Particle *p1) {
  double dx[3] = {0., 0., 0.};
  double force[3] = {0., 0., 0.};
  double force2[3] = {0., 0., 0.};
  double force3[3] = {0., 0., 0.};
#if defined(HYDROGEN_BOND) || defined(TWIST_STACK) || defined(OIF_LOCAL_FORCES)
  double force4[3] = {0., 0., 0.};
#endif
#ifdef TWIST_STACK
  double force5[3] = {0., 0., 0.};
  double force6[3] = {0., 0., 0.};
  double force7[3] = {0., 0., 0.};
  double force8[3] = {0., 0., 0.};

  Particle *p5 = NULL, *p6 = NULL, *p7 = NULL, *p8 = NULL;
#endif
#ifdef ROTATION
  double torque1[3] = {0., 0., 0.};
  double torque2[3] = {0., 0., 0.};
#endif
  Particle *p2 = NULL, *p3 = NULL, *p4 = NULL;
  Bonded_ia_parameters *iaparams;
  int i, j, type_num, type, n_partners, bond_broken;

  i = 0;
  while (i < p1->bl.n) {
    type_num = p1->bl.e[i++];
    iaparams = &bonded_ia_params[type_num];
    type = iaparams->type;
    n_partners = iaparams->num;

    /* fetch particle 2, which is always needed */
    p2 = local_particles[p1->bl.e[i++]];
    if (!p2) {
      runtimeErrorMsg() << "bond broken between particles " << p1->p.identity
                        << " and " << p1->bl.e[i - 1]
                        << " (particles are not stored on the same node)";
      return;
    }

    /* fetch particle 3 eventually */
    if (n_partners >= 2) {
      p3 = local_particles[p1->bl.e[i++]];
      if (!p3) {
        runtimeErrorMsg() << "bond broken between particles " << p1->p.identity
                          << ", " << p1->bl.e[i - 2] << " and "
                          << p1->bl.e[i - 1]
                          << " (particles are not stored on the same node)";
        return;
      }
    }

    /* fetch particle 4 eventually */
    if (n_partners >= 3) {
      p4 = local_particles[p1->bl.e[i++]];
      if (!p4) {
        runtimeErrorMsg() << "bond broken between particles " << p1->p.identity
                          << ", " << p1->bl.e[i - 3] << ", " << p1->bl.e[i - 2]
                          << " and " << p1->bl.e[i - 1]
                          << " (particles not stored on the same node)";
        return;
      }
    }
#ifdef TWIST_STACK
    if (n_partners >= 7) {
      p5 = local_particles[p1->bl.e[i++]];
      p6 = local_particles[p1->bl.e[i++]];
      p7 = local_particles[p1->bl.e[i++]];
      p8 = local_particles[p1->bl.e[i++]];

      if (!p4 || !p5 || !p6 || !p7 || !p8) {
        runtimeErrorMsg() << "bond broken between particles" << p1->p.identity
                          << ", " << p1->bl.e[i - 7] << ", " << p1->bl.e[i - 6]
                          << ", " << p1->bl.e[i - 5] << ", " << p1->bl.e[i - 4]
                          << ", " << p1->bl.e[i - 3] << ", " << p1->bl.e[i - 2]
                          << ", " << p1->bl.e[i - 1]
                          << " (particles not stored on the same node)";
        return;
      }
    }
#endif

    if (n_partners == 1) {
      /* because of the NPT pressure calculation for pair forces, we need the
         1->2 distance vector here. For many body interactions this vector is
         not needed,
         and the pressure calculation not yet clear. */
      get_mi_vector(dx, p1->r.p, p2->r.p);
    }

    switch (type) {
    case BONDED_IA_FENE:
      bond_broken = calc_fene_pair_force(p1, p2, iaparams, dx, force);
      break;
#ifdef ROTATION
    case BONDED_IA_HARMONIC_DUMBBELL:
      bond_broken =
          calc_harmonic_dumbbell_pair_force(p1, p2, iaparams, dx, force);
      break;
#endif
    case BONDED_IA_HARMONIC:
      bond_broken = calc_harmonic_pair_force(p1, p2, iaparams, dx, force);
      break;
    case BONDED_IA_QUARTIC:
      bond_broken = calc_quartic_pair_force(p1, p2, iaparams, dx, force);
      break;
#ifdef ELECTROSTATICS
    case BONDED_IA_BONDED_COULOMB:
      bond_broken = calc_bonded_coulomb_pair_force(p1, p2, iaparams, dx, force);
      break;
#endif
#ifdef HYDROGEN_BOND
    case BONDED_IA_CG_DNA_BASEPAIR:
      bond_broken = calc_hydrogen_bond_force(p1, p2, p3, p4, iaparams, force,
                                             force2, force3, force4);
      break;
#endif
#ifdef TWIST_STACK
    case BONDED_IA_CG_DNA_STACKING:
      bond_broken = calc_twist_stack_force(
          p1, p2, p3, p4, p5, p6, p7, p8, iaparams, force, force2, force3,
          force4, force5, force6, force7, force8);
      break;
#endif
#ifdef MEMBRANE_COLLISION
    case BONDED_IA_OIF_OUT_DIRECTION:
      bond_broken = calc_out_direction(p1, p2, p3, p4, iaparams);
      break;
#endif
#ifdef OIF_GLOBAL_FORCES
    case BONDED_IA_OIF_GLOBAL_FORCES:
      bond_broken = 0;
      break;
#endif
#ifdef OIF_LOCAL_FORCES
    case BONDED_IA_OIF_LOCAL_FORCES:
      bond_broken = calc_oif_local(p1, p2, p3, p4, iaparams, force, force2,
                                   force3, force4);
      break;
#endif
// IMMERSED_BOUNDARY
#ifdef IMMERSED_BOUNDARY
    /*      case BONDED_IA_IBM_WALL_REPULSION:
            IBM_WallRepulsion_CalcForce(p1, iaparams);
            bond_broken = 0;
            // These may be added later on, but we set them to zero because the
       force has already been added in IBM_WallRepulsion_CalcForce
            force[0] = force2[0] = force3[0] = 0;
            force[1] = force2[1] = force3[1] = 0;
            force[2] = force2[2] = force3[2] = 0;
            break;*/
    case BONDED_IA_IBM_TRIEL:
      bond_broken = IBM_Triel_CalcForce(p1, p2, p3, iaparams);
      // These may be added later on, but we set them to zero because the force
      // has already been added in IBM_Triel_CalcForce
      force[0] = force2[0] = force3[0] = 0;
      force[1] = force2[1] = force3[1] = 0;
      force[2] = force2[2] = force3[2] = 0;
      break;
    case BONDED_IA_IBM_VOLUME_CONSERVATION:
      bond_broken = 0;
      // Don't do anything here. We calculate and add the global volume forces
      // in IBM_VolumeConservation. They cannot be calculated on a per-bond
      // basis
      force[0] = force2[0] = force3[0] = 0;
      force[1] = force2[1] = force3[1] = 0;
      force[2] = force2[2] = force3[2] = 0;
      break;
    case BONDED_IA_IBM_TRIBEND: {
      // First build neighbor list. This includes all nodes around the central
      // node.
      const int numNeighbors = iaparams->num;
      Particle **neighbors = new Particle *[numNeighbors];
      // Three are already there
      neighbors[0] = p2;
      neighbors[1] = p3;
      neighbors[2] = p4;
      // Get rest
      for (int j = 3; j < numNeighbors; j++)
        neighbors[j] = local_particles[p1->bl.e[i++]];

      IBM_Tribend_CalcForce(p1, numNeighbors, neighbors, *iaparams);
      bond_broken = 0;

      // Clean up
      delete[] neighbors;

      // These may be added later on, but we set them to zero because the force
      // has
      force[0] = force2[0] = force3[0] = 0;
      force[1] = force2[1] = force3[1] = 0;
      force[2] = force2[2] = force3[2] = 0;
      break;
    }
#endif

#ifdef LENNARD_JONES
    case BONDED_IA_SUBT_LJ:
      bond_broken = calc_subt_lj_pair_force(p1, p2, iaparams, dx, force);
      break;
#endif
#ifdef BOND_ANGLE_OLD
    /* the first case is not needed and should not be called */
    case BONDED_IA_ANGLE_OLD:
      bond_broken = calc_angle_force(p1, p2, p3, iaparams, force, force2);
      break;
#endif
#ifdef BOND_ANGLE
    case BONDED_IA_ANGLE_HARMONIC:
      bond_broken =
          calc_angle_harmonic_force(p1, p2, p3, iaparams, force, force2);
      break;
    case BONDED_IA_ANGLE_COSINE:
      bond_broken =
          calc_angle_cosine_force(p1, p2, p3, iaparams, force, force2);
      break;
    case BONDED_IA_ANGLE_COSSQUARE:
      bond_broken =
          calc_angle_cossquare_force(p1, p2, p3, iaparams, force, force2);
      break;
#endif
#ifdef BOND_ANGLEDIST
    case BONDED_IA_ANGLEDIST:
      bond_broken = calc_angledist_force(p1, p2, p3, iaparams, force, force2);
      break;
#endif
#ifdef BOND_ENDANGLEDIST
    case BONDED_IA_ENDANGLEDIST:
      bond_broken =
          calc_endangledist_pair_force(p1, p2, iaparams, dx, force, force2);
      break;
#endif
    case BONDED_IA_DIHEDRAL:
      bond_broken =
          calc_dihedral_force(p1, p2, p3, p4, iaparams, force, force2, force3);
      break;
#ifdef BOND_CONSTRAINT
    case BONDED_IA_RIGID_BOND:
      // add_rigid_bond_pair_force(p1,p2, iaparams, force, force2);
      bond_broken = 0;
      force[0] = force[1] = force[2] = 0.0;
      break;
#endif
#ifdef TABULATED
    case BONDED_IA_TABULATED:
      switch (iaparams->p.tab.type) {
      case TAB_BOND_LENGTH:
        bond_broken = calc_tab_bond_force(p1, p2, iaparams, dx, force);
        break;
      case TAB_BOND_ANGLE:
        bond_broken = calc_tab_angle_force(p1, p2, p3, iaparams, force, force2);
        break;
      case TAB_BOND_DIHEDRAL:
        bond_broken = calc_tab_dihedral_force(p1, p2, p3, p4, iaparams, force,
                                              force2, force3);
        break;
      default:
        runtimeErrorMsg() << "add_bonded_force: tabulated bond type of atom "
                          << p1->p.identity << " unknown\n";
        return;
      }
      break;
#endif
#ifdef OVERLAPPED
    case BONDED_IA_OVERLAPPED:
      switch (iaparams->p.overlap.type) {
      case OVERLAP_BOND_LENGTH:
        bond_broken = calc_overlap_bond_force(p1, p2, iaparams, dx, force);
        break;
      case OVERLAP_BOND_ANGLE:
        bond_broken =
            calc_overlap_angle_force(p1, p2, p3, iaparams, force, force2);
        break;
      case OVERLAP_BOND_DIHEDRAL:
        bond_broken = calc_overlap_dihedral_force(p1, p2, p3, p4, iaparams,
                                                  force, force2, force3);
        break;
      default:
        runtimeErrorMsg() << "add_bonded_force: overlapped bond type of atom "
                          << p1->p.identity << " unknown\n";
        return;
      }
      break;
#endif
#ifdef UMBRELLA
    case BONDED_IA_UMBRELLA:
      bond_broken = calc_umbrella_pair_force(p1, p2, iaparams, dx, force);
      break;
#endif
#ifdef BOND_VIRTUAL
    case BONDED_IA_VIRTUAL_BOND:
      bond_broken = 0;
      force[0] = force[1] = force[2] = 0.0;
      break;
#endif
    default:
      runtimeErrorMsg() << "add_bonded_force: bond type of atom "
                        << p1->p.identity << " unknown\n";
      return;
    }

    switch (n_partners) {
    case 1:
      if (bond_broken) {
        runtimeErrorMsg() << "bond broken between particles " << p1->p.identity
                          << " and " << p2->p.identity
                          << ". Distance vector: " << dx[0] << " " << dx[1]
                          << " " << dx[2];
        continue;
      }

      for (j = 0; j < 3; j++) {
        switch (type) {
#ifdef BOND_ENDANGLEDIST
        case BONDED_IA_ENDANGLEDIST:
          p1->f.f[j] += force[j];
          p2->f.f[j] += force2[j];
          break;
#endif // BOND_ENDANGLEDIST
        default:
          p1->f.f[j] += force[j];
          p2->f.f[j] -= force[j];
#ifdef ROTATION
          p1->f.torque[j] += torque1[j];
          p2->f.torque[j] += torque2[j];
#endif
        }

#ifdef NPT
        if (integ_switch == INTEG_METHOD_NPT_ISO)
          nptiso.p_vir[j] += force[j] * dx[j];
#endif
      }
      break;
    case 2:
      if (bond_broken) {
        runtimeErrorMsg() << "bond broken between particles " << p1->p.identity
                          << ", " << p2->p.identity << " and "
                          << p3->p.identity;
        continue;
      }

      for (j = 0; j < 3; j++) {
        switch (type) {
#ifdef OIF_GLOBAL_FORCES
        case BONDED_IA_OIF_GLOBAL_FORCES:
          break;
#endif
        default:
          p1->f.f[j] += force[j];
          p2->f.f[j] += force2[j];
          p3->f.f[j] -= (force[j] + force2[j]);
        }
      }
      break;
    case 3:
      if (bond_broken) {
        runtimeErrorMsg() << "bond broken between particles " << p1->p.identity
                          << ", " << p2->p.identity << ", " << p3->p.identity
                          << " and " << p4->p.identity;
        continue;
      }

      switch (type) {
      case BONDED_IA_DIHEDRAL:
        for (j = 0; j < 3; j++) {
          p1->f.f[j] += force[j];
          p2->f.f[j] += force2[j];
          p3->f.f[j] += force3[j];
          p4->f.f[j] -= force[j] + force2[j] + force3[j];
        }
        break;

#ifdef OIF_LOCAL_FORCES
      case BONDED_IA_OIF_LOCAL_FORCES:
        for (j = 0; j < 3; j++) {
          p1->f.f[j] += force2[j];
          p2->f.f[j] += force[j];
          p3->f.f[j] += force3[j];
          p4->f.f[j] += force4[j];
        }
        break;
#endif
#ifdef CG_DNA
      default:
        for (j = 0; j < 3; j++) {
          p1->f.f[j] += force[j];
          p2->f.f[j] += force2[j];
          p3->f.f[j] += force3[j];
          p4->f.f[j] += force4[j];
        }
        break;
#endif
      }
      break;
    case 7:
      if (bond_broken) {
        runtimeErrorMsg() << "bond broken between particles " << p1->p.identity
                          << ", " << p2->p.identity << ", " << p3->p.identity
                          << " and " << p4->p.identity;
        continue;
      }
      switch (type) {
      case BONDED_IA_CG_DNA_STACKING:
#ifdef CG_DNA
        for (j = 0; j < 3; j++) {
          p1->f.f[j] += force[j];
          p2->f.f[j] += force2[j];
          p3->f.f[j] += force3[j];
          p4->f.f[j] += force4[j];
          p5->f.f[j] += force5[j];
          p6->f.f[j] += force6[j];
          p7->f.f[j] += force7[j];
          p8->f.f[j] += force8[j];
        }
#endif
        break;
      }
    }
  }
}

/** add force to another. This is used when collecting ghost forces. */
inline void add_force(ParticleForce *F_to, ParticleForce *F_add) {
  for (int i = 0; i < 3; i++)
    F_to->f[i] += F_add->f[i];
#ifdef ROTATION
  for (int i = 0; i < 3; i++)
    F_to->torque[i] += F_add->torque[i];
#endif
}

inline void check_particle_force(Particle *part) {
  for (int i = 0; i < 3; i++) {
<<<<<<< HEAD
    if (isnan(part->f.f[i])) {
=======
    if (std::isnan(part->f.f[i])) {
>>>>>>> 9b213c33
      runtimeErrorMsg() << "force on particle " << part->p.identity
                        << " was NAN.";
    }
  }

#ifdef ROTATION
  for (int i = 0; i < 3; i++) {
<<<<<<< HEAD
    if (isnan(part->f.torque[i])) {
=======
    if (std::isnan(part->f.torque[i])) {
>>>>>>> 9b213c33
      runtimeErrorMsg() << "torque on particle " << part->p.identity
                        << " was NAN.";
    }
  }
#endif
}

inline void add_single_particle_force(Particle *p) {
  add_bonded_force(p);
#ifdef CONSTRAINTS
  add_constraints_forces(p);
#endif
#ifdef EXTERNAL_FORCES
  add_external_potential_forces(p);
#endif
}

#endif<|MERGE_RESOLUTION|>--- conflicted
+++ resolved
@@ -26,15 +26,6 @@
 #ifdef MOLFORCES
 #include "topology.hpp"
 #endif
-
-<<<<<<< HEAD
-#include "constraints.hpp"
-=======
-#include "constraint.hpp"
->>>>>>> 9b213c33
-#include "forces.hpp"
-#include "magnetic_non_p3m_methods.hpp"
-#include "mdlc_correction.hpp"
 
 #include "angle.hpp"
 #include "angle_cosine.hpp"
@@ -46,13 +37,12 @@
 #include "collision.hpp"
 #include "comfixed.hpp"
 #include "comforce.hpp"
-<<<<<<< HEAD
-=======
+#include "constraints.hpp"
 #include "dihedral.hpp"
->>>>>>> 9b213c33
 #include "elc.hpp"
 #include "endangledist.hpp"
 #include "fene.hpp"
+#include "forces.hpp"
 #include "gaussian.hpp"
 #include "gb.hpp"
 #include "harmonic.hpp"
@@ -65,6 +55,8 @@
 #include "ljcos.hpp"
 #include "ljcos2.hpp"
 #include "ljgen.hpp"
+#include "magnetic_non_p3m_methods.hpp"
+#include "mdlc_correction.hpp"
 #include "metadynamics.hpp"
 #include "molforces.hpp"
 #include "morse.hpp"
@@ -929,11 +921,7 @@
 
 inline void check_particle_force(Particle *part) {
   for (int i = 0; i < 3; i++) {
-<<<<<<< HEAD
-    if (isnan(part->f.f[i])) {
-=======
     if (std::isnan(part->f.f[i])) {
->>>>>>> 9b213c33
       runtimeErrorMsg() << "force on particle " << part->p.identity
                         << " was NAN.";
     }
@@ -941,11 +929,7 @@
 
 #ifdef ROTATION
   for (int i = 0; i < 3; i++) {
-<<<<<<< HEAD
-    if (isnan(part->f.torque[i])) {
-=======
     if (std::isnan(part->f.torque[i])) {
->>>>>>> 9b213c33
       runtimeErrorMsg() << "torque on particle " << part->p.identity
                         << " was NAN.";
     }
