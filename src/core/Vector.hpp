--- conflicted
+++ resolved
@@ -30,7 +30,6 @@
 #include <numeric>
 #include <vector>
 
-#include <boost/serialization/access.hpp>
 #include "utils/serialization/array.hpp"
 #include <boost/serialization/access.hpp>
 
@@ -116,11 +115,7 @@
   inline Scalar norm2() const { return (*this) * (*this); }
   inline Scalar norm() const { return sqrt(norm2()); }
 
-<<<<<<< HEAD
-  inline Vector& normalize(void) {
-=======
   inline Vector &normalize(void) {
->>>>>>> 304e162b
     const auto N = norm();
     if (N > Scalar(0)) {
       for (int i = 0; i < n; i++)
