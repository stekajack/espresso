/*
  Copyright (C) 2010,2011,2012,2013,2014,2015,2016 The ESPResSo project
  Copyright (C) 2002,2003,2004,2005,2006,2007,2008,2009,2010
    Max-Planck-Institute for Polymer Research, Theory Group

  This file is part of ESPResSo.

  ESPResSo is free software: you can redistribute it and/or modify
  it under the terms of the GNU General Public License as published by
  the Free Software Foundation, either version 3 of the License, or
  (at your option) any later version.

  ESPResSo is distributed in the hope that it will be useful,
  but WITHOUT ANY WARRANTY; without even the implied warranty of
  MERCHANTABILITY or FITNESS FOR A PARTICULAR PURPOSE.  See the
  GNU General Public License for more details.

  You should have received a copy of the GNU General Public License
  along with this program.  If not, see <http://www.gnu.org/licenses/>.
*/
/** \file interaction_data.cpp
    Implementation of interaction_data.hpp
 */
#include "interaction_data.hpp"
#include "actor/DipolarDirectSum.hpp"
#include "actor/EwaldGPU.hpp"
#include "buckingham.hpp"
#include "cells.hpp"
#include "communication.hpp"
#include "cos2.hpp"
#include "debye_hueckel.hpp"
#include "dpd.hpp"
#include "elc.hpp"
#include "errorhandling.hpp"
#include "gaussian.hpp"
#include "gb.hpp"
#include "grid.hpp"
#include "hat.hpp"
#include "hertzian.hpp"
#include "initialize.hpp"
#include "interaction_data.hpp"
#include "lj.hpp"
#include "ljangle.hpp"
#include "ljcos.hpp"
#include "ljcos2.hpp"
#include "ljgen.hpp"
#include "maggs.hpp"
#include "magnetic_non_p3m_methods.hpp"
#include "mdlc_correction.hpp"
<<<<<<< HEAD
#include "initialize.hpp"
#include "interaction_data.hpp"
#include "actor/DipolarDirectSum.hpp"
#ifdef BARNES_HUT
#include "actor/DipolarBarnesHut.hpp"
#endif
=======
#include "mmm1d.hpp"
#include "mmm2d.hpp"
#include "morse.hpp"
#include "object-in-fluid/affinity.hpp"
#include "object-in-fluid/membrane_collision.hpp"
#include "overlap.hpp"
>>>>>>> 5e6df125
#include "p3m-dipolar.hpp"
#include "p3m.hpp"
#include "pressure.hpp"
#include "rattle.hpp"
#include "reaction_field.hpp"
#include "scafacos.hpp"
#include "soft_sphere.hpp"
#include "steppot.hpp"
#include "tab.hpp"
#include "thermostat.hpp"
#include "tunable_slip.hpp"
#include "umbrella.hpp"
#include "utils.hpp"
#include <cstdlib>
#include <cstring>

/****************************************
 * variables
 *****************************************/
int n_particle_types = 0;
std::vector<IA_parameters> ia_params;

#if defined(ELECTROSTATICS) || defined(DIPOLES)
Coulomb_parameters coulomb = {
#ifdef ELECTROSTATICS
    0.0, 0.0, COULOMB_NONE,
#endif
#ifdef DIPOLES
    0.0, 0.0, DIPOLAR_NONE,
#endif
};
#endif

#ifdef ELECTROSTATICS
Debye_hueckel_params dh_params = {0.0, 0.0};
Reaction_field_params rf_params = {0.0, 0.0};

/** Induced field (for const. potential feature) **/
double field_induced;
/** Applied field (for const. potential feature) **/
double field_applied;
#endif

int n_bonded_ia = 0;
Bonded_ia_parameters *bonded_ia_params = nullptr;

double min_global_cut = 0.0;

double max_cut;
double max_cut_nonbonded;
double max_cut_bonded;
/** maximal cutoff of type-independent short range ia, mainly
    electrostatics and DPD*/
double max_cut_global;
/** Everything which is in the global cutoff except real space cutoffs
    of dipolar and Coulomb mehtods */
double max_cut_global_without_coulomb_and_dipolar;

// Real space cutoff of long range methods
double coulomb_cutoff;
double dipolar_cutoff;

/*****************************************
 * function prototypes
 *****************************************/

/** calculates and returns the maximal global nonbonded cutoff that is
    required.  Currently, this are just the cutoffs from the
    electrostatics method and some dpd cutoffs. */
static void recalc_global_maximal_nonbonded_cutoff();
/** calculate the maximal cutoff of bonded interactions, required to
    determine the cell size for communication. */
static void recalc_maximal_cutoff_bonded();

/*****************************************
 * general lowlevel functions
 *****************************************/

IA_parameters *get_ia_param_safe(int i, int j) {
  make_particle_type_exist(std::max(i, j));
  return get_ia_param(i, j);
}

static void recalc_maximal_cutoff_bonded() {
  int i;
  double max_cut_tmp;

  max_cut_bonded = 0.0;

  for (i = 0; i < n_bonded_ia; i++) {
    switch (bonded_ia_params[i].type) {
    case BONDED_IA_FENE:
      max_cut_tmp =
          bonded_ia_params[i].p.fene.r0 + bonded_ia_params[i].p.fene.drmax;
      if (max_cut_bonded < max_cut_tmp)
        max_cut_bonded = max_cut_tmp;
      break;
    case BONDED_IA_HARMONIC:
      if ((bonded_ia_params[i].p.harmonic.r_cut > 0) &&
          (max_cut_bonded < bonded_ia_params[i].p.harmonic.r_cut))
        max_cut_bonded = bonded_ia_params[i].p.harmonic.r_cut;
      break;
    case BONDED_IA_RIGID_BOND:
      if (max_cut_bonded < sqrt(bonded_ia_params[i].p.rigid_bond.d2))
        max_cut_bonded = sqrt(bonded_ia_params[i].p.rigid_bond.d2);
      break;
#ifdef TABULATED
    case BONDED_IA_TABULATED:
      if (bonded_ia_params[i].p.tab.type == TAB_BOND_LENGTH &&
          max_cut_bonded < bonded_ia_params[i].p.tab.pot->cutoff())
        max_cut_bonded = bonded_ia_params[i].p.tab.pot->cutoff();
      break;
#endif
#ifdef OVERLAPPED
    case BONDED_IA_OVERLAPPED:
      /* in UNIT Angstrom */
      if (bonded_ia_params[i].p.overlap.type == OVERLAP_BOND_LENGTH &&
          max_cut_bonded < bonded_ia_params[i].p.overlap.maxval)
        max_cut_bonded = bonded_ia_params[i].p.overlap.maxval;
      break;
#endif
#ifdef IMMERSED_BOUNDARY
    case BONDED_IA_IBM_TRIEL:
      if (max_cut_bonded < bonded_ia_params[i].p.ibm_triel.maxdist)
        max_cut_bonded = bonded_ia_params[i].p.ibm_triel.maxdist;
      break;
#endif
    default:
      break;
    }
  }

  /* Bond angle and dihedral potentials do not contain a cutoff
     intrinsically. The cutoff for these potentials depends on the
     bond length potentials. For bond angle potentials nothing has to
     be done (it is assumed, that particles participating in a bond
     angle or dihedral potential are bound to each other by some bond
     length potential (FENE, Harmonic or tabulated)). For dihedral
     potentials (both normal and tabulated ones) it follows, that the
     cutoff is TWO TIMES the maximal cutoff! That's what the following
     lines assure. */
  max_cut_tmp = 2.0 * max_cut_bonded;
  for (i = 0; i < n_bonded_ia; i++) {
    switch (bonded_ia_params[i].type) {
    case BONDED_IA_DIHEDRAL:
      max_cut_bonded = max_cut_tmp;
      break;
#ifdef TABULATED
    case BONDED_IA_TABULATED:
      if (bonded_ia_params[i].p.tab.type == TAB_BOND_DIHEDRAL)
        max_cut_bonded = max_cut_tmp;
      break;
#endif
#ifdef OVERLAPPED
    case BONDED_IA_OVERLAPPED:
      if (bonded_ia_params[i].p.overlap.type == OVERLAP_BOND_DIHEDRAL)
        max_cut_bonded = max_cut_tmp;
      break;
#endif
    default:
      break;
    }
  }
}

double calc_electrostatics_cutoff() {
// Electrostatics cutoff
#ifdef ELECTROSTATICS
  /* Cutoff for the real space electrostatics.
     Note that the box length may have changed,
     but the method not yet reinitialized.
   */
  switch (coulomb.method) {
#ifdef P3M
  case COULOMB_ELC_P3M:
    return std::max(elc_params.space_layer, p3m.params.r_cut_iL * box_l[0]);
  case COULOMB_P3M_GPU:
  case COULOMB_P3M:
    /* do not use precalculated r_cut here, might not be set yet */
    return p3m.params.r_cut_iL * box_l[0];
#endif
#ifdef EWALD_GPU
  case COULOMB_EWALD_GPU:
    return ewaldgpu_params.rcut;
#endif
  case COULOMB_DH:
    return dh_params.r_cut;
  case COULOMB_RF:
  case COULOMB_INTER_RF:
    return rf_params.r_cut;
#ifdef SCAFACOS
  case COULOMB_SCAFACOS:
    return Scafacos::get_r_cut();
#endif
  default:
    break;
  }
#endif /*ifdef ELECTROSTATICS */
  return 0;
}

double calc_dipolar_cutoff() {
#ifdef DIPOLES
  switch (coulomb.Dmethod) {
#ifdef DP3M
  case DIPOLAR_MDLC_P3M:
  // fall through
  case DIPOLAR_P3M: {
    /* do not use precalculated r_cut here, might not be set yet */
    return dp3m.params.r_cut_iL * box_l[0];
  }
#endif /*ifdef DP3M */
  // Note: Dipolar calculation via scafacos
  // There doesn't seem to be short range delegation for dipolar methods
  // in Scafacos, so no cutoff is contributed
  default:
    break;
  }
#endif
  return 0;
}

static void recalc_global_maximal_nonbonded_and_long_range_cutoff() {
  /* user defined minimal global cut. This makes sure that data of
   pairs of particles with a distance smaller than this are always
   available on the same node (through ghosts). Required for example
   for the relative virtual sites algorithm. */
  max_cut_global = min_global_cut;

  // global cutoff without dipolar and coulomb methods is needed
  // for more selective additoin of particle pairs to verlet lists
  max_cut_global_without_coulomb_and_dipolar = max_cut_global;

  // Electrostatics and magnetostatics
  coulomb_cutoff = calc_electrostatics_cutoff();
  max_cut_global = std::max(max_cut_global, coulomb_cutoff);

  dipolar_cutoff = calc_dipolar_cutoff();
  max_cut_global = std::max(max_cut_global, dipolar_cutoff);
}

static void recalc_maximal_cutoff_nonbonded() {
  int i, j;

  CELL_TRACE(
      fprintf(stderr, "%d: recalc_maximal_cutoff_nonbonded\n", this_node));

  recalc_global_maximal_nonbonded_and_long_range_cutoff();

  CELL_TRACE(fprintf(
      stderr, "%d: recalc_maximal_cutoff_nonbonded: max_cut_global = %f\n",
      this_node, max_cut_global));

  max_cut_nonbonded = max_cut_global;

  for (i = 0; i < n_particle_types; i++)
    for (j = i; j < n_particle_types; j++) {
      double max_cut_current = INACTIVE_CUTOFF;

      IA_parameters *data = get_ia_param(i, j);

#ifdef LENNARD_JONES
      if (max_cut_current < (data->LJ_cut + data->LJ_offset))
        max_cut_current = (data->LJ_cut + data->LJ_offset);
#endif

#ifdef DPD
      max_cut_current = std::max(max_cut_current,
                                 std::max(data->dpd_r_cut, data->dpd_tr_cut));
#endif

#ifdef LENNARD_JONES_GENERIC
      if (max_cut_current < (data->LJGEN_cut + data->LJGEN_offset))
        max_cut_current = (data->LJGEN_cut + data->LJGEN_offset);
#endif

#ifdef LJ_ANGLE
      if (max_cut_current < (data->LJANGLE_cut))
        max_cut_current = (data->LJANGLE_cut);
#endif

#ifdef SMOOTH_STEP
      if (max_cut_current < data->SmSt_cut)
        max_cut_current = data->SmSt_cut;
#endif

#ifdef HERTZIAN
      if (max_cut_current < data->Hertzian_sig)
        max_cut_current = data->Hertzian_sig;
#endif

#ifdef GAUSSIAN
      if (max_cut_current < data->Gaussian_cut)
        max_cut_current = data->Gaussian_cut;
#endif

#ifdef BMHTF_NACL
      if (max_cut_current < data->BMHTF_cut)
        max_cut_current = data->BMHTF_cut;
#endif

#ifdef MORSE
      if (max_cut_current < data->MORSE_cut)
        max_cut_current = data->MORSE_cut;
#endif

#ifdef BUCKINGHAM
      if (max_cut_current < data->BUCK_cut)
        max_cut_current = data->BUCK_cut;
#endif

#ifdef SOFT_SPHERE
      if (max_cut_current < data->soft_cut)
        max_cut_current = data->soft_cut;
#endif

#ifdef AFFINITY
      if (max_cut_current < data->affinity_cut)
        max_cut_current = data->affinity_cut;
#endif

#ifdef MEMBRANE_COLLISION
      if (max_cut_current < data->membrane_cut)
        max_cut_current = data->membrane_cut;
#endif

#ifdef HAT
      if (max_cut_current < data->HAT_r)
        max_cut_current = data->HAT_r;
#endif

#ifdef LJCOS
      {
        double max_cut_tmp = data->LJCOS_cut + data->LJCOS_offset;
        if (max_cut_current < max_cut_tmp)
          max_cut_current = max_cut_tmp;
      }
#endif

#ifdef LJCOS2
      {
        double max_cut_tmp = data->LJCOS2_cut + data->LJCOS2_offset;
        if (max_cut_current < max_cut_tmp)
          max_cut_current = max_cut_tmp;
      }
#endif

#ifdef COS2
      {
        double max_cut_tmp = data->COS2_cut + data->COS2_offset;
        if (max_cut_current < max_cut_tmp)
          max_cut_current = max_cut_tmp;
      }
#endif

#ifdef GAY_BERNE
      if (max_cut_current < data->GB_cut)
        max_cut_current = data->GB_cut;
#endif

#ifdef TABULATED
      max_cut_current = std::max(max_cut_current, data->TAB.cutoff());
#endif

#ifdef TUNABLE_SLIP
      if (max_cut_current < data->TUNABLE_SLIP_r_cut)
        max_cut_current = data->TUNABLE_SLIP_r_cut;
#endif

#ifdef CATALYTIC_REACTIONS
      if (max_cut_current < data->REACTION_range)
        max_cut_current = data->REACTION_range;
#endif

      IA_parameters *data_sym = get_ia_param(j, i);

      /* no interaction ever touched it, at least no real
         short-ranged one (that writes to the nonbonded energy) */
      data_sym->particlesInteract = data->particlesInteract =
          (max_cut_current > 0.0);

      data_sym->max_cut = data->max_cut = max_cut_current;

      if (max_cut_current > max_cut_nonbonded)
        max_cut_nonbonded = max_cut_current;

      CELL_TRACE(fprintf(stderr, "%d: pair %d,%d max_cut total %f\n", this_node,
                         i, j, data->max_cut));
    }
}

void recalc_maximal_cutoff() {
  recalc_maximal_cutoff_bonded();
  recalc_maximal_cutoff_nonbonded();

  /* make max_cut the maximal cutoff of both bonded and non-bonded
     interactions */
  if (max_cut_nonbonded > max_cut_bonded)
    max_cut = max_cut_nonbonded;
  else
    max_cut = max_cut_bonded;
}

/** This function increases the LOCAL ia_params field for non-bonded
   interactions
    to the given size. This function is not exported
    since it does not do this on all nodes. Use
    make_particle_type_exist for that.
*/
void realloc_ia_params(int nsize) {
  if (nsize <= n_particle_types)
    return;

  auto new_params = std::vector<IA_parameters>(nsize * nsize);

  /* if there is an old field, move entries */
  for (int i = 0; i < n_particle_types; i++)
    for (int j = 0; j < n_particle_types; j++) {
      new_params[i * nsize + j] =
          std::move(ia_params[i * n_particle_types + j]);
    }

  n_particle_types = nsize;
  std::swap(ia_params, new_params);
}

void make_particle_type_exist(int type) {
  int ns = type + 1;
  if (ns <= n_particle_types)
    return;
  mpi_bcast_n_particle_types(ns);
}

void make_bond_type_exist(int type) {
  int i, ns = type + 1;

  if (ns <= n_bonded_ia) {
#ifdef OVERLAPPED
    if (bonded_ia_params[type].type == BONDED_IA_OVERLAPPED &&
        bonded_ia_params[type].p.overlap.noverlaps > 0) {
      free(bonded_ia_params[type].p.overlap.para_a);
      free(bonded_ia_params[type].p.overlap.para_b);
      free(bonded_ia_params[type].p.overlap.para_c);
      bonded_ia_params[type].p.overlap.para_a = nullptr;
      bonded_ia_params[type].p.overlap.para_b = nullptr;
      bonded_ia_params[type].p.overlap.para_c = nullptr;
    }
#endif
    return;
  }
  /* else allocate new memory */
  bonded_ia_params = (Bonded_ia_parameters *)Utils::realloc(
      bonded_ia_params, ns * sizeof(Bonded_ia_parameters));
  /* set bond types not used as undefined */
  for (i = n_bonded_ia; i < ns; i++)
    bonded_ia_params[i].type = BONDED_IA_NONE;

  n_bonded_ia = ns;
}

int interactions_sanity_checks() {
  /* set to zero if initialization was not successful. */
  int state = 1;

#ifdef ELECTROSTATICS
  switch (coulomb.method) {
  case COULOMB_MMM1D:
    if (MMM1D_sanity_checks())
      state = 0;
    break;
  case COULOMB_MMM2D:
    if (MMM2D_sanity_checks())
      state = 0;
    break;
#ifdef P3M
  case COULOMB_ELC_P3M:
    if (ELC_sanity_checks())
      state = 0; // fall through
  case COULOMB_P3M_GPU:
  case COULOMB_P3M:
    if (p3m_sanity_checks())
      state = 0;
    break;
#endif
  default:
    break;
  }
#endif /* ifdef ELECTROSTATICS */

#ifdef DIPOLES
  switch (coulomb.Dmethod) {
#ifdef DP3M
  case DIPOLAR_MDLC_P3M:
    if (mdlc_sanity_checks())
      state = 0; // fall through
  case DIPOLAR_P3M:
    if (dp3m_sanity_checks())
      state = 0;
    break;
#endif
  case DIPOLAR_MDLC_DS:
    if (mdlc_sanity_checks())
      state = 0; // fall through
  case DIPOLAR_DS:
    if (magnetic_dipolar_direct_sum_sanity_checks())
      state = 0;
    break;
  default:
    break;
  }
#endif /* ifdef  DIPOLES */

  return state;
}

#ifdef DIPOLES
void set_dipolar_method_local(DipolarInteraction method) {
#ifdef DIPOLAR_DIRECT_SUM
  if ((coulomb.Dmethod == DIPOLAR_DS_GPU) && (method != DIPOLAR_DS_GPU)) {
    deactivate_dipolar_direct_sum_gpu();
  }
#endif
<<<<<<< HEAD
#ifdef BARNES_HUT
if ((coulomb.Dmethod == DIPOLAR_BH_GPU) && (method != DIPOLAR_BH_GPU))
{
 deactivate_dipolar_barnes_hut();
}
#endif // BARNES_HUT
coulomb.Dmethod = method;
=======
  coulomb.Dmethod = method;
>>>>>>> 5e6df125
}
#endif

#ifdef ELECTROSTATICS

/********************************************************************************/
/*                                 electrostatics */
/********************************************************************************/

int coulomb_set_bjerrum(double bjerrum) {
  if (bjerrum < 0.0)
    return ES_ERROR;

  coulomb.bjerrum = bjerrum;

  if (coulomb.bjerrum == 0.0) {
    switch (coulomb.method) {
#ifdef P3M
    case COULOMB_ELC_P3M:
    case COULOMB_P3M_GPU:
    case COULOMB_P3M:
      p3m_set_bjerrum();
      break;
#endif
    case COULOMB_DH:
      dh_params.r_cut = 0.0;
      dh_params.kappa = 0.0;
    case COULOMB_RF:
    case COULOMB_INTER_RF:
      rf_params.kappa = 0.0;
      rf_params.epsilon1 = 0.0;
      rf_params.epsilon2 = 0.0;
      rf_params.r_cut = 0.0;
      rf_params.B = 0.0;
    case COULOMB_MMM1D:
      mmm1d_params.maxPWerror = 1e40;
    default:
      break;
    }

    mpi_bcast_coulomb_params();
    coulomb.method = COULOMB_NONE;
    mpi_bcast_coulomb_params();
  }

  return ES_OK;
}

/* =========================================================
   ========================================================= */
#endif /*ifdef ELECTROSTATICS */

#ifdef DIPOLES

int dipolar_set_Dbjerrum(double bjerrum) {
  if (bjerrum < 0.0)
    return ES_ERROR;

  coulomb.Dbjerrum = bjerrum;

  if (coulomb.Dbjerrum == 0.0) {
    switch (coulomb.Dmethod) {
#ifdef DP3M
    case DIPOLAR_MDLC_P3M:
    // fall through
    case DIPOLAR_P3M:
      coulomb.Dbjerrum = bjerrum;
      dp3m_set_bjerrum();
      break;
#endif
<<<<<<< HEAD
    case DIPOLAR_SCAFACOS:
      // Fall through 
=======
    case DIPOLAR_SCAFACOS:;
    // Fall through
>>>>>>> 5e6df125
    default:
      break;
    }

    mpi_bcast_coulomb_params();
    set_dipolar_method_local(DIPOLAR_NONE);
    mpi_bcast_coulomb_params();
  }

  return ES_OK;
}

#endif /* ifdef  DIPOLES */

void recalc_coulomb_prefactor() {
#ifdef ELECTROSTATICS
  if (temperature > 0.0)
    coulomb.prefactor = coulomb.bjerrum * temperature;
  else
    coulomb.prefactor = coulomb.bjerrum;
#endif

#ifdef DIPOLES
  if (temperature > 0.0)
    coulomb.Dprefactor = coulomb.Dbjerrum * temperature;
  else
    coulomb.Dprefactor = coulomb.Dbjerrum;
#endif
}

int virtual_set_params(int bond_type) {
  if (bond_type < 0)
    return ES_ERROR;

  make_bond_type_exist(bond_type);

  bonded_ia_params[bond_type].type = BONDED_IA_VIRTUAL_BOND;
  bonded_ia_params[bond_type].num = 1;

  /* broadcast interaction parameters */
  mpi_bcast_ia_params(bond_type, -1);

  return ES_OK;
}<|MERGE_RESOLUTION|>--- conflicted
+++ resolved
@@ -47,21 +47,18 @@
 #include "maggs.hpp"
 #include "magnetic_non_p3m_methods.hpp"
 #include "mdlc_correction.hpp"
-<<<<<<< HEAD
 #include "initialize.hpp"
 #include "interaction_data.hpp"
 #include "actor/DipolarDirectSum.hpp"
-#ifdef BARNES_HUT
+#ifdef DIPOLAR_BARNES_HUT
 #include "actor/DipolarBarnesHut.hpp"
 #endif
-=======
 #include "mmm1d.hpp"
 #include "mmm2d.hpp"
 #include "morse.hpp"
 #include "object-in-fluid/affinity.hpp"
 #include "object-in-fluid/membrane_collision.hpp"
 #include "overlap.hpp"
->>>>>>> 5e6df125
 #include "p3m-dipolar.hpp"
 #include "p3m.hpp"
 #include "pressure.hpp"
@@ -584,17 +581,13 @@
     deactivate_dipolar_direct_sum_gpu();
   }
 #endif
-<<<<<<< HEAD
-#ifdef BARNES_HUT
+#ifdef DIPOLAR_BARNES_HUT
 if ((coulomb.Dmethod == DIPOLAR_BH_GPU) && (method != DIPOLAR_BH_GPU))
 {
  deactivate_dipolar_barnes_hut();
 }
 #endif // BARNES_HUT
-coulomb.Dmethod = method;
-=======
   coulomb.Dmethod = method;
->>>>>>> 5e6df125
 }
 #endif
 
@@ -665,13 +658,8 @@
       dp3m_set_bjerrum();
       break;
 #endif
-<<<<<<< HEAD
-    case DIPOLAR_SCAFACOS:
-      // Fall through 
-=======
     case DIPOLAR_SCAFACOS:;
     // Fall through
->>>>>>> 5e6df125
     default:
       break;
     }
