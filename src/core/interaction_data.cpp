/*
  Copyright (C) 2010,2011,2012,2013,2014,2015,2016 The ESPResSo project
  Copyright (C) 2002,2003,2004,2005,2006,2007,2008,2009,2010
    Max-Planck-Institute for Polymer Research, Theory Group

  This file is part of ESPResSo.

  ESPResSo is free software: you can redistribute it and/or modify
  it under the terms of the GNU General Public License as published by
  the Free Software Foundation, either version 3 of the License, or
  (at your option) any later version.

  ESPResSo is distributed in the hope that it will be useful,
  but WITHOUT ANY WARRANTY; without even the implied warranty of
  MERCHANTABILITY or FITNESS FOR A PARTICULAR PURPOSE.  See the
  GNU General Public License for more details.

  You should have received a copy of the GNU General Public License
  along with this program.  If not, see <http://www.gnu.org/licenses/>.
*/
/** \file interaction_data.cpp
    Implementation of interaction_data.hpp
 */
#include "interaction_data.hpp"
#include "actor/DipolarDirectSum.hpp"
#include "buckingham.hpp"
#include "cells.hpp"
#include "communication.hpp"
#include "cos2.hpp"
#include "debye_hueckel.hpp"
#include "dpd.hpp"
#include "thermalized_bond.hpp"
#include "elc.hpp"
#include "errorhandling.hpp"
#include "gaussian.hpp"
#include "gb.hpp"
#include "grid.hpp"
#include "hat.hpp"
#include "hertzian.hpp"
#include "initialize.hpp"
#include "interaction_data.hpp"
#include "lj.hpp"
#include "ljangle.hpp"
#include "ljcos.hpp"
#include "ljcos2.hpp"
#include "ljgen.hpp"
#include "maggs.hpp"
#include "magnetic_non_p3m_methods.hpp"
#include "mdlc_correction.hpp"
#include "initialize.hpp"
#include "interaction_data.hpp"
#include "actor/DipolarDirectSum.hpp"
#ifdef DIPOLAR_BARNES_HUT
#include "actor/DipolarBarnesHut.hpp"
#endif
#include "mmm1d.hpp"
#include "mmm2d.hpp"
#include "morse.hpp"
#include "object-in-fluid/affinity.hpp"
#include "object-in-fluid/membrane_collision.hpp"
#include "overlap.hpp"
#include "p3m-dipolar.hpp"
#include "p3m.hpp"
#include "pressure.hpp"
#include "rattle.hpp"
#include "reaction_field.hpp"
#include "scafacos.hpp"
#include "soft_sphere.hpp"
#include "steppot.hpp"
#include "tab.hpp"
#include "thermostat.hpp"
#include "umbrella.hpp"
#include "utils.hpp"
#include "utils/serialization/IA_parameters.hpp"
#include <cstdlib>
#include <cstring>
#include <boost/archive/binary_iarchive.hpp>
#include <boost/archive/binary_oarchive.hpp>
#include <boost/serialization/string.hpp>
#include <boost/serialization/vector.hpp>
#include <boost/iostreams/device/array.hpp>
#include <boost/iostreams/stream.hpp>


/****************************************
 * variables
 *****************************************/
int n_particle_types = 0;
std::vector<IA_parameters> ia_params;

#if defined(ELECTROSTATICS) || defined(DIPOLES)
Coulomb_parameters coulomb = {
#ifdef ELECTROSTATICS
  0.0, COULOMB_NONE,
#endif
#ifdef DIPOLES
  0.0, DIPOLAR_NONE,
#endif
};
#endif

#ifdef ELECTROSTATICS
Debye_hueckel_params dh_params = {0.0, 0.0};
Reaction_field_params rf_params = {0.0, 0.0};

/** Induced field (for const. potential feature) **/
double field_induced;
/** Applied field (for const. potential feature) **/
double field_applied;
#endif

int n_bonded_ia = 0;
Bonded_ia_parameters *bonded_ia_params = nullptr;

double min_global_cut = 0.0;

double max_cut;
double max_cut_nonbonded;
double max_cut_bonded;
/** maximal cutoff of type-independent short range ia, mainly
    electrostatics and DPD*/
double max_cut_global;
/** Everything which is in the global cutoff except real space cutoffs
    of dipolar and Coulomb mehtods */
double max_cut_global_without_coulomb_and_dipolar;

// Real space cutoff of long range methods
double coulomb_cutoff;
double dipolar_cutoff;

/*****************************************
 * function prototypes
 *****************************************/

/** calculates and returns the maximal global nonbonded cutoff that is
    required.  Currently, this are just the cutoffs from the
    electrostatics method and some dpd cutoffs. */
static void recalc_global_maximal_nonbonded_cutoff();
/** calculate the maximal cutoff of bonded interactions, required to
    determine the cell size for communication. */
static void recalc_maximal_cutoff_bonded();

/*****************************************
 * general lowlevel functions
 *****************************************/

IA_parameters *get_ia_param_safe(int i, int j) {
  make_particle_type_exist(std::max(i, j));
  return get_ia_param(i, j);
}

std::string ia_params_get_state() {
  std::stringstream out;
  boost::archive::binary_oarchive oa(out);
  oa << ia_params;
  return out.str();
}

void ia_params_set_state(std::string const &state) {
  namespace iostreams = boost::iostreams;
  iostreams::array_source src(state.data(), state.size());
  iostreams::stream<iostreams::array_source> ss(src);
  boost::archive::binary_iarchive ia(ss);
  ia_params.clear();
  ia >> ia_params;
}

static void recalc_maximal_cutoff_bonded() {
  int i;
  double max_cut_tmp;

  max_cut_bonded = 0.0;

  for (i = 0; i < n_bonded_ia; i++) {
    switch (bonded_ia_params[i].type) {
    case BONDED_IA_FENE:
      max_cut_tmp =
          bonded_ia_params[i].p.fene.r0 + bonded_ia_params[i].p.fene.drmax;
      if (max_cut_bonded < max_cut_tmp)
        max_cut_bonded = max_cut_tmp;
      break;
    case BONDED_IA_HARMONIC:
      if ((bonded_ia_params[i].p.harmonic.r_cut > 0) &&
          (max_cut_bonded < bonded_ia_params[i].p.harmonic.r_cut))
        max_cut_bonded = bonded_ia_params[i].p.harmonic.r_cut;
      break;
    case BONDED_IA_THERMALIZED_DIST:
      if ((bonded_ia_params[i].p.thermalized_bond.r_cut > 0) && 
	  (max_cut_bonded < bonded_ia_params[i].p.thermalized_bond.r_cut))
    	max_cut_bonded = bonded_ia_params[i].p.thermalized_bond.r_cut;
      break;
    case BONDED_IA_RIGID_BOND:
      if (max_cut_bonded < sqrt(bonded_ia_params[i].p.rigid_bond.d2))
        max_cut_bonded = sqrt(bonded_ia_params[i].p.rigid_bond.d2);
      break;
#ifdef TABULATED
    case BONDED_IA_TABULATED:
      if (bonded_ia_params[i].p.tab.type == TAB_BOND_LENGTH &&
          max_cut_bonded < bonded_ia_params[i].p.tab.pot->cutoff())
        max_cut_bonded = bonded_ia_params[i].p.tab.pot->cutoff();
      break;
#endif
#ifdef OVERLAPPED
    case BONDED_IA_OVERLAPPED:
      /* in UNIT Angstrom */
      if (bonded_ia_params[i].p.overlap.type == OVERLAP_BOND_LENGTH &&
          max_cut_bonded < bonded_ia_params[i].p.overlap.maxval)
        max_cut_bonded = bonded_ia_params[i].p.overlap.maxval;
      break;
#endif
#ifdef IMMERSED_BOUNDARY
    case BONDED_IA_IBM_TRIEL:
      if (max_cut_bonded < bonded_ia_params[i].p.ibm_triel.maxdist)
        max_cut_bonded = bonded_ia_params[i].p.ibm_triel.maxdist;
      break;
#endif
    default:
      break;
    }
  }

  /* Bond angle and dihedral potentials do not contain a cutoff
     intrinsically. The cutoff for these potentials depends on the
     bond length potentials. For bond angle potentials nothing has to
     be done (it is assumed, that particles participating in a bond
     angle or dihedral potential are bound to each other by some bond
     length potential (FENE, Harmonic or tabulated)). For dihedral
     potentials (both normal and tabulated ones) it follows, that the
     cutoff is TWO TIMES the maximal cutoff! That's what the following
     lines assure. */
  max_cut_tmp = 2.0 * max_cut_bonded;
  for (i = 0; i < n_bonded_ia; i++) {
    switch (bonded_ia_params[i].type) {
    case BONDED_IA_DIHEDRAL:
      max_cut_bonded = max_cut_tmp;
      break;
#ifdef TABULATED
    case BONDED_IA_TABULATED:
      if (bonded_ia_params[i].p.tab.type == TAB_BOND_DIHEDRAL)
        max_cut_bonded = max_cut_tmp;
      break;
#endif
#ifdef OVERLAPPED
    case BONDED_IA_OVERLAPPED:
      if (bonded_ia_params[i].p.overlap.type == OVERLAP_BOND_DIHEDRAL)
        max_cut_bonded = max_cut_tmp;
      break;
#endif
    default:
      break;
    }
  }
}

double calc_electrostatics_cutoff() {
// Electrostatics cutoff
#ifdef ELECTROSTATICS
  /* Cutoff for the real space electrostatics.
     Note that the box length may have changed,
     but the method not yet reinitialized.
   */
  switch (coulomb.method) {
#ifdef P3M
  case COULOMB_ELC_P3M:
    return std::max(elc_params.space_layer, p3m.params.r_cut_iL * box_l[0]);
  case COULOMB_P3M_GPU:
  case COULOMB_P3M:
    /* do not use precalculated r_cut here, might not be set yet */
    return p3m.params.r_cut_iL * box_l[0];
#endif
  case COULOMB_DH:
    return dh_params.r_cut;
  case COULOMB_RF:
  case COULOMB_INTER_RF:
    return rf_params.r_cut;
#ifdef SCAFACOS
  case COULOMB_SCAFACOS:
    return Scafacos::get_r_cut();
#endif
  default:
    break;
  }
#endif /*ifdef ELECTROSTATICS */
  return 0;
}

double calc_dipolar_cutoff() {
#ifdef DIPOLES
  switch (coulomb.Dmethod) {
#ifdef DP3M
  case DIPOLAR_MDLC_P3M:
  // fall through
  case DIPOLAR_P3M: {
    /* do not use precalculated r_cut here, might not be set yet */
    return dp3m.params.r_cut_iL * box_l[0];
  }
#endif /*ifdef DP3M */
  // Note: Dipolar calculation via scafacos
  // There doesn't seem to be short range delegation for dipolar methods
  // in Scafacos, so no cutoff is contributed
  default:
    break;
  }
#endif
  return 0;
}

static void recalc_global_maximal_nonbonded_and_long_range_cutoff() {
  /* user defined minimal global cut. This makes sure that data of
   pairs of particles with a distance smaller than this are always
   available on the same node (through ghosts). Required for example
   for the relative virtual sites algorithm. */
  max_cut_global = min_global_cut;

  // global cutoff without dipolar and coulomb methods is needed
  // for more selective additoin of particle pairs to verlet lists
  max_cut_global_without_coulomb_and_dipolar = max_cut_global;

  // Electrostatics and magnetostatics
  coulomb_cutoff = calc_electrostatics_cutoff();
  max_cut_global = std::max(max_cut_global, coulomb_cutoff);

  dipolar_cutoff = calc_dipolar_cutoff();
  max_cut_global = std::max(max_cut_global, dipolar_cutoff);
}

static void recalc_maximal_cutoff_nonbonded() {
  int i, j;

  CELL_TRACE(
      fprintf(stderr, "%d: recalc_maximal_cutoff_nonbonded\n", this_node));

  recalc_global_maximal_nonbonded_and_long_range_cutoff();

  CELL_TRACE(fprintf(
      stderr, "%d: recalc_maximal_cutoff_nonbonded: max_cut_global = %f\n",
      this_node, max_cut_global));

  max_cut_nonbonded = max_cut_global;

  for (i = 0; i < n_particle_types; i++)
    for (j = i; j < n_particle_types; j++) {
      double max_cut_current = INACTIVE_CUTOFF;

      IA_parameters *data = get_ia_param(i, j);

#ifdef LENNARD_JONES
      if (max_cut_current < (data->LJ_cut + data->LJ_offset))
        max_cut_current = (data->LJ_cut + data->LJ_offset);
#endif

#ifdef DPD
      max_cut_current = std::max(max_cut_current,
                                 std::max(data->dpd_r_cut, data->dpd_tr_cut));
#endif

#ifdef LENNARD_JONES_GENERIC
      if (max_cut_current < (data->LJGEN_cut + data->LJGEN_offset))
        max_cut_current = (data->LJGEN_cut + data->LJGEN_offset);
#endif

#ifdef LJ_ANGLE
      if (max_cut_current < (data->LJANGLE_cut))
        max_cut_current = (data->LJANGLE_cut);
#endif

#ifdef SMOOTH_STEP
      if (max_cut_current < data->SmSt_cut)
        max_cut_current = data->SmSt_cut;
#endif

#ifdef HERTZIAN
      if (max_cut_current < data->Hertzian_sig)
        max_cut_current = data->Hertzian_sig;
#endif

#ifdef GAUSSIAN
      if (max_cut_current < data->Gaussian_cut)
        max_cut_current = data->Gaussian_cut;
#endif

#ifdef BMHTF_NACL
      if (max_cut_current < data->BMHTF_cut)
        max_cut_current = data->BMHTF_cut;
#endif

#ifdef MORSE
      if (max_cut_current < data->MORSE_cut)
        max_cut_current = data->MORSE_cut;
#endif

#ifdef BUCKINGHAM
      if (max_cut_current < data->BUCK_cut)
        max_cut_current = data->BUCK_cut;
#endif

#ifdef SOFT_SPHERE
      if (max_cut_current < data->soft_cut)
        max_cut_current = data->soft_cut;
#endif

#ifdef AFFINITY
      if (max_cut_current < data->affinity_cut)
        max_cut_current = data->affinity_cut;
#endif

#ifdef MEMBRANE_COLLISION
      if (max_cut_current < data->membrane_cut)
        max_cut_current = data->membrane_cut;
#endif

#ifdef HAT
      if (max_cut_current < data->HAT_r)
        max_cut_current = data->HAT_r;
#endif

#ifdef LJCOS
      {
        double max_cut_tmp = data->LJCOS_cut + data->LJCOS_offset;
        if (max_cut_current < max_cut_tmp)
          max_cut_current = max_cut_tmp;
      }
#endif

#ifdef LJCOS2
      {
        double max_cut_tmp = data->LJCOS2_cut + data->LJCOS2_offset;
        if (max_cut_current < max_cut_tmp)
          max_cut_current = max_cut_tmp;
      }
#endif

#ifdef COS2
      {
        double max_cut_tmp = data->COS2_cut + data->COS2_offset;
        if (max_cut_current < max_cut_tmp)
          max_cut_current = max_cut_tmp;
      }
#endif

#ifdef GAY_BERNE
      if (max_cut_current < data->GB_cut)
        max_cut_current = data->GB_cut;
#endif

#ifdef TABULATED
      max_cut_current = std::max(max_cut_current, data->TAB.cutoff());
#endif

<<<<<<< HEAD
#ifdef CATALYTIC_REACTIONS
=======
#ifdef TUNABLE_SLIP
      if (max_cut_current < data->TUNABLE_SLIP_r_cut)
        max_cut_current = data->TUNABLE_SLIP_r_cut;
#endif

#ifdef SWIMMER_REACTIONS
>>>>>>> 80c8e82c
      if (max_cut_current < data->REACTION_range)
        max_cut_current = data->REACTION_range;
#endif

      IA_parameters *data_sym = get_ia_param(j, i);

      /* no interaction ever touched it, at least no real
         short-ranged one (that writes to the nonbonded energy) */
      data_sym->particlesInteract = data->particlesInteract =
          (max_cut_current > 0.0);

      data_sym->max_cut = data->max_cut = max_cut_current;

      if (max_cut_current > max_cut_nonbonded)
        max_cut_nonbonded = max_cut_current;

      CELL_TRACE(fprintf(stderr, "%d: pair %d,%d max_cut total %f\n", this_node,
                         i, j, data->max_cut));
    }
}

void recalc_maximal_cutoff() {
  recalc_maximal_cutoff_bonded();
  recalc_maximal_cutoff_nonbonded();

  /* make max_cut the maximal cutoff of both bonded and non-bonded
     interactions */
  if (max_cut_nonbonded > max_cut_bonded)
    max_cut = max_cut_nonbonded;
  else
    max_cut = max_cut_bonded;
}

/** This function increases the LOCAL ia_params field for non-bonded
   interactions
    to the given size. This function is not exported
    since it does not do this on all nodes. Use
    make_particle_type_exist for that.
*/
void realloc_ia_params(int nsize) {
  if (nsize <= n_particle_types)
    return;

  auto new_params = std::vector<IA_parameters>(nsize * nsize);

  /* if there is an old field, move entries */
  for (int i = 0; i < n_particle_types; i++)
    for (int j = 0; j < n_particle_types; j++) {
      new_params[i * nsize + j] =
          std::move(ia_params[i * n_particle_types + j]);
    }

  n_particle_types = nsize;
  std::swap(ia_params, new_params);
}

bool is_new_particle_type(int type) {
  if ((type + 1) <= n_particle_types)
    return false;
  else
    return true;
}

void make_particle_type_exist(int type) {
  if (is_new_particle_type(type))
    mpi_bcast_n_particle_types(type + 1);
}

void make_particle_type_exist_local(int type) {
  if (is_new_particle_type(type))
    realloc_ia_params(type + 1);
}


void make_bond_type_exist(int type) {
  int i, ns = type + 1;

  if (ns <= n_bonded_ia) {
#ifdef OVERLAPPED
    if (bonded_ia_params[type].type == BONDED_IA_OVERLAPPED &&
        bonded_ia_params[type].p.overlap.noverlaps > 0) {
      free(bonded_ia_params[type].p.overlap.para_a);
      free(bonded_ia_params[type].p.overlap.para_b);
      free(bonded_ia_params[type].p.overlap.para_c);
      bonded_ia_params[type].p.overlap.para_a = nullptr;
      bonded_ia_params[type].p.overlap.para_b = nullptr;
      bonded_ia_params[type].p.overlap.para_c = nullptr;
    }
#endif
    return;
  }
  /* else allocate new memory */
  bonded_ia_params = (Bonded_ia_parameters *)Utils::realloc(
      bonded_ia_params, ns * sizeof(Bonded_ia_parameters));
  /* set bond types not used as undefined */
  for (i = n_bonded_ia; i < ns; i++)
    bonded_ia_params[i].type = BONDED_IA_NONE;

  n_bonded_ia = ns;
}

int interactions_sanity_checks() {
  /* set to zero if initialization was not successful. */
  int state = 1;

#ifdef ELECTROSTATICS
  switch (coulomb.method) {
  case COULOMB_MMM1D:
    if (MMM1D_sanity_checks())
      state = 0;
    break;
  case COULOMB_MMM2D:
    if (MMM2D_sanity_checks())
      state = 0;
    break;
#ifdef P3M
  case COULOMB_ELC_P3M:
    if (ELC_sanity_checks())
      state = 0; // fall through
  case COULOMB_P3M_GPU:
  case COULOMB_P3M:
    if (p3m_sanity_checks())
      state = 0;
    break;
#endif
  default:
    break;
  }
#endif /* ifdef ELECTROSTATICS */

#ifdef DIPOLES
  switch (coulomb.Dmethod) {
#ifdef DP3M
  case DIPOLAR_MDLC_P3M:
    if (mdlc_sanity_checks())
      state = 0; // fall through
  case DIPOLAR_P3M:
    if (dp3m_sanity_checks())
      state = 0;
    break;
#endif
  case DIPOLAR_MDLC_DS:
    if (mdlc_sanity_checks())
      state = 0; // fall through
  case DIPOLAR_DS:
    if (magnetic_dipolar_direct_sum_sanity_checks())
      state = 0;
    break;
  default:
    break;
  }
#endif /* ifdef  DIPOLES */

  return state;
}

#ifdef DIPOLES
void set_dipolar_method_local(DipolarInteraction method) {
#ifdef DIPOLAR_DIRECT_SUM
  if ((coulomb.Dmethod == DIPOLAR_DS_GPU) && (method != DIPOLAR_DS_GPU)) {
    deactivate_dipolar_direct_sum_gpu();
  }
#endif
#ifdef DIPOLAR_BARNES_HUT
if ((coulomb.Dmethod == DIPOLAR_BH_GPU) && (method != DIPOLAR_BH_GPU))
{
 deactivate_dipolar_barnes_hut();
}
#endif // BARNES_HUT
  coulomb.Dmethod = method;
}
#endif

#ifdef ELECTROSTATICS

/********************************************************************************/
/*                                 electrostatics */
/********************************************************************************/

int coulomb_set_prefactor(double prefactor)
{
  if (prefactor < 0.0) {
    runtimeErrorMsg() << "Coulomb prefactor has to be >=0";
    return ES_ERROR;
  }
  
  coulomb.prefactor=prefactor;
  mpi_bcast_coulomb_params();

 
  return ES_OK;
}

/** @brief Deactivates the current Coulomb mhthod 
    This was part of coulomb_set_bjerrum()
*/
void deactivate_coulomb_method() {
coulomb.prefactor =0;
switch (coulomb.method) {
#ifdef P3M
    case COULOMB_ELC_P3M:
    case COULOMB_P3M_GPU:
    case COULOMB_P3M:
      break;
#endif
    case COULOMB_DH:
      dh_params.r_cut = 0.0;
      dh_params.kappa = 0.0;
    case COULOMB_RF:
    case COULOMB_INTER_RF:
      rf_params.kappa = 0.0;
      rf_params.epsilon1 = 0.0;
      rf_params.epsilon2 = 0.0;
      rf_params.r_cut = 0.0;
      rf_params.B = 0.0;
    case COULOMB_MMM1D:
      mmm1d_params.maxPWerror = 1e40;
    default:
      break;
    }

    mpi_bcast_coulomb_params();
    coulomb.method = COULOMB_NONE;
    mpi_bcast_coulomb_params();
}






/* =========================================================
   ========================================================= */
#endif /*ifdef ELECTROSTATICS */

#ifdef DIPOLES

int dipolar_set_Dprefactor(double prefactor)
{
  if (prefactor < 0.0){
    runtimeErrorMsg() << "Dipolar prefactor has to be >=0";
    return ES_ERROR;
  }
  
  coulomb.Dprefactor = prefactor;

  mpi_bcast_coulomb_params();
  return ES_OK;
}

#endif /* ifdef  DIPOLES */


int virtual_set_params(int bond_type) {
  if (bond_type < 0)
    return ES_ERROR;

  make_bond_type_exist(bond_type);

  bonded_ia_params[bond_type].type = BONDED_IA_VIRTUAL_BOND;
  bonded_ia_params[bond_type].num = 1;

  /* broadcast interaction parameters */
  mpi_bcast_ia_params(bond_type, -1);

  return ES_OK;
}<|MERGE_RESOLUTION|>--- conflicted
+++ resolved
@@ -447,16 +447,7 @@
       max_cut_current = std::max(max_cut_current, data->TAB.cutoff());
 #endif
 
-<<<<<<< HEAD
-#ifdef CATALYTIC_REACTIONS
-=======
-#ifdef TUNABLE_SLIP
-      if (max_cut_current < data->TUNABLE_SLIP_r_cut)
-        max_cut_current = data->TUNABLE_SLIP_r_cut;
-#endif
-
 #ifdef SWIMMER_REACTIONS
->>>>>>> 80c8e82c
       if (max_cut_current < data->REACTION_range)
         max_cut_current = data->REACTION_range;
 #endif
