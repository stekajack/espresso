--- conflicted
+++ resolved
@@ -34,19 +34,10 @@
 int smooth_step_set_params(int part_type_a, int part_type_b, double d, int n,
                            double eps, double k0, double sig, double cut);
 
-<<<<<<< HEAD
-/** Calculate smooth step force between particle p1 and p2 */
-inline Utils::Vector3d add_SmSt_pair_force(Particle const *const p1,
-                                           Particle const *const p2,
-                                           IA_parameters const *const ia_params,
+/** Calculate smooth step force */
+inline Utils::Vector3d add_SmSt_pair_force(IA_parameters const *const ia_params,
                                            Utils::Vector3d const &d,
-                                           double dist, double dist2) {
-=======
-/** Calculate smooth step force */
-inline void add_SmSt_pair_force(IA_parameters const *const ia_params,
-                                Utils::Vector3d const &d, double dist,
-                                Utils::Vector3d &force) {
->>>>>>> 2a32c8e3
+                                           double dist) {
   if (dist >= ia_params->smooth_step.cut) {
     return {};
   }
@@ -59,14 +50,9 @@
       (ia_params->smooth_step.n * fracP + 2. * ia_params->smooth_step.eps *
                                               ia_params->smooth_step.k0 * dist *
                                               er / Utils::sqr(1.0 + er)) /
-<<<<<<< HEAD
-      dist2;
+      Utils::sqr(dist);
   auto const force = fac * d;
   return force;
-=======
-      Utils::sqr(dist);
-  force += fac * d;
->>>>>>> 2a32c8e3
 }
 
 /** Calculate smooth step energy */
