/*
  Copyright (C) 2010-2018 The ESPResSo project
  Copyright (C) 2002,2003,2004,2005,2006,2007,2008,2009,2010
    Max-Planck-Institute for Polymer Research, Theory Group

  This file is part of ESPResSo.

  ESPResSo is free software: you can redistribute it and/or modify
  it under the terms of the GNU General Public License as published by
  the Free Software Foundation, either version 3 of the License, or
  (at your option) any later version.

  ESPResSo is distributed in the hope that it will be useful,
  but WITHOUT ANY WARRANTY; without even the implied warranty of
  MERCHANTABILITY or FITNESS FOR A PARTICULAR PURPOSE.  See the
  GNU General Public License for more details.

  You should have received a copy of the GNU General Public License
  along with this program.  If not, see <http://www.gnu.org/licenses/>.
*/
/** \file
    Implementation of nonbonded_interaction_data.hpp
 */
#include "nonbonded_interactions/nonbonded_interaction_data.hpp"
#include "actor/DipolarDirectSum.hpp"
#include "bonded_interactions/bonded_interaction_data.hpp"
#include "cells.hpp"
#include "communication.hpp"
#include "dpd.hpp"
#include "electrostatics_magnetostatics/debye_hueckel.hpp"
#include "electrostatics_magnetostatics/elc.hpp"
#include "electrostatics_magnetostatics/maggs.hpp"
#include "electrostatics_magnetostatics/magnetic_non_p3m_methods.hpp"
#include "electrostatics_magnetostatics/mdlc_correction.hpp"
#include "errorhandling.hpp"
#include "grid.hpp"
#include "initialize.hpp"
#include "layered.hpp"
#include "nonbonded_interaction_data.hpp"
#include "nonbonded_interactions/buckingham.hpp"
#include "nonbonded_interactions/cos2.hpp"
#include "nonbonded_interactions/gaussian.hpp"
#include "nonbonded_interactions/gb.hpp"
#include "nonbonded_interactions/hat.hpp"
#include "nonbonded_interactions/hertzian.hpp"
#include "nonbonded_interactions/lj.hpp"
#include "nonbonded_interactions/ljcos.hpp"
#include "nonbonded_interactions/ljcos2.hpp"
#include "nonbonded_interactions/ljgen.hpp"
#include "nonbonded_interactions/morse.hpp"
#include "nonbonded_interactions/nonbonded_tab.hpp"
#include "nonbonded_interactions/soft_sphere.hpp"
#include "nonbonded_interactions/steppot.hpp"
#ifdef DIPOLAR_BARNES_HUT
#include "actor/DipolarBarnesHut.hpp"
#endif
#include "electrostatics_magnetostatics/mmm1d.hpp"
#include "electrostatics_magnetostatics/mmm2d.hpp"
#include "electrostatics_magnetostatics/p3m-dipolar.hpp"
#include "electrostatics_magnetostatics/p3m.hpp"
#include "electrostatics_magnetostatics/scafacos.hpp"
#include "layered.hpp"
#include "object-in-fluid/affinity.hpp"
#include "object-in-fluid/membrane_collision.hpp"
#include "pressure.hpp"
#include "rattle.hpp"
#include "reaction_field.hpp"
#include "thermostat.hpp"
#include "utils.hpp"
#include "utils/serialization/IA_parameters.hpp"

#include <boost/archive/binary_iarchive.hpp>
#include <boost/archive/binary_oarchive.hpp>
#include <boost/iostreams/device/array.hpp>
#include <boost/iostreams/stream.hpp>
#include <boost/serialization/string.hpp>
#include <boost/serialization/vector.hpp>
#include <cstdlib>
#include <cstring>

/****************************************
 * variables
 *****************************************/
int max_seen_particle_type = 0;
std::vector<IA_parameters> ia_params;

#if defined(ELECTROSTATICS) || defined(DIPOLES)
Coulomb_parameters coulomb = {
#ifdef ELECTROSTATICS
    0.0,
    COULOMB_NONE,
#endif
#ifdef DIPOLES
    0.0,
    DIPOLAR_NONE,
#endif
};
#endif

#ifdef ELECTROSTATICS
Debye_hueckel_params dh_params = {0.0, 0.0};
Reaction_field_params rf_params = {0.0, 0.0};

/** Induced field (for const. potential feature) **/
double field_induced;
/** Applied field (for const. potential feature) **/
double field_applied;
#endif

double min_global_cut = 0.0;

double max_cut;
double max_cut_nonbonded;
double max_cut_bonded;
/** maximal cutoff of type-independent short range ia, mainly
    electrostatics and DPD*/
double max_cut_global;
/** Everything which is in the global cutoff except real space cutoffs
    of dipolar and Coulomb methods */
double max_cut_global_without_coulomb_and_dipolar;

// Real space cutoff of long range methods
double coulomb_cutoff;
double dipolar_cutoff;

/*****************************************
 * function prototypes
 *****************************************/

/** calculates and returns the maximal global nonbonded cutoff that is
    required.  Currently, this are just the cutoffs from the
    electrostatics method and some dpd cutoffs. */
static void recalc_global_maximal_nonbonded_cutoff();

/*****************************************
 * general low-level functions
 *****************************************/

IA_parameters *get_ia_param_safe(int i, int j) {
  make_particle_type_exist(std::max(i, j));
  return get_ia_param(i, j);
}

std::string ia_params_get_state() {
  std::stringstream out;
  boost::archive::binary_oarchive oa(out);
  oa << ia_params;
  oa << max_seen_particle_type;
  return out.str();
}

void ia_params_set_state(std::string const &state) {
  namespace iostreams = boost::iostreams;
  iostreams::array_source src(state.data(), state.size());
  iostreams::stream<iostreams::array_source> ss(src);
  boost::archive::binary_iarchive ia(ss);
  ia_params.clear();
  ia >> ia_params;
  ia >> max_seen_particle_type;
  mpi_bcast_max_seen_particle_type(max_seen_particle_type);
  mpi_bcast_all_ia_params();
}

double calc_electrostatics_cutoff() {
// Electrostatics cutoff
#ifdef ELECTROSTATICS
  /* Cutoff for the real space electrostatics.
     Note that the box length may have changed,
     but the method not yet reinitialized.
   */
  switch (coulomb.method) {
#ifdef P3M
  case COULOMB_ELC_P3M:
    return std::max(elc_params.space_layer, p3m.params.r_cut_iL * box_l[0]);
  case COULOMB_MMM2D:
<<<<<<< HEAD
    return layer_h-skin;
=======
    return layer_h - skin;
>>>>>>> 412d5342
  case COULOMB_P3M_GPU:
  case COULOMB_P3M:
    /* do not use precalculated r_cut here, might not be set yet */
    return p3m.params.r_cut_iL * box_l[0];
#endif
  case COULOMB_DH:
    return dh_params.r_cut;
  case COULOMB_RF:
  case COULOMB_INTER_RF:
    return rf_params.r_cut;
#ifdef SCAFACOS
  case COULOMB_SCAFACOS:
    return Scafacos::get_r_cut();
#endif
  default:
    break;
  }
#endif /*ifdef ELECTROSTATICS */
  return 0;
}

double calc_dipolar_cutoff() {
#ifdef DIPOLES
  switch (coulomb.Dmethod) {
#ifdef DP3M
  case DIPOLAR_MDLC_P3M:
  // fall through
  case DIPOLAR_P3M: {
    /* do not use precalculated r_cut here, might not be set yet */
    return dp3m.params.r_cut_iL * box_l[0];
  }
#endif /*ifdef DP3M */
  // Note: Dipolar calculation via scafacos
  // There doesn't seem to be short range delegation for dipolar methods
  // in Scafacos, so no cutoff is contributed
  default:
    break;
  }
#endif
  return 0;
}

static void recalc_global_maximal_nonbonded_and_long_range_cutoff() {
  /* user defined minimal global cut. This makes sure that data of
   pairs of particles with a distance smaller than this are always
   available on the same node (through ghosts). Required for example
   for the relative virtual sites algorithm. */
  max_cut_global = min_global_cut;

  // global cutoff without dipolar and Coulomb methods is needed
  // for more selective addition of particle pairs to Verlet lists
  max_cut_global_without_coulomb_and_dipolar = max_cut_global;

  // Electrostatics and magnetostatics
  coulomb_cutoff = calc_electrostatics_cutoff();
  max_cut_global = std::max(max_cut_global, coulomb_cutoff);

  dipolar_cutoff = calc_dipolar_cutoff();
  max_cut_global = std::max(max_cut_global, dipolar_cutoff);
}

static void recalc_maximal_cutoff_nonbonded() {
  int i, j;

  CELL_TRACE(
      fprintf(stderr, "%d: recalc_maximal_cutoff_nonbonded\n", this_node));

  recalc_global_maximal_nonbonded_and_long_range_cutoff();

  CELL_TRACE(fprintf(
      stderr, "%d: recalc_maximal_cutoff_nonbonded: max_cut_global = %f\n",
      this_node, max_cut_global));

  max_cut_nonbonded = max_cut_global;

  for (i = 0; i < max_seen_particle_type; i++)
    for (j = i; j < max_seen_particle_type; j++) {
      double max_cut_current = INACTIVE_CUTOFF;

      IA_parameters *data = get_ia_param(i, j);

#ifdef LENNARD_JONES
      if (max_cut_current < (data->LJ_cut + data->LJ_offset))
        max_cut_current = (data->LJ_cut + data->LJ_offset);
#endif

#ifdef WCA
      max_cut_current = std::max(max_cut_current, data->WCA_cut);
#endif

#ifdef DPD
      max_cut_current = std::max(max_cut_current,
                                 std::max(data->dpd_r_cut, data->dpd_tr_cut));
#endif

#ifdef LENNARD_JONES_GENERIC
      if (max_cut_current < (data->LJGEN_cut + data->LJGEN_offset))
        max_cut_current = (data->LJGEN_cut + data->LJGEN_offset);
#endif

#ifdef SMOOTH_STEP
      if (max_cut_current < data->SmSt_cut)
        max_cut_current = data->SmSt_cut;
#endif

#ifdef HERTZIAN
      if (max_cut_current < data->Hertzian_sig)
        max_cut_current = data->Hertzian_sig;
#endif

#ifdef GAUSSIAN
      if (max_cut_current < data->Gaussian_cut)
        max_cut_current = data->Gaussian_cut;
#endif

#ifdef BMHTF_NACL
      if (max_cut_current < data->BMHTF_cut)
        max_cut_current = data->BMHTF_cut;
#endif

#ifdef MORSE
      if (max_cut_current < data->MORSE_cut)
        max_cut_current = data->MORSE_cut;
#endif

#ifdef BUCKINGHAM
      if (max_cut_current < data->BUCK_cut)
        max_cut_current = data->BUCK_cut;
#endif

#ifdef SOFT_SPHERE
      if (max_cut_current < data->soft_cut)
        max_cut_current = data->soft_cut;
#endif

#ifdef AFFINITY
      if (max_cut_current < data->affinity_cut)
        max_cut_current = data->affinity_cut;
#endif

#ifdef MEMBRANE_COLLISION
      if (max_cut_current < data->membrane_cut)
        max_cut_current = data->membrane_cut;
#endif

#ifdef HAT
      if (max_cut_current < data->HAT_r)
        max_cut_current = data->HAT_r;
#endif

#ifdef LJCOS
      {
        double max_cut_tmp = data->LJCOS_cut + data->LJCOS_offset;
        if (max_cut_current < max_cut_tmp)
          max_cut_current = max_cut_tmp;
      }
#endif

#ifdef LJCOS2
      {
        double max_cut_tmp = data->LJCOS2_cut + data->LJCOS2_offset;
        if (max_cut_current < max_cut_tmp)
          max_cut_current = max_cut_tmp;
      }
#endif

#ifdef COS2
      {
        double max_cut_tmp = data->COS2_cut + data->COS2_offset;
        if (max_cut_current < max_cut_tmp)
          max_cut_current = max_cut_tmp;
      }
#endif

#ifdef GAY_BERNE
      if (max_cut_current < data->GB_cut)
        max_cut_current = data->GB_cut;
#endif

#ifdef TABULATED
      max_cut_current = std::max(max_cut_current, data->TAB.cutoff());
#endif

#ifdef SWIMMER_REACTIONS
      if (max_cut_current < data->REACTION_range)
        max_cut_current = data->REACTION_range;
#endif

      IA_parameters *data_sym = get_ia_param(j, i);

      /* no interaction ever touched it, at least no real
         short-ranged one (that writes to the nonbonded energy) */
      data_sym->particlesInteract = data->particlesInteract =
          (max_cut_current > 0.0);

      data_sym->max_cut = data->max_cut = max_cut_current;

      if (max_cut_current > max_cut_nonbonded)
        max_cut_nonbonded = max_cut_current;

      CELL_TRACE(fprintf(stderr, "%d: pair %d,%d max_cut total %f\n", this_node,
                         i, j, data->max_cut));
    }
}

void recalc_maximal_cutoff() {
  recalc_maximal_cutoff_bonded();
  recalc_maximal_cutoff_nonbonded();

  /* make max_cut the maximal cutoff of both bonded and non-bonded
     interactions */
  if (max_cut_nonbonded > max_cut_bonded)
    max_cut = max_cut_nonbonded;
  else
    max_cut = max_cut_bonded;
}

/** This function increases the LOCAL ia_params field for non-bonded
   interactions
    to the given size. This function is not exported
    since it does not do this on all nodes. Use
    make_particle_type_exist for that.
*/
void realloc_ia_params(int nsize) {
  if (nsize <= max_seen_particle_type)
    return;

  auto new_params = std::vector<IA_parameters>(nsize * nsize);

  /* if there is an old field, move entries */
  for (int i = 0; i < max_seen_particle_type; i++)
    for (int j = 0; j < max_seen_particle_type; j++) {
      new_params[i * nsize + j] =
          std::move(ia_params[i * max_seen_particle_type + j]);
    }

  max_seen_particle_type = nsize;
  std::swap(ia_params, new_params);
}

bool is_new_particle_type(int type) {
  if ((type + 1) <= max_seen_particle_type)
    return false;
  else
    return true;
}

void make_particle_type_exist(int type) {
  if (is_new_particle_type(type))
    mpi_bcast_max_seen_particle_type(type + 1);
}

void make_particle_type_exist_local(int type) {
  if (is_new_particle_type(type))
    realloc_ia_params(type + 1);
}

void make_bond_type_exist(int type) {
  int i, ns = type + 1;
  const auto old_size = bonded_ia_params.size();
  if (ns <= bonded_ia_params.size()) {
    return;
  }
  /* else allocate new memory */
  bonded_ia_params.resize(ns);
  /* set bond types not used as undefined */
  for (i = old_size; i < ns; i++)
    bonded_ia_params[i].type = BONDED_IA_NONE;
}

int interactions_sanity_checks() {
  /* set to zero if initialization was not successful. */
  int state = 1;

#ifdef ELECTROSTATICS
  switch (coulomb.method) {
  case COULOMB_MMM1D:
    if (MMM1D_sanity_checks())
      state = 0;
    break;
  case COULOMB_MMM2D:
    if (MMM2D_sanity_checks())
      state = 0;
    break;
#ifdef P3M
  case COULOMB_ELC_P3M:
    if (ELC_sanity_checks())
      state = 0; // fall through
  case COULOMB_P3M_GPU:
  case COULOMB_P3M:
    if (p3m_sanity_checks())
      state = 0;
    break;
#endif
  default:
    break;
  }
#endif /* ifdef ELECTROSTATICS */

#ifdef DIPOLES
  switch (coulomb.Dmethod) {
#ifdef DP3M
  case DIPOLAR_MDLC_P3M:
    if (mdlc_sanity_checks())
      state = 0; // fall through
  case DIPOLAR_P3M:
    if (dp3m_sanity_checks())
      state = 0;
    break;
#endif
  case DIPOLAR_MDLC_DS:
    if (mdlc_sanity_checks())
      state = 0; // fall through
  case DIPOLAR_DS:
    if (magnetic_dipolar_direct_sum_sanity_checks())
      state = 0;
    break;
  default:
    break;
  }
#endif /* ifdef  DIPOLES */

  return state;
}

#ifdef DIPOLES
void set_dipolar_method_local(DipolarInteraction method) {
#ifdef DIPOLAR_DIRECT_SUM
  if ((coulomb.Dmethod == DIPOLAR_DS_GPU) && (method != DIPOLAR_DS_GPU)) {
    deactivate_dipolar_direct_sum_gpu();
  }
#endif
#ifdef DIPOLAR_BARNES_HUT
  if ((coulomb.Dmethod == DIPOLAR_BH_GPU) && (method != DIPOLAR_BH_GPU)) {
    deactivate_dipolar_barnes_hut();
  }
#endif // BARNES_HUT
  coulomb.Dmethod = method;
}
#endif

#ifdef ELECTROSTATICS

/********************************************************************************/
/*                                 electrostatics */
/********************************************************************************/

int coulomb_set_prefactor(double prefactor) {
  if (prefactor < 0.0) {
    runtimeErrorMsg() << "Coulomb prefactor has to be >=0";
    return ES_ERROR;
  }

  coulomb.prefactor = prefactor;
  mpi_bcast_coulomb_params();

  return ES_OK;
}

/** @brief Deactivates the current Coulomb method
    This was part of coulomb_set_bjerrum()
*/
void deactivate_coulomb_method() {
  coulomb.prefactor = 0;
  switch (coulomb.method) {
#ifdef P3M
  case COULOMB_ELC_P3M:
  case COULOMB_P3M_GPU:
  case COULOMB_P3M:
    break;
#endif
  case COULOMB_DH:
    dh_params.r_cut = 0.0;
    dh_params.kappa = 0.0;
  case COULOMB_RF:
  case COULOMB_INTER_RF:
    rf_params.kappa = 0.0;
    rf_params.epsilon1 = 0.0;
    rf_params.epsilon2 = 0.0;
    rf_params.r_cut = 0.0;
    rf_params.B = 0.0;
  case COULOMB_MMM1D:
    mmm1d_params.maxPWerror = 1e40;
  case COULOMB_MMM2D:
<<<<<<< HEAD
    mmm2d_params.far_cut=0;
=======
    mmm2d_params.far_cut = 0;
>>>>>>> 412d5342
  default:
    break;
  }

  mpi_bcast_coulomb_params();
  coulomb.method = COULOMB_NONE;
  mpi_bcast_coulomb_params();
}

/* =========================================================
   ========================================================= */
#endif /*ifdef ELECTROSTATICS */

#ifdef DIPOLES

int dipolar_set_Dprefactor(double prefactor) {
  if (prefactor < 0.0) {
    runtimeErrorMsg() << "Dipolar prefactor has to be >=0";
    return ES_ERROR;
  }

  coulomb.Dprefactor = prefactor;

  mpi_bcast_coulomb_params();
  return ES_OK;
}

#endif /* ifdef  DIPOLES */

int virtual_set_params(int bond_type) {
  if (bond_type < 0)
    return ES_ERROR;

  make_bond_type_exist(bond_type);

  bonded_ia_params[bond_type].type = BONDED_IA_VIRTUAL_BOND;
  bonded_ia_params[bond_type].num = 1;

  /* broadcast interaction parameters */
  mpi_bcast_ia_params(bond_type, -1);

  return ES_OK;
}<|MERGE_RESOLUTION|>--- conflicted
+++ resolved
@@ -35,7 +35,6 @@
 #include "errorhandling.hpp"
 #include "grid.hpp"
 #include "initialize.hpp"
-#include "layered.hpp"
 #include "nonbonded_interaction_data.hpp"
 #include "nonbonded_interactions/buckingham.hpp"
 #include "nonbonded_interactions/cos2.hpp"
@@ -173,11 +172,7 @@
   case COULOMB_ELC_P3M:
     return std::max(elc_params.space_layer, p3m.params.r_cut_iL * box_l[0]);
   case COULOMB_MMM2D:
-<<<<<<< HEAD
-    return layer_h-skin;
-=======
     return layer_h - skin;
->>>>>>> 412d5342
   case COULOMB_P3M_GPU:
   case COULOMB_P3M:
     /* do not use precalculated r_cut here, might not be set yet */
@@ -562,11 +557,7 @@
   case COULOMB_MMM1D:
     mmm1d_params.maxPWerror = 1e40;
   case COULOMB_MMM2D:
-<<<<<<< HEAD
-    mmm2d_params.far_cut=0;
-=======
     mmm2d_params.far_cut = 0;
->>>>>>> 412d5342
   default:
     break;
   }
