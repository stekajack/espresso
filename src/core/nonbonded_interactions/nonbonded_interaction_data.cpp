/*
  Copyright (C) 2010-2018 The ESPResSo project
  Copyright (C) 2002,2003,2004,2005,2006,2007,2008,2009,2010
    Max-Planck-Institute for Polymer Research, Theory Group

  This file is part of ESPResSo.

  ESPResSo is free software: you can redistribute it and/or modify
  it under the terms of the GNU General Public License as published by
  the Free Software Foundation, either version 3 of the License, or
  (at your option) any later version.

  ESPResSo is distributed in the hope that it will be useful,
  but WITHOUT ANY WARRANTY; without even the implied warranty of
  MERCHANTABILITY or FITNESS FOR A PARTICULAR PURPOSE.  See the
  GNU General Public License for more details.

  You should have received a copy of the GNU General Public License
  along with this program.  If not, see <http://www.gnu.org/licenses/>.
*/
/** \file
 *  Implementation of nonbonded_interaction_data.hpp
 */
#include "nonbonded_interactions/nonbonded_interaction_data.hpp"
#include "actor/DipolarDirectSum.hpp"
#include "bonded_interactions/bonded_interaction_data.hpp"
#include "cells.hpp"
#include "communication.hpp"
#include "dpd.hpp"
#include "electrostatics_magnetostatics/magnetic_non_p3m_methods.hpp"
#include "electrostatics_magnetostatics/mdlc_correction.hpp"
#include "errorhandling.hpp"
#include "event.hpp"
#include "grid.hpp"
#include "nonbonded_interaction_data.hpp"
#include "nonbonded_interactions/buckingham.hpp"
#include "nonbonded_interactions/gaussian.hpp"
#include "nonbonded_interactions/gay_berne.hpp"
#include "nonbonded_interactions/hat.hpp"
#include "nonbonded_interactions/hertzian.hpp"
#include "nonbonded_interactions/lj.hpp"
#include "nonbonded_interactions/ljcos.hpp"
#include "nonbonded_interactions/ljcos2.hpp"
#include "nonbonded_interactions/ljgen.hpp"
#include "nonbonded_interactions/morse.hpp"
#include "nonbonded_interactions/nonbonded_tab.hpp"
#include "nonbonded_interactions/smooth_step.hpp"
#include "nonbonded_interactions/soft_sphere.hpp"
#ifdef DIPOLAR_BARNES_HUT
#include "actor/DipolarBarnesHut.hpp"
#endif
#include "layered.hpp"
#include "object-in-fluid/affinity.hpp"
#include "object-in-fluid/membrane_collision.hpp"
#include "pressure.hpp"
#include "rattle.hpp"
#include "serialization/IA_parameters.hpp"

#include <boost/archive/binary_iarchive.hpp>
#include <boost/archive/binary_oarchive.hpp>
#include <boost/iostreams/device/array.hpp>
#include <boost/iostreams/stream.hpp>
#include <boost/range/algorithm/fill.hpp>
#include <boost/serialization/string.hpp>
#include <boost/serialization/vector.hpp>

#include <cstdlib>
#include <cstring>

#include "electrostatics_magnetostatics/coulomb.hpp"
#include "electrostatics_magnetostatics/debye_hueckel.hpp"
#include "electrostatics_magnetostatics/dipole.hpp"
#include "electrostatics_magnetostatics/p3m.hpp"

/****************************************
 * variables
 *****************************************/
int max_seen_particle_type = 0;
std::vector<IA_parameters> ia_params;

double min_global_cut = INACTIVE_CUTOFF;

double max_cut = INACTIVE_CUTOFF;

/*****************************************
 * function prototypes
 *****************************************/

/*****************************************
 * general low-level functions
 *****************************************/

IA_parameters *get_ia_param_safe(int i, int j) {
  make_particle_type_exist(std::max(i, j));
  return get_ia_param(i, j);
}

std::string ia_params_get_state() {
  std::stringstream out;
  boost::archive::binary_oarchive oa(out);
  oa << ia_params;
  oa << max_seen_particle_type;
  return out.str();
}

void ia_params_set_state(std::string const &state) {
  namespace iostreams = boost::iostreams;
  iostreams::array_source src(state.data(), state.size());
  iostreams::stream<iostreams::array_source> ss(src);
  boost::archive::binary_iarchive ia(ss);
  ia_params.clear();
  ia >> ia_params;
  ia >> max_seen_particle_type;
  mpi_bcast_max_seen_particle_type(max_seen_particle_type);
  mpi_bcast_all_ia_params();
}

static double recalc_long_range_cutoff() {
  auto max_cut_long_range = INACTIVE_CUTOFF;
#ifdef ELECTROSTATICS
  max_cut_long_range =
      std::max(max_cut_long_range, Coulomb::cutoff(box_geo.length()));
#endif

#ifdef DIPOLES
  max_cut_long_range =
      std::max(max_cut_long_range, Dipole::cutoff(box_geo.length()));
#endif

  return max_cut_long_range;
}

static double recalc_maximal_cutoff(const IA_parameters &data) {
  auto max_cut_current = INACTIVE_CUTOFF;

#ifdef LENNARD_JONES
<<<<<<< HEAD
  max_cut_current = std::max(max_cut_current, (data.LJ_cut + data.LJ_offset));
#endif

#ifdef WCA
  max_cut_current = std::max(max_cut_current, data.WCA_cut);
=======
      if (max_cut_current < (data->lj.cut + data->lj.offset))
        max_cut_current = (data->lj.cut + data->lj.offset);
#endif

#ifdef WCA
      max_cut_current = std::max(max_cut_current, data->wca.cut);
>>>>>>> 8fe1d74e
#endif

#ifdef DPD
  max_cut_current = std::max(
      max_cut_current, std::max(data.dpd_radial.cutoff, data.dpd_trans.cutoff));
#endif

#ifdef LENNARD_JONES_GENERIC
<<<<<<< HEAD
  max_cut_current =
      std::max(max_cut_current, (data.LJGEN_cut + data.LJGEN_offset));
#endif

#ifdef SMOOTH_STEP
  max_cut_current = std::max(max_cut_current, data.SmSt_cut);
#endif

#ifdef HERTZIAN
  max_cut_current = std::max(max_cut_current, data.Hertzian_sig);
#endif

#ifdef GAUSSIAN
  max_cut_current = std::max(max_cut_current, data.Gaussian_cut);
#endif

#ifdef BMHTF_NACL
  max_cut_current = std::max(max_cut_current, data.BMHTF_cut);
#endif

#ifdef MORSE
  max_cut_current = std::max(max_cut_current, data.MORSE_cut);
#endif

#ifdef BUCKINGHAM
  max_cut_current = std::max(max_cut_current, data.BUCK_cut);
#endif

#ifdef SOFT_SPHERE
  max_cut_current =
      std::max(max_cut_current, (data.soft_cut + data.soft_offset));
#endif

#ifdef AFFINITY
  max_cut_current = std::max(max_cut_current, data.affinity_cut);
#endif

#ifdef MEMBRANE_COLLISION
  max_cut_current = std::max(max_cut_current, data.membrane_cut);
#endif

#ifdef HAT
  max_cut_current = std::max(max_cut_current, data.HAT_r);
#endif

#ifdef LJCOS
  max_cut_current =
      std::max(max_cut_current, (data.LJCOS_cut + data.LJCOS_offset));
#endif

#ifdef LJCOS2
  max_cut_current =
      std::max(max_cut_current, (data.LJCOS2_cut + data.LJCOS2_offset));
#endif

#ifdef GAY_BERNE
  max_cut_current = std::max(max_cut_current, data.GB_cut);
#endif

#ifdef TABULATED
  max_cut_current = std::max(max_cut_current, data.TAB.cutoff());
#endif

#ifdef THOLE
  // If THOLE is active, use p3m cutoff
  if (data.THOLE_scaling_coeff != 0)
    max_cut_current =
        std::max(max_cut_current, Coulomb::cutoff(box_geo.length()));
=======
      if (max_cut_current < (data->ljgen.cut + data->ljgen.offset))
        max_cut_current = (data->ljgen.cut + data->ljgen.offset);
#endif

#ifdef SMOOTH_STEP
      if (max_cut_current < data->smooth_step.cut)
        max_cut_current = data->smooth_step.cut;
#endif

#ifdef HERTZIAN
      if (max_cut_current < data->hertzian.sig)
        max_cut_current = data->hertzian.sig;
#endif

#ifdef GAUSSIAN
      if (max_cut_current < data->gaussian.cut)
        max_cut_current = data->gaussian.cut;
#endif

#ifdef BMHTF_NACL
      if (max_cut_current < data->bmhtf.cut)
        max_cut_current = data->bmhtf.cut;
#endif

#ifdef MORSE
      if (max_cut_current < data->morse.cut)
        max_cut_current = data->morse.cut;
#endif

#ifdef BUCKINGHAM
      if (max_cut_current < data->buckingham.cut)
        max_cut_current = data->buckingham.cut;
#endif

#ifdef SOFT_SPHERE
      if (max_cut_current < (data->soft_sphere.cut + data->soft_sphere.offset))
        max_cut_current = (data->soft_sphere.cut + data->soft_sphere.offset);
#endif

#ifdef AFFINITY
      if (max_cut_current < data->affinity.cut)
        max_cut_current = data->affinity.cut;
#endif

#ifdef MEMBRANE_COLLISION
      if (max_cut_current < data->membrane.cut)
        max_cut_current = data->membrane.cut;
#endif

#ifdef HAT
      if (max_cut_current < data->hat.r)
        max_cut_current = data->hat.r;
#endif

#ifdef LJCOS
      {
        double max_cut_tmp = data->ljcos.cut + data->ljcos.offset;
        if (max_cut_current < max_cut_tmp)
          max_cut_current = max_cut_tmp;
      }
#endif

#ifdef LJCOS2
      {
        double max_cut_tmp = data->ljcos2.cut + data->ljcos2.offset;
        if (max_cut_current < max_cut_tmp)
          max_cut_current = max_cut_tmp;
      }
#endif

#ifdef GAY_BERNE
      if (max_cut_current < data->gay_berne.cut)
        max_cut_current = data->gay_berne.cut;
#endif

#ifdef TABULATED
      max_cut_current = std::max(max_cut_current, data->tab.cutoff());
#endif

#ifdef THOLE
      // If THOLE is active, use p3m cutoff
      if (data->thole.scaling_coeff != 0)
        max_cut_current =
            std::max(max_cut_current, Coulomb::cutoff(box_geo.length()));
>>>>>>> 8fe1d74e
#endif

  return max_cut_current;
}

double recalc_maximal_cutoff_nonbonded() {
  auto max_cut_nonbonded = INACTIVE_CUTOFF;

  for (auto &data : ia_params) {
    data.max_cut = recalc_maximal_cutoff(data);
    max_cut_nonbonded = std::max(max_cut_nonbonded, data.max_cut);
  }

  return max_cut_nonbonded;
}

void recalc_maximal_cutoff() {
  max_cut = min_global_cut;
  auto const max_cut_long_range = recalc_long_range_cutoff();
  auto const max_cut_bonded = recalc_maximal_cutoff_bonded();
  auto const max_cut_nonbonded = recalc_maximal_cutoff_nonbonded();

  max_cut = std::max(max_cut, max_cut_long_range);
  max_cut = std::max(max_cut, max_cut_bonded);
  max_cut = std::max(max_cut, max_cut_nonbonded);
}

/** This function increases the LOCAL ia_params field for non-bonded
   interactions
    to the given size. This function is not exported
    since it does not do this on all nodes. Use
    make_particle_type_exist for that.
*/
void realloc_ia_params(int nsize) {
  if (nsize <= max_seen_particle_type)
    return;

  auto new_params = std::vector<IA_parameters>(nsize * nsize);

  /* if there is an old field, move entries */
  for (int i = 0; i < max_seen_particle_type; i++)
    for (int j = 0; j < max_seen_particle_type; j++) {
      new_params[i * nsize + j] =
          std::move(ia_params[i * max_seen_particle_type + j]);
    }

  max_seen_particle_type = nsize;
  std::swap(ia_params, new_params);
}

void reset_ia_params() {
  boost::fill(ia_params, IA_parameters{});
  mpi_bcast_all_ia_params();
}

bool is_new_particle_type(int type) {
  return (type + 1) > max_seen_particle_type;
}

void make_particle_type_exist(int type) {
  if (is_new_particle_type(type))
    mpi_bcast_max_seen_particle_type(type + 1);
}

void make_particle_type_exist_local(int type) {
  if (is_new_particle_type(type))
    realloc_ia_params(type + 1);
}

int interactions_sanity_checks() {
  /* set to zero if initialization was not successful. */
  int state = 1;

#ifdef ELECTROSTATICS
  Coulomb::sanity_checks(state);
#endif /* ifdef ELECTROSTATICS */

#ifdef DIPOLES
  Dipole::nonbonded_sanity_check(state);
#endif /* ifdef  DIPOLES */

  return state;
}<|MERGE_RESOLUTION|>--- conflicted
+++ resolved
@@ -134,20 +134,11 @@
   auto max_cut_current = INACTIVE_CUTOFF;
 
 #ifdef LENNARD_JONES
-<<<<<<< HEAD
-  max_cut_current = std::max(max_cut_current, (data.LJ_cut + data.LJ_offset));
+  max_cut_current = std::max(max_cut_current, (data.lj.cut + data.lj.offset));
 #endif
 
 #ifdef WCA
-  max_cut_current = std::max(max_cut_current, data.WCA_cut);
-=======
-      if (max_cut_current < (data->lj.cut + data->lj.offset))
-        max_cut_current = (data->lj.cut + data->lj.offset);
-#endif
-
-#ifdef WCA
-      max_cut_current = std::max(max_cut_current, data->wca.cut);
->>>>>>> 8fe1d74e
+  max_cut_current = std::max(max_cut_current, data.wca.cut);
 #endif
 
 #ifdef DPD
@@ -156,161 +147,74 @@
 #endif
 
 #ifdef LENNARD_JONES_GENERIC
-<<<<<<< HEAD
   max_cut_current =
-      std::max(max_cut_current, (data.LJGEN_cut + data.LJGEN_offset));
+      std::max(max_cut_current, (data.ljgen.cut + data.ljgen.offset));
 #endif
 
 #ifdef SMOOTH_STEP
-  max_cut_current = std::max(max_cut_current, data.SmSt_cut);
+  max_cut_current = std::max(max_cut_current, data.smooth_step.cut);
 #endif
 
 #ifdef HERTZIAN
-  max_cut_current = std::max(max_cut_current, data.Hertzian_sig);
+  max_cut_current = std::max(max_cut_current, data.hertzian.sig);
 #endif
 
 #ifdef GAUSSIAN
-  max_cut_current = std::max(max_cut_current, data.Gaussian_cut);
+  max_cut_current = std::max(max_cut_current, data.gaussian.cut);
 #endif
 
 #ifdef BMHTF_NACL
-  max_cut_current = std::max(max_cut_current, data.BMHTF_cut);
+  max_cut_current = std::max(max_cut_current, data.bmhtf.cut);
 #endif
 
 #ifdef MORSE
-  max_cut_current = std::max(max_cut_current, data.MORSE_cut);
+  max_cut_current = std::max(max_cut_current, data.morse.cut);
 #endif
 
 #ifdef BUCKINGHAM
-  max_cut_current = std::max(max_cut_current, data.BUCK_cut);
+  max_cut_current = std::max(max_cut_current, data.buckingham.cut);
 #endif
 
 #ifdef SOFT_SPHERE
   max_cut_current =
-      std::max(max_cut_current, (data.soft_cut + data.soft_offset));
+      std::max(max_cut_current, (data.soft_sphere.cut + data.soft_sphere.offset));
 #endif
 
 #ifdef AFFINITY
-  max_cut_current = std::max(max_cut_current, data.affinity_cut);
+  max_cut_current = std::max(max_cut_current, data.affinity.cut);
 #endif
 
 #ifdef MEMBRANE_COLLISION
-  max_cut_current = std::max(max_cut_current, data.membrane_cut);
+  max_cut_current = std::max(max_cut_current, data.membrane.cut);
 #endif
 
 #ifdef HAT
-  max_cut_current = std::max(max_cut_current, data.HAT_r);
+  max_cut_current = std::max(max_cut_current, data.hat.r);
 #endif
 
 #ifdef LJCOS
   max_cut_current =
-      std::max(max_cut_current, (data.LJCOS_cut + data.LJCOS_offset));
+      std::max(max_cut_current, (data.ljcos.cut + data.ljcos.offset));
 #endif
 
 #ifdef LJCOS2
   max_cut_current =
-      std::max(max_cut_current, (data.LJCOS2_cut + data.LJCOS2_offset));
+      std::max(max_cut_current, (data.ljcos2.cut + data.ljcos2.offset));
 #endif
 
 #ifdef GAY_BERNE
-  max_cut_current = std::max(max_cut_current, data.GB_cut);
+  max_cut_current = std::max(max_cut_current, data.gay_berne.cut);
 #endif
 
 #ifdef TABULATED
-  max_cut_current = std::max(max_cut_current, data.TAB.cutoff());
+  max_cut_current = std::max(max_cut_current, data.tab.cutoff());
 #endif
 
 #ifdef THOLE
   // If THOLE is active, use p3m cutoff
-  if (data.THOLE_scaling_coeff != 0)
+  if (data.thole.scaling_coeff != 0)
     max_cut_current =
         std::max(max_cut_current, Coulomb::cutoff(box_geo.length()));
-=======
-      if (max_cut_current < (data->ljgen.cut + data->ljgen.offset))
-        max_cut_current = (data->ljgen.cut + data->ljgen.offset);
-#endif
-
-#ifdef SMOOTH_STEP
-      if (max_cut_current < data->smooth_step.cut)
-        max_cut_current = data->smooth_step.cut;
-#endif
-
-#ifdef HERTZIAN
-      if (max_cut_current < data->hertzian.sig)
-        max_cut_current = data->hertzian.sig;
-#endif
-
-#ifdef GAUSSIAN
-      if (max_cut_current < data->gaussian.cut)
-        max_cut_current = data->gaussian.cut;
-#endif
-
-#ifdef BMHTF_NACL
-      if (max_cut_current < data->bmhtf.cut)
-        max_cut_current = data->bmhtf.cut;
-#endif
-
-#ifdef MORSE
-      if (max_cut_current < data->morse.cut)
-        max_cut_current = data->morse.cut;
-#endif
-
-#ifdef BUCKINGHAM
-      if (max_cut_current < data->buckingham.cut)
-        max_cut_current = data->buckingham.cut;
-#endif
-
-#ifdef SOFT_SPHERE
-      if (max_cut_current < (data->soft_sphere.cut + data->soft_sphere.offset))
-        max_cut_current = (data->soft_sphere.cut + data->soft_sphere.offset);
-#endif
-
-#ifdef AFFINITY
-      if (max_cut_current < data->affinity.cut)
-        max_cut_current = data->affinity.cut;
-#endif
-
-#ifdef MEMBRANE_COLLISION
-      if (max_cut_current < data->membrane.cut)
-        max_cut_current = data->membrane.cut;
-#endif
-
-#ifdef HAT
-      if (max_cut_current < data->hat.r)
-        max_cut_current = data->hat.r;
-#endif
-
-#ifdef LJCOS
-      {
-        double max_cut_tmp = data->ljcos.cut + data->ljcos.offset;
-        if (max_cut_current < max_cut_tmp)
-          max_cut_current = max_cut_tmp;
-      }
-#endif
-
-#ifdef LJCOS2
-      {
-        double max_cut_tmp = data->ljcos2.cut + data->ljcos2.offset;
-        if (max_cut_current < max_cut_tmp)
-          max_cut_current = max_cut_tmp;
-      }
-#endif
-
-#ifdef GAY_BERNE
-      if (max_cut_current < data->gay_berne.cut)
-        max_cut_current = data->gay_berne.cut;
-#endif
-
-#ifdef TABULATED
-      max_cut_current = std::max(max_cut_current, data->tab.cutoff());
-#endif
-
-#ifdef THOLE
-      // If THOLE is active, use p3m cutoff
-      if (data->thole.scaling_coeff != 0)
-        max_cut_current =
-            std::max(max_cut_current, Coulomb::cutoff(box_geo.length()));
->>>>>>> 8fe1d74e
 #endif
 
   return max_cut_current;
