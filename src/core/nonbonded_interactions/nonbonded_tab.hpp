/*
  Copyright (C) 2010,2011,2012,2013,2014,2015,2016 The ESPResSo project
  Copyright (C) 2002,2003,2004,2005,2006,2007,2008,2009,2010
    Max-Planck-Institute for Polymer Research, Theory Group

  This file is part of ESPResSo.

  ESPResSo is free software: you can redistribute it and/or modify
  it under the terms of the GNU General Public License as published by
  the Free Software Foundation, either version 3 of the License, or
  (at your option) any later version.

  ESPResSo is distributed in the hope that it will be useful,
  but WITHOUT ANY WARRANTY; without even the implied warranty of
  MERCHANTABILITY or FITNESS FOR A PARTICULAR PURPOSE.  See the
  GNU General Public License for more details.

  You should have received a copy of the GNU General Public License
  along with this program.  If not, see <http://www.gnu.org/licenses/>.
*/
#ifndef CORE_TABULATED_HPP
#define CORE_TABULATED_HPP

/** \file
 *  Routines to calculate the energy and/or force for particle pairs via
 *  interpolation of lookup tables.
 *
 *  Implementation in \ref nonbonded_tab.cpp.
 *  Needs feature TABULATED compiled in (see \ref config.hpp).
 */

#include "config.hpp"

#ifdef TABULATED

#include "nonbonded_interactions/nonbonded_interaction_data.hpp"

/** Set the parameters of a non-bonded tabulated potential.
 *  ia_params and force/energy tables are communicated to each node
 *
 *  @param part_type_a  particle type for which the interaction is defined
 *  @param part_type_b  particle type for which the interaction is defined
 *  @param min          @copybrief TabulatedPotential::minval
 *  @param max          @copybrief TabulatedPotential::maxval
 *  @param energy       @copybrief TabulatedPotential::energy_tab
 *  @param force        @copybrief TabulatedPotential::force_tab
 *  @retval ES_OK
 */
int tabulated_set_params(int part_type_a, int part_type_b, double min,
                         double max, std::vector<double> const &energy,
                         std::vector<double> const &force);

/** Add a non-bonded pair force by linear interpolation from a table. */
<<<<<<< HEAD
inline Utils::Vector3d
add_tabulated_pair_force(Particle const *const p1, Particle const *const p2,
                         IA_parameters const *const ia_params,
                         Utils::Vector3d const &d, double dist) {
=======
inline void add_tabulated_pair_force(IA_parameters const *const ia_params,
                                     Utils::Vector3d const &d, double dist,
                                     Utils::Vector3d &force) {
>>>>>>> 2a32c8e3
  if (dist < ia_params->tab.cutoff()) {
    auto const fac = ia_params->tab.force(dist) / dist;
    auto const force = fac * d;
    return force;
  }
  return {};
}

/** Add a non-bonded pair energy by linear interpolation from a table. */
inline double tabulated_pair_energy(IA_parameters const *const ia_params,
                                    double dist) {
  if (dist < ia_params->tab.cutoff()) {
    return ia_params->tab.energy(dist);
  }
  return 0.0;
}

#endif

#endif<|MERGE_RESOLUTION|>--- conflicted
+++ resolved
@@ -51,16 +51,9 @@
                          std::vector<double> const &force);
 
 /** Add a non-bonded pair force by linear interpolation from a table. */
-<<<<<<< HEAD
 inline Utils::Vector3d
-add_tabulated_pair_force(Particle const *const p1, Particle const *const p2,
-                         IA_parameters const *const ia_params,
+add_tabulated_pair_force(IA_parameters const *const ia_params,
                          Utils::Vector3d const &d, double dist) {
-=======
-inline void add_tabulated_pair_force(IA_parameters const *const ia_params,
-                                     Utils::Vector3d const &d, double dist,
-                                     Utils::Vector3d &force) {
->>>>>>> 2a32c8e3
   if (dist < ia_params->tab.cutoff()) {
     auto const fac = ia_params->tab.force(dist) / dist;
     auto const force = fac * d;
