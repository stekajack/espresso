/*
  Copyright (C) 2010-2018 The ESPResSo project
  Copyright (C) 2002,2003,2004,2005,2006,2007,2008,2009,2010
    Max-Planck-Institute for Polymer Research, Theory Group

  This file is part of ESPResSo.

  ESPResSo is free software: you can redistribute it and/or modify
  it under the terms of the GNU General Public License as published by
  the Free Software Foundation, either version 3 of the License, or
  (at your option) any later version.

  ESPResSo is distributed in the hope that it will be useful,
  but WITHOUT ANY WARRANTY; without even the implied warranty of
  MERCHANTABILITY or FITNESS FOR A PARTICULAR PURPOSE.  See the
  GNU General Public License for more details.

  You should have received a copy of the GNU General Public License
  along with this program.  If not, see <http://www.gnu.org/licenses/>.
*/
#ifndef _LJCOS_H
#define _LJCOS_H
/** \file
 *  Routines to calculate the Lennard-Jones+cosine potential between
 *  particle pairs.
 *
 *  Implementation in \ref ljcos.cpp.
 */

#include "config.hpp"

#ifdef LJCOS

#include "debug.hpp"
#include "nonbonded_interaction_data.hpp"
#include "particle_data.hpp"

#include <utils/math/int_pow.hpp>

int ljcos_set_params(int part_type_a, int part_type_b, double eps, double sig,
                     double cut, double offset);

<<<<<<< HEAD
inline Utils::Vector3d
add_ljcos_pair_force(Particle const *const p1, Particle const *const p2,
                     IA_parameters const *const ia_params,
                     Utils::Vector3d const &d, double dist) {
  Utils::Vector3d force{};
  if (dist < (ia_params->LJCOS_cut + ia_params->LJCOS_offset)) {
    auto const r_off = dist - ia_params->LJCOS_offset;
    /* cos part of ljcos potential. */
    if (dist > ia_params->LJCOS_rmin + ia_params->LJCOS_offset) {
      auto const fac = (r_off / dist) * ia_params->LJCOS_alfa *
                       ia_params->LJCOS_eps *
                       (sin(ia_params->LJCOS_alfa * Utils::sqr(r_off) +
                            ia_params->LJCOS_beta));
      force = fac * d;
=======
inline void add_ljcos_pair_force(Particle const *const p1,
                                 Particle const *const p2,
                                 IA_parameters const *const ia_params,
                                 Utils::Vector3d const &d, double dist,
                                 Utils::Vector3d &force) {
  if ((dist < ia_params->ljcos.cut + ia_params->ljcos.offset)) {
    auto const r_off = dist - ia_params->ljcos.offset;
    /* cos part of ljcos potential. */
    if (dist > ia_params->ljcos.rmin + ia_params->ljcos.offset) {
      auto const fac = (r_off / dist) * ia_params->ljcos.alfa *
                       ia_params->ljcos.eps *
                       (sin(ia_params->ljcos.alfa * Utils::sqr(r_off) +
                            ia_params->ljcos.beta));
      force += fac * d;
>>>>>>> 7e10ad0b
    }
    /* Lennard-Jones part of the potential. */
    else if (dist > 0) {
      auto const frac6 = Utils::int_pow<6>(ia_params->ljcos.sig / r_off);
      auto const fac =
<<<<<<< HEAD
          48.0 * ia_params->LJCOS_eps * frac6 * (frac6 - 0.5) / (r_off * dist);
      force = fac * d;
=======
          48.0 * ia_params->ljcos.eps * frac6 * (frac6 - 0.5) / (r_off * dist);
      force += fac * d;
>>>>>>> 7e10ad0b

#ifdef LJ_WARN_WHEN_CLOSE
      if (fac * dist > 1000)
        fprintf(stderr, "%d: LJCOS-Warning: Pair (%d-%d) force=%f dist=%f\n",
                this_node, p1->p.identity, p2->p.identity, fac * dist, dist);
#endif
    }
  }
  return force;
}

inline double ljcos_pair_energy(Particle const *const p1,
                                Particle const *const p2,
                                IA_parameters const *const ia_params,
                                Utils::Vector3d const &d, double dist) {
  if (dist < (ia_params->ljcos.cut + ia_params->ljcos.offset)) {
    auto const r_off = dist - ia_params->ljcos.offset;
    /* Lennard-Jones part of the potential. */
    if (dist < (ia_params->ljcos.rmin + ia_params->ljcos.offset)) {
      auto const frac6 = Utils::int_pow<6>(ia_params->ljcos.sig / r_off);
      return 4.0 * ia_params->ljcos.eps * (Utils::sqr(frac6) - frac6);
    }
    /* cosine part of the potential. */
    if (dist < (ia_params->ljcos.cut + ia_params->ljcos.offset)) {
      auto const fac = .5 * ia_params->ljcos.eps *
                       (cos(ia_params->ljcos.alfa * Utils::sqr(r_off) +
                            ia_params->ljcos.beta) -
                        1.);
      return fac;
    }
    /* this should not happen! */
    fprintf(stderr, "this is the distance, which is negative %.3e\n", r_off);
  }
  return 0.0;
}

#endif
#endif<|MERGE_RESOLUTION|>--- conflicted
+++ resolved
@@ -40,28 +40,12 @@
 int ljcos_set_params(int part_type_a, int part_type_b, double eps, double sig,
                      double cut, double offset);
 
-<<<<<<< HEAD
 inline Utils::Vector3d
 add_ljcos_pair_force(Particle const *const p1, Particle const *const p2,
                      IA_parameters const *const ia_params,
                      Utils::Vector3d const &d, double dist) {
   Utils::Vector3d force{};
-  if (dist < (ia_params->LJCOS_cut + ia_params->LJCOS_offset)) {
-    auto const r_off = dist - ia_params->LJCOS_offset;
-    /* cos part of ljcos potential. */
-    if (dist > ia_params->LJCOS_rmin + ia_params->LJCOS_offset) {
-      auto const fac = (r_off / dist) * ia_params->LJCOS_alfa *
-                       ia_params->LJCOS_eps *
-                       (sin(ia_params->LJCOS_alfa * Utils::sqr(r_off) +
-                            ia_params->LJCOS_beta));
-      force = fac * d;
-=======
-inline void add_ljcos_pair_force(Particle const *const p1,
-                                 Particle const *const p2,
-                                 IA_parameters const *const ia_params,
-                                 Utils::Vector3d const &d, double dist,
-                                 Utils::Vector3d &force) {
-  if ((dist < ia_params->ljcos.cut + ia_params->ljcos.offset)) {
+  if (dist < (ia_params->ljcos.cut + ia_params->ljcos.offset)) {
     auto const r_off = dist - ia_params->ljcos.offset;
     /* cos part of ljcos potential. */
     if (dist > ia_params->ljcos.rmin + ia_params->ljcos.offset) {
@@ -69,20 +53,14 @@
                        ia_params->ljcos.eps *
                        (sin(ia_params->ljcos.alfa * Utils::sqr(r_off) +
                             ia_params->ljcos.beta));
-      force += fac * d;
->>>>>>> 7e10ad0b
+      force = fac * d;
     }
     /* Lennard-Jones part of the potential. */
     else if (dist > 0) {
       auto const frac6 = Utils::int_pow<6>(ia_params->ljcos.sig / r_off);
       auto const fac =
-<<<<<<< HEAD
-          48.0 * ia_params->LJCOS_eps * frac6 * (frac6 - 0.5) / (r_off * dist);
+          48.0 * ia_params->ljcos.eps * frac6 * (frac6 - 0.5) / (r_off * dist);
       force = fac * d;
-=======
-          48.0 * ia_params->ljcos.eps * frac6 * (frac6 - 0.5) / (r_off * dist);
-      force += fac * d;
->>>>>>> 7e10ad0b
 
 #ifdef LJ_WARN_WHEN_CLOSE
       if (fac * dist > 1000)
