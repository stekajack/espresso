/*
 * Copyright (C) 2010-2019 The ESPResSo project
 * Copyright (C) 2002,2003,2004,2005,2006,2007,2008,2009,2010
 *   Max-Planck-Institute for Polymer Research, Theory Group
 *
 * This file is part of ESPResSo.
 *
 * ESPResSo is free software: you can redistribute it and/or modify
 * it under the terms of the GNU General Public License as published by
 * the Free Software Foundation, either version 3 of the License, or
 * (at your option) any later version.
 *
 * ESPResSo is distributed in the hope that it will be useful,
 * but WITHOUT ANY WARRANTY; without even the implied warranty of
 * MERCHANTABILITY or FITNESS FOR A PARTICULAR PURPOSE.  See the
 * GNU General Public License for more details.
 *
 * You should have received a copy of the GNU General Public License
 * along with this program.  If not, see <http://www.gnu.org/licenses/>.
 */
#ifndef _PARTICLE_DATA_H
#define _PARTICLE_DATA_H
/** \file
 *  Particles and particle lists.
 *
 *  This file contains everything related to particle storage. If you want to
 *  add a new property to the particles, it is probably a good idea to modify
 *  Particle to give scripts access to that property. You always have to modify
 *  two positions: first the print section, where you should add your new
 *  data at the end, and second the read section where you have to find a nice
 *  and short name for your property to appear in the Python code. Then you
 *  just parse your part out of argc and argv.
 *
 *  Implementation in particle_data.cpp.
 */

#include "config.hpp"

#include <utils/List.hpp>
#include <utils/Span.hpp>
#include <utils/Vector.hpp>
#include <utils/math/quaternion.hpp>

#include <memory>

/************************************************
 * defines
 ************************************************/

enum {
  /// ok code for \ref place_particle
  ES_PART_OK = 0,
  /// error code for \ref place_particle
  ES_PART_ERROR = -1,
  /// ok code for \ref place_particle, particle is new
  ES_PART_CREATED = 1
};

#ifdef EXTERNAL_FORCES
/** \ref ParticleProperties::ext_flag "ext_flag" value for particle subject to
 *  an external force
 */
#define PARTICLE_EXT_FORCE 1
/** \ref ParticleProperties::ext_flag "ext_flag" value for fixed coordinate
 *  coord. */
#define COORD_FIXED(coord) (2L << (coord))
/** \ref ParticleProperties::ext_flag "ext_flag" mask to check whether any of
 *  the coordinates is fixed. */
#define COORDS_FIX_MASK (COORD_FIXED(0) | COORD_FIXED(1) | COORD_FIXED(2))

#ifdef ROTATION
/** \ref ParticleProperties::ext_flag "ext_flag" value for particle subject to
 *  an external torque. */
#define PARTICLE_EXT_TORQUE 16
#endif

#endif

/************************************************
 * data types
 ************************************************/

/** Properties of a particle which are not supposed to
 *  change during the integration, but have to be known
 *  for all ghosts. Ghosts are particles which are
 *  needed in the interaction calculation, but are just copies of
 *  particles stored on different nodes.
 */
struct ParticleProperties {
  /** unique identifier for the particle. */
  int identity = -1;
  /** Molecule identifier. */
  int mol_id = 0;
  /** particle type, used for non bonded interactions. */
  int type = 0;

  /** particle mass */
#ifdef MASS
  double mass = 1.0;
#else
  constexpr static double mass{1.0};
#endif /* MASS */

#ifdef ROTATIONAL_INERTIA
  /** rotational inertia */
  Utils::Vector3d rinertia = {1., 1., 1.};
#else
  static constexpr Utils::Vector3d rinertia = {1., 1., 1.};
#endif

#ifdef MEMBRANE_COLLISION
  /** parameters for membrane collision mechanisms */
  Utils::Vector3d out_direction = {0., 0., 0.};
#endif

  /** bitfield for the particle axes of rotation */
  int rotation = 0;

  /** charge. */
#ifdef ELECTROSTATICS
  double q = 0.0;
#else
  constexpr static double q{0.0};
#endif

#ifdef LB_ELECTROHYDRODYNAMICS
  /** electrophoretic mobility times E-field: mu_0 * E */
  Utils::Vector3d mu_E = {0., 0., 0.};
#endif

#ifdef DIPOLES
  /** dipole moment (absolute value) */
  double dipm = 0.;
#endif

#ifdef VIRTUAL_SITES
  /** is particle virtual */
  bool is_virtual = false;
#ifdef VIRTUAL_SITES_RELATIVE
  /** The following properties define, with respect to which real particle a
   *  virtual site is placed and at what distance. The relative orientation of
   *  the vector pointing from real particle to virtual site with respect to the
   *  orientation of the real particle is stored in the virtual site's
   *  quaternion attribute.
   */
  struct VirtualSitesRelativeParameters {
    int to_particle_id = 0;
    double distance = 0;
    /** Relative position of the virtual site. */
    Utils::Vector4d rel_orientation = {0., 0., 0., 0.};
    /** Orientation of the virtual particle in the body fixed frame. */
    Utils::Vector4d quat = {0., 0., 0., 0.};

    template <class Archive> void serialize(Archive &ar, long int) {
      ar &to_particle_id;
      ar &distance;
      ar &rel_orientation;
      ar &quat;
    }
  } vs_relative;
#endif
#else  /* VIRTUAL_SITES */
  static constexpr const bool is_virtual = false;
#endif /* VIRTUAL_SITES */

#ifdef LANGEVIN_PER_PARTICLE
  double T = -1.;
#ifndef PARTICLE_ANISOTROPY
  double gamma = -1.;
#else
  Utils::Vector3d gamma = {-1., -1., -1.};
#endif // PARTICLE_ANISOTROPY
/** Friction coefficient gamma for rotation */
#ifdef ROTATION
#ifndef PARTICLE_ANISOTROPY
  double gamma_rot = -1.;
#else
  Utils::Vector3d gamma_rot = {-1., -1., -1.};
#endif // ROTATIONAL_INERTIA
#endif // ROTATION
#endif // LANGEVIN_PER_PARTICLE

#ifdef EXTERNAL_FORCES
  /** flag whether to fix a particle in space.
      Values:
      <ul> <li> 0 no external influence
           <li> 1 apply external force \ref ParticleProperties::ext_force
           <li> 2,3,4 fix particle coordinate 0,1,2
           <li> 5 apply external torque \ref ParticleProperties::ext_torque
      </ul>
  */
  int ext_flag = 0;
  /** External force, apply if \ref ParticleProperties::ext_flag == 1. */
  Utils::Vector3d ext_force = {0, 0, 0};

#ifdef ROTATION
  /** External torque, apply if \ref ParticleProperties::ext_flag == 16. */
  Utils::Vector3d ext_torque = {0, 0, 0};
#endif
#endif
};

/** Positional information on a particle. Information that is
 *  communicated to calculate interactions with ghost particles.
 */
struct ParticlePosition {
  /** periodically folded position. */
  Utils::Vector3d p = {0, 0, 0};

#ifdef ROTATION
  /** quaternion to define particle orientation */
  Utils::Vector4d quat = {1., 0., 0., 0.};
<<<<<<< HEAD
  /** unit director calculated from the quaternion */
  inline const Utils::Vector3d calc_director() const {
    return Utils::convert_quaternion_to_director(quat);
=======
  /** unit director calculated from the quaternions */
  Utils::Vector3d calc_director() const {
    return {2 * (quat[1] * quat[3] + quat[0] * quat[2]),
            2 * (quat[2] * quat[3] - quat[0] * quat[1]),
            quat[0] * quat[0] - quat[1] * quat[1] - quat[2] * quat[2] +
                quat[3] * quat[3]};
>>>>>>> 0b7b3573
  };
#endif

#ifdef BOND_CONSTRAINT
  /** particle position at the previous time step */
  Utils::Vector3d p_old = {0., 0., 0.};
#endif
};

/** Force information on a particle. Forces of ghost particles are
 *  collected and added up to the force of the original particle.
 */
struct ParticleForce {
  ParticleForce() = default;
  ParticleForce(ParticleForce const &) = default;
  ParticleForce(const Utils::Vector3d &f) : f(f) {}
#ifdef ROTATION
  ParticleForce(const Utils::Vector3d &f, const Utils::Vector3d &torque)
      : f(f), torque(torque) {}
#endif

  ParticleForce &operator+=(ParticleForce const &rhs) {
    f += rhs.f;
#ifdef ROTATION
    torque += rhs.torque;
#endif

    return *this;
  }

  /** force. */
  Utils::Vector3d f = {0., 0., 0.};

#ifdef ROTATION
  /** torque */
  Utils::Vector3d torque = {0., 0., 0.};
#endif
};

/** Momentum information on a particle. Information not contained in
    communication of ghost particles so far, but a communication would
    be necessary for velocity dependent potentials. */
struct ParticleMomentum {
  /** velocity. */
  Utils::Vector3d v = {0., 0., 0.};

#ifdef ROTATION
  /** angular velocity
      ALWAYS IN PARTICLE FIXED, I.E., CO-ROTATING COORDINATE SYSTEM */
  Utils::Vector3d omega = {0., 0., 0.};
#endif
};

/** Information on a particle that is needed only on the
 *  node the particle belongs to
 */
struct ParticleLocal {
  /** check whether a particle is a ghost or not */
  bool ghost = false;
  /** position in the last time step before last Verlet list update. */
  Utils::Vector3d p_old = {0, 0, 0};
  /** index of the simulation box image where the particle really sits. */
  Utils::Vector3i i = {0, 0, 0};
};

struct ParticleParametersSwimming {
// ifdef inside because we need this type for some MPI prototypes
#ifdef ENGINE
  bool swimming = false;
  double f_swim = 0.;
  double v_swim = 0.;
  int push_pull = 0;
  double dipole_length = 0.;
  Utils::Vector3d v_center;
  Utils::Vector3d v_source;
  double rotational_friction = 0.;
#endif

  template <typename Archive> void serialize(Archive &ar, long int) {
#ifdef ENGINE
    ar &swimming &f_swim &v_swim &push_pull &dipole_length &v_center &v_source
        &rotational_friction;
#endif
  }
};

/** Struct holding all information for one particle. */
struct Particle {
  int &identity() { return p.identity; }
  int const &identity() const { return p.identity; }

  bool operator==(Particle const &rhs) const {
    return identity() == rhs.identity();
  }

  bool operator!=(Particle const &rhs) const {
    return identity() != rhs.identity();
  }

  /**
   * @brief Return a copy of the particle with
   *        only the fixed size parts.
   *
   * This creates a copy of the particle with
   * only the parts than can be copied w/o heap
   * allocation, e.g. w/o bonds and exclusions.
   * This is more efficient if these parts are
   * not actually needed.
   */
  Particle flat_copy() const {
    Particle ret;

    ret.p = p;
    ret.r = r;
    ret.m = m;
    ret.f = f;
    ret.l = l;
#ifdef ENGINE
    ret.swim = swim;
#endif

    return ret;
  }

  ///
  ParticleProperties p;
  ///
  ParticlePosition r;
#ifdef DIPOLES
  Utils::Vector3d calc_dip() const { return r.calc_director() * p.dipm; }
#endif
  ///
  ParticleMomentum m;
  ///
  ParticleForce f;
  ///
  ParticleLocal l;

  /** Bonded interactions list
   *
   *  The format is pretty simple: just the bond type, and then the particle
   *  ids. The number of particle ids can be determined easily from the
   *  bonded_ia_params entry for the type.
   */
  IntList bl;

  IntList &bonds() { return bl; }
  IntList const &bonds() const { return bl; }

  IntList &exclusions() {
#ifdef EXCLUSIONS
    return el;
#else
    throw std::runtime_error{"Exclusions not enabled."};
#endif
  }

  IntList const &exclusions() const {
#ifdef EXCLUSIONS
    return el;
#else
    throw std::runtime_error{"Exclusions not enabled."};
#endif
  }

#ifdef EXCLUSIONS
  /** list of particles, with which this particle has no nonbonded
   *  interactions
   */
  IntList el;
#endif

#ifdef ENGINE
  ParticleParametersSwimming swim;
#endif
};

/** List of particles. The particle array is resized using a sophisticated
 *  (we hope) algorithm to avoid unnecessary resizes.
 *  Access using \ref realloc_particlelist, ...
 */
struct ParticleList {
  ParticleList() : part{nullptr}, n{0}, max{0} {}
  /** The particles payload */
  Particle *part;
  /** Number of particles contained */
  int n;
  /** Number of particles that fit in until a resize is needed */
  int max;

  Utils::Span<Particle> particles() { return {part, static_cast<size_t>(n)}; }
};

/************************************************
 * exported variables
 ************************************************/

/** Highest particle number seen so far. If you leave out some
    particle numbers, this number might be higher than the
    true number of particles. On the other hand, if you start
    your particle numbers at 0, the total number of particles
    is larger by 1.
*/
extern int max_seen_particle;
/** total number of particles on all nodes. */
extern int n_part;
/** flag that active swimming particles exist */
extern bool swimming_particles_exist;

/** id->particle mapping on all nodes. This is used to find partners
    of bonded interactions. */
extern Particle **local_particles;
extern int max_local_particles;

/************************************************
 * Functions
 ************************************************/

/*       Functions acting on Particles          */
/************************************************/

/** Deallocate the dynamic storage of a particle. */
void free_particle(Particle *part);

/*    Functions acting on Particle Lists        */
/************************************************/

/** Allocate storage for local particles and ghosts. This version
    does \em not care for the bond information to be freed if necessary.
    \param plist the list on which to operate
    \param size the size to provide at least. It is rounded
    up to multiples of \ref PART_INCREMENT.
    \return true iff particle addresses have changed */
int realloc_particlelist(ParticleList *plist, int size);

/** Append a particle at the end of a particle List.
    reallocates particles if necessary!
    This procedure does not care for \ref local_particles.
    \param l List to append the particle to.
    \param part  Particle to append. */
void append_unindexed_particle(ParticleList *l, Particle &&part);

/** Append a particle at the end of a particle List.
    reallocates particles if necessary!
    This procedure cares for \ref local_particles.
    \param plist List to append the particle to.
    \param part  Particle to append.
    \return Pointer to new location of the particle. */
Particle *append_indexed_particle(ParticleList *plist, Particle &&part);

/** Remove a particle from one particle List and append it to another.
    Refill the sourceList with last particle and update its entry in
    local_particles. reallocates particles if necessary.  This
    procedure does not care for \ref local_particles.
    NOT IN USE AT THE MOMENT.
    \param destList   List where the particle is appended.
    \param sourceList List where the particle will be removed.
    \param ind        Index of the particle in the sourceList.
    \return Pointer to new location of the particle.
 */
Particle *move_unindexed_particle(ParticleList *destList,
                                  ParticleList *sourceList, int ind);

/** Remove a particle from one particle List and append it to another.
    Refill the sourceList with last particle and update its entry in
    local_particles. Reallocates particles if necessary.  This
    procedure cares for \ref local_particles.
    \param destList   List where the particle is appended.
    \param sourceList List where the particle will be removed.
    \param ind        Index of the particle in the sourceList.
    \return Pointer to new location of the particle.
 */
Particle *move_indexed_particle(ParticleList *destList,
                                ParticleList *sourceList, int ind);

Particle extract_indexed_particle(ParticleList *sl, int i);

/*    Other Functions                           */
/************************************************/

/** Update the entries in \ref local_particles for all particles in the list pl.
 *  @param pl the list to put in.
 */
void update_local_particles(ParticleList *pl);

/** Invalidate \ref particle_node. This has to be done
 *  at the beginning of the integration.
 */
void clear_particle_node();

/** Realloc \ref local_particles. */
void realloc_local_particles(int part);

/**
 * @brief Get particle data.
 *
 *   @param part the identity of the particle to fetch
 *   @return Pointer to copy of particle if it exists,
 *          nullptr otherwise;
 */
const Particle &get_particle_data(int part);

/**
 * @brief Fetch a range of particle into the fetch cache.
 *
 * If the range is larger than the cache size, only
 * the particle that fit into the cache are fetched.
 *
 * @param ids Ids of the particles that should be
 *        fetched.
 */
void prefetch_particle_data(std::vector<int> ids);

/** @brief Invalidate the fetch cache for get_particle_data. */
void invalidate_fetch_cache();

/** Call only on the master node.
 *  Move a particle to a new position.
 *  If it does not exist, it is created.
 *  @param part the identity of the particle to move
 *  @param p    its new position
 *  @retval ES_PART_OK if particle existed
 *  @retval ES_PART_CREATED if created
 *  @retval ES_PART_ERROR if id is illegal
 */
int place_particle(int part, const double *p);

/** Call only on the master node: set particle velocity.
 *  @param part the particle.
 *  @param v its new velocity.
 */
void set_particle_v(int part, double *v);

#ifdef ENGINE
/** Call only on the master node: set particle velocity.
 *  @param part the particle.
 *  @param swim struct containing swimming parameters
 */
void set_particle_swimming(int part, ParticleParametersSwimming swim);
#endif

/** Call only on the master node: set particle force.
 *  @param part the particle.
 *  @param F its new force.
 */
void set_particle_f(int part, const Utils::Vector3d &F);

/** Call only on the master node: set particle mass.
 *  @param part the particle.
 *  @param mass its new mass.
 */
void set_particle_mass(int part, double mass);

#ifdef ROTATIONAL_INERTIA
/** Call only on the master node: set particle rotational inertia.
 *  @param part the particle.
 *  @param rinertia its new inertia.
 */
void set_particle_rotational_inertia(int part, double *rinertia);
#endif

/** Call only on the master node: Specifies whether a particle's rotational
 *  degrees of freedom are integrated or not. If set to zero, the content of
 *  the torque and omega variables are meaningless
 *  @param part the particle.
 *  @param rot the degrees of freedom flag.
 */
void set_particle_rotation(int part, int rot);

/** @brief rotate a particle around an axis
 *
 *  @param part particle id
 *  @param axis rotation axis
 *  @param angle rotation angle
 */
void rotate_particle(int part, const Utils::Vector3d &axis, double angle);

#ifdef MEMBRANE_COLLISION
/** Call only on the master node: set particle out_direction.
 *  @param part the particle.
 *  @param out_direction its new outward direction with respect to membrane.
 */
void set_particle_out_direction(int part, double *out_direction);
#endif

/** Call only on the master node: set particle charge.
 *  @param part the particle.
 *  @param q its new charge.
 */
void set_particle_q(int part, double q);

#ifdef LB_ELECTROHYDRODYNAMICS
/** Call only on the master node: set particle electrophoretic mobility.
 *  @param part the particle.
 *  @param mu_E its new mobility.
 */
void set_particle_mu_E(int part, double *mu_E);
void get_particle_mu_E(int part, double (&mu_E)[3]);
#endif

/** Call only on the master node: set particle type.
 *  @param p_id the particle.
 *  @param type its new type.
 */
void set_particle_type(int p_id, int type);

/** Call only on the master node: set particle's molecule id.
 *  @param part the particle.
 *  @param mid  its new mol id.
 */
void set_particle_mol_id(int part, int mid);

#ifdef ROTATION
/** Call only on the master node: set particle orientation using quaternions.
 *  @param part the particle.
 *  @param quat its new value for quaternions.
 */
void set_particle_quat(int part, double *quat);

/** Call only on the master node: set particle angular velocity from lab frame.
 *  @param part the particle.
 *  @param omega_lab its new angular velocity.
 */
void set_particle_omega_lab(int part, const Utils::Vector3d &omega_lab);

/** Call only on the master node: set particle angular velocity in body frame.
 *  @param part the particle.
 *  @param omega its new angular velocity.
 */
void set_particle_omega_body(int part, const Utils::Vector3d &omega);

/** Call only on the master node: set particle torque from lab frame.
 *  @param part the particle.
 *  @param torque_lab its new torque.
 */
void set_particle_torque_lab(int part, const Utils::Vector3d &torque_lab);

#endif

#ifdef DIPOLES
/** Call only on the master node: set particle dipole orientation.
 *  @param part the particle.
 *  @param dip its new dipole orientation.
 */
void set_particle_dip(int part, double const *dip);

/** Call only on the master node: set particle dipole moment (absolute value).
 *  @param part the particle.
 *  @param dipm its new dipole moment.
 */
void set_particle_dipm(int part, double dipm);
#endif

#ifdef VIRTUAL_SITES
/** Call only on the master node: set particle virtual flag.
 *  @param part the particle.
 *  @param is_virtual new @ref ParticleProperties::is_virtual "is_virtual" flag.
 */
void set_particle_virtual(int part, bool is_virtual);
#endif
#ifdef VIRTUAL_SITES_RELATIVE
void set_particle_vs_quat(int part, Utils::Vector4d const &vs_relative_quat);
void set_particle_vs_relative(int part, int vs_relative_to, double vs_distance,
                              Utils::Vector4d const &rel_ori);
#endif

#ifdef LANGEVIN_PER_PARTICLE
/** Call only on the master node: set particle temperature.
 *  @param part the particle.
 *  @param T its new temperature.
 */
void set_particle_temperature(int part, double T);

/** Call only on the master node: set particle frictional coefficient.
 *  @param part the particle.
 *  @param gamma its new frictional coefficient.
 */
#ifndef PARTICLE_ANISOTROPY
void set_particle_gamma(int part, double gamma);
#else
void set_particle_gamma(int part, Utils::Vector3d gamma);
#endif
#ifdef ROTATION
#ifndef PARTICLE_ANISOTROPY
void set_particle_gamma_rot(int part, double gamma);
#else
void set_particle_gamma_rot(int part, Utils::Vector3d gamma_rot);
#endif
#endif
#endif // LANGEVIN_PER_PARTICLE

#ifdef EXTERNAL_FORCES
#ifdef ROTATION
/** Call only on the master node: set particle external torque.
 *  @param part  the particle.
 *  @param torque new value for ext_torque.
 */
void set_particle_ext_torque(int part, const Utils::Vector3d &torque);
#endif
/** Call only on the master node: set particle external force.
 *  @param part  the particle.
 *  @param force new value for ext_force.
 */
void set_particle_ext_force(int part, const Utils::Vector3d &force);
/** Call only on the master node: set coordinate axes for which the particles
 *  motion is fixed.
 *  @param part  the particle.
 *  @param flag new value for flagged coordinate axes to be fixed
 */
void set_particle_fix(int part, int flag);
#endif

/** Call only on the master node: remove bond from particle.
 *  @param part     identity of principal atom of the bond.
 *  @param bond     field containing the bond type number and the identity
 *                  of all bond partners (secondary atoms of the bond).
 */
void delete_particle_bond(int part, Utils::Span<const int> bond);

/** Call only on the master node: remove all bonds from particle.
 *  @param part     identity of principal atom of the bond.
 */
void delete_particle_bonds(int part);

/** Call only on the master node: Add bond to particle.
 *  @param part     identity of principal atom of the bond.
 *  @param bond     field containing the bond type number and the
 *  identity of all bond partners (secondary atoms of the bond).
 */
void add_particle_bond(int part, Utils::Span<const int> bond);

#ifdef EXCLUSIONS
/** Call only on the master node: change particle constraints.
 *  @param part     identity of particle for which the exclusion is set.
 *  @param part2    identity of particle for which the exclusion is set.
 *                  If -1, delete all exclusions.
 *  @param _delete  if true, do not add the exclusion, rather delete it if
 *                  found
 *  @retval ES_OK on success
 *  @retval ES_ERROR on failure (e.g. particles do not exist / did not have
 *          exclusion set)
 */
int change_exclusion(int part, int part2, int _delete);

/** remove all exclusions. */
void remove_all_exclusions();
#endif

/** Remove particle with a given identity. Also removes all bonds to the
 *  particle.
 *  @param part     identity of the particle to remove
 *  @retval ES_OK on success
 *  @retval ES_ERROR if particle does not exist
 */
int remove_particle(int part);

/** Remove all particles. */
void remove_all_particles();

/** For all local particles, remove bonds incorporating the specified particle.
 *  @param part     identity of the particle to free from bonds
 */
void remove_all_bonds_to(int part);

/** Used by \ref mpi_place_particle, should not be used elsewhere.
 *  Move a particle to a new position. If it does not exist, it is created.
 *  The position must be on the local node!
 *
 *  @param id the identity of the particle to move
 *  @param pos    its new position
 *  @param _new  if true, the particle is allocated, else has to exists already
 *
 *  @return Pointer to the particle.
 */
Particle *local_place_particle(int id, const Utils::Vector3d &pos, int _new);

/** Used by \ref mpi_place_particle, should not be used elsewhere.
 *  Called if on a different node a new particle was added.
 *  @param part the identity of the particle added
 */
void added_particle(int part);

/** Used for example by \ref mpi_send_exclusion.
 *  Locally add an exclusion to a particle.
 *  @param part1 the identity of the first exclusion partner
 *  @param part2 the identity of the second exclusion partner
 *  @param _delete if true, delete the exclusion instead of add
 */
void local_change_exclusion(int part1, int part2, int _delete);

/** Used by \ref mpi_remove_particle, should not be used elsewhere.
 *  Remove a particle on this node.
 *  @param part the identity of the particle to remove
 */
void local_remove_particle(int part);

/** Used by \ref mpi_remove_particle, should not be used elsewhere.
 *  Locally remove all particles.
 */
void local_remove_all_particles();

/** Used by \ref mpi_rescale_particles, should not be used elsewhere.
 *  Locally rescale all particles on current node.
 *  @param dir   direction to scale (0/1/2 = x/y/z, 3 = x+y+z isotropically)
 *  @param scale factor by which to rescale (>1: stretch, <1: contract)
 */
void local_rescale_particles(int dir, double scale);

/** @brief Add bond to local particle.
 *  @param p     identity of principal atom of the bond.
 *  @param bond  field containing the bond type number and the identity
 *               of all bond partners (secondary atoms of the bond).
 */
void local_add_particle_bond(Particle &p, Utils::Span<const int> bond);

/** Synchronous send of a particle buffer to another node.
 *  The other node MUST call \ref recv_particles when this is called.
 *  The particles data is freed.
 */
void send_particles(ParticleList *particles, int node);

/** Synchronous receive of a particle buffer from another node.
 *  The other node MUST call \ref send_particles when this is called.
 *  Particles needs to initialized, it is reallocated to the correct
 *  size and the content is overwritten.
 */
void recv_particles(ParticleList *particles, int node);

#ifdef EXCLUSIONS
/** Determine if the non-bonded interactions between @p p1 and @p p2 should be
 *  calculated.
 */
inline bool do_nonbonded(Particle const &p1, Particle const &p2) {
  /* check for particle 2 in particle 1's exclusion list. The exclusion list is
     symmetric, so this is sufficient. */
  return std::none_of(p1.el.begin(), p1.el.end(),
                      [&p2](int id) { return p2.p.identity == id; });
}
#endif

/** Remove bond from particle if possible */
int try_delete_bond(Particle *part, const int *bond);

/** Remove exclusion from particle if possible */
void try_delete_exclusion(Particle *part, int part2);

/** Insert an exclusion if not already set */
void try_add_exclusion(Particle *part, int part2);

/** Automatically add the next \<distance\> neighbors in each molecule to the
 *  exclusion list.
 *  This uses the bond topology obtained directly from the particles.
 *  To easily setup the bonds, all data should be on a single node,
 *  therefore the \ref partCfg array is used. With large amounts of
 *  particles, you should avoid this function and setup exclusions manually.
 */
void auto_exclusions(int distance);

void init_type_map(int type);

/* find a particle of given type and return its id */
int get_random_p_id(int type, int random_index_in_type_map);
int number_of_particles_with_type(int type);

// The following functions are used by the python interface to obtain
// properties of a particle, which are only compiled in in some configurations
// This is needed, because cython does not support conditional compilation
// within a ctypedef definition

#ifdef ROTATION
void pointer_to_omega_body(Particle const *p, double const *&res);

inline Utils::Vector3d get_torque_body(const Particle &p) { return p.f.torque; }

void pointer_to_quat(Particle const *p, double const *&res);

#endif

void pointer_to_q(Particle const *p, double const *&res);

#ifdef VIRTUAL_SITES
void pointer_to_virtual(Particle const *p, bool const *&res);
#endif

#ifdef VIRTUAL_SITES_RELATIVE
void pointer_to_vs_quat(Particle const *p, double const *&res);
void pointer_to_vs_relative(Particle const *p, int const *&res1,
                            double const *&res2, double const *&res3);
#endif

void pointer_to_dipm(Particle const *P, double const *&res);

#ifdef EXTERNAL_FORCES
void pointer_to_ext_force(Particle const *p, int const *&res1,
                          double const *&res2);
#ifdef ROTATION
void pointer_to_ext_torque(Particle const *p, int const *&res1,
                           double const *&res2);
#endif
void pointer_to_fix(Particle const *p, int const *&res);
#endif

#ifdef LANGEVIN_PER_PARTICLE
void pointer_to_gamma(Particle const *p, double const *&res);
void pointer_to_temperature(Particle const *p, double const *&res);
#ifdef ROTATION
void pointer_to_gamma_rot(Particle const *p, double const *&res);
#endif
#endif // LANGEVIN_PER_PARTICLE
#ifdef ROTATION
void pointer_to_rotation(Particle const *p, int const *&res);
#endif

#ifdef ENGINE
void pointer_to_swimming(Particle const *p,
                         ParticleParametersSwimming const *&swim);
#endif

#ifdef ROTATIONAL_INERTIA
void pointer_to_rotational_inertia(Particle const *p, double const *&res);
#endif

#ifdef MEMBRANE_COLLISION
void pointer_to_out_direction(const Particle *p, const double *&res);
#endif

/**
 * @brief Check if particle exists.
 *
 * @param part Id of the particle
 * @return True iff the particle exists.
 */
bool particle_exists(int part);

/**
 *  @brief Get the mpi rank which owns the particle with id.
 *
 *  @param id Id of the particle
 *  @return The MPI rank the particle is on.
 */
int get_particle_node(int id);

#endif<|MERGE_RESOLUTION|>--- conflicted
+++ resolved
@@ -210,18 +210,9 @@
 #ifdef ROTATION
   /** quaternion to define particle orientation */
   Utils::Vector4d quat = {1., 0., 0., 0.};
-<<<<<<< HEAD
   /** unit director calculated from the quaternion */
-  inline const Utils::Vector3d calc_director() const {
+  Utils::Vector3d calc_director() const {
     return Utils::convert_quaternion_to_director(quat);
-=======
-  /** unit director calculated from the quaternions */
-  Utils::Vector3d calc_director() const {
-    return {2 * (quat[1] * quat[3] + quat[0] * quat[2]),
-            2 * (quat[2] * quat[3] - quat[0] * quat[1]),
-            quat[0] * quat[0] - quat[1] * quat[1] - quat[2] * quat[2] +
-                quat[3] * quat[3]};
->>>>>>> 0b7b3573
   };
 #endif
 
