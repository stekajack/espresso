/*
  Copyright (C) 2010-2018 The ESPResSo project
  Copyright (C) 2002,2003,2004,2005,2006,2007,2008,2009,2010
    Max-Planck-Institute for Polymer Research, Theory Group

  This file is part of ESPResSo.

  ESPResSo is free software: you can redistribute it and/or modify
  it under the terms of the GNU General Public License as published by
  the Free Software Foundation, either version 3 of the License, or
  (at your option) any later version.

  ESPResSo is distributed in the hope that it will be useful,
  but WITHOUT ANY WARRANTY; without even the implied warranty of
  MERCHANTABILITY or FITNESS FOR A PARTICULAR PURPOSE.  See the
  GNU General Public License for more details.

  You should have received a copy of the GNU General Public License
  along with this program.  If not, see <http://www.gnu.org/licenses/>.
*/
#ifndef _PARTICLE_DATA_H
#define _PARTICLE_DATA_H
/** \file
 *  Particles and particle lists.
 *
 *  This file contains everything related to particle storage. If you want to
 *  add a new property to the particles, it is probably a good idea to modify
 *  Particle to give scripts access to that property. You always have to modify
 *  two positions: first the print section, where you should add your new
 *  data at the end, and second the read section where you have to find a nice
 *  and short name for your property to appear in the Python code. Then you
 *  just parse your part out of argc and argv.
 *
 *  Implementation in particle_data.cpp.
 */

#include "config.hpp"
#include "utils.hpp"
#include "utils/Vector.hpp"

#include "utils/List.hpp"

#include <memory>

/************************************************
 * defines
 ************************************************/

/// ok code for \ref place_particle
#define ES_PART_OK 0
/// error code for \ref place_particle
#define ES_PART_ERROR -1
/// ok code for \ref place_particle, particle is new
#define ES_PART_CREATED 1

/** bonds_flag "bonds_flag" value for updating particle config without bonding
 *  information
 */
#define WITHOUT_BONDS 0
/** bonds_flag "bonds_flag" value for updating particle config with bonding
 *  information
 */
#define WITH_BONDS 1

#ifdef EXTERNAL_FORCES
/** \ref ParticleProperties::ext_flag "ext_flag" value for particle subject to
 *  an external force
 */
#define PARTICLE_EXT_FORCE 1
/** \ref ParticleProperties::ext_flag "ext_flag" value for fixed coordinate
 *  coord. */
#define COORD_FIXED(coord) (2L << coord)
/** \ref ParticleProperties::ext_flag "ext_flag" mask to check whether any of
 *  the coordinates is fixed. */
#define COORDS_FIX_MASK (COORD_FIXED(0) | COORD_FIXED(1) | COORD_FIXED(2))
/** \ref ParticleProperties::ext_flag "ext_flag" mask to check whether all of
 *  the coordinates are fixed. */
#define COORDS_ALL_FIXED (COORD_FIXED(0) & COORD_FIXED(1) & COORD_FIXED(2))

#ifdef ROTATION
/** \ref ParticleProperties::ext_flag "ext_flag" value for particle subject to
 *  an external torque. */
#define PARTICLE_EXT_TORQUE 16
#endif

#endif

/************************************************
 * data types
 ************************************************/

/** Properties of a particle which are not supposed to
 *  change during the integration, but have to be known
 *  for all ghosts. Ghosts are particles which are
 *  needed in the interaction calculation, but are just copies of
 *  particles stored on different nodes.
 */
struct ParticleProperties {
  /** unique identifier for the particle. */
  int identity = -1;
  /** Molecule identifier. */
  int mol_id = 0;
  /** particle type, used for non bonded interactions. */
  int type = 0;

#ifdef MASS
  /** particle mass */
  double mass = 1.0;
#else
  constexpr static double mass{1.0};
#endif /* MASS */

#ifdef SHANCHEN
  std::array<double, 2 *LB_COMPONENTS> solvation =
      std::array<double, 2 * LB_COMPONENTS>{};
#endif

#ifdef ROTATIONAL_INERTIA
  /** rotational inertia */
  Vector3d rinertia = {1., 1., 1.};
#else
  static const constexpr double rinertia[3] = {1., 1., 1.};
#endif

#ifdef AFFINITY
  /** parameters for affinity mechanisms */
  Vector3d bond_site = {-1., -1., -1.};
#endif

#ifdef MEMBRANE_COLLISION
  /** parameters for membrane collision mechanisms */
  Vector3d out_direction = {0., 0., 0.};
#endif

  // Determines, whether a particle's rotational degrees of freedom are
  // integrated
  short int rotation = 0;

  /** charge. */
#ifdef ELECTROSTATICS
  double q = 0.0;
#else
  constexpr static double q{0.0};
#endif

#ifdef LB_ELECTROHYDRODYNAMICS
  /** electrophoretic mobility times E-field: mu_0 * E */
  Vector3d mu_E = {0., 0., 0.};
#endif

#ifdef DIPOLES
  /** dipole moment (absolute value)*/
  double dipm = 0.;
#endif

#ifdef VIRTUAL_SITES
  /** is particle virtual
      0 = real particle
      else = virtual particle */
  int is_virtual = 0;
#ifdef VIRTUAL_SITES_RELATIVE
  /** In case, the "relative" implementation of virtual sites is enabled, the
  following properties define, with respect to which real particle a virtual
  site is placed and in what distance. The relative orientation of the vector
  pointing from real particle to virtual site with respect to the orientation
  of the real particle is stored in the virtual site's quaternion attribute.
  */
  int vs_relative_to_particle_id = 0;
  double vs_relative_distance = 0;
  // Store relative position of the virtual site.
  double vs_relative_rel_orientation[4] = {0., 0., 0., 0};
  // Store the orientation of the virtual particle in the body fixed frame.
  double vs_quat[4] = {0., 0., 0., 0.};
#endif
#else  /* VIRTUAL_SITES */
  static constexpr const int is_virtual = 0;
#endif /* VIRTUAL_SITES */

#ifdef LANGEVIN_PER_PARTICLE
  double T = -1.;
#ifndef PARTICLE_ANISOTROPY
  double gamma = -1.;
#else
  Vector3d gamma = {-1., -1., -1.};
#endif // PARTICLE_ANISOTROPY
/* Friction coefficient gamma for rotation */
#ifdef ROTATION
#ifndef PARTICLE_ANISOTROPY
  double gamma_rot = -1.;
#else
  Vector3d gamma_rot = {-1., -1., -1.};
#endif // ROTATIONAL_INERTIA
#endif // ROTATION
#endif // LANGEVIN_PER_PARTICLE

#ifdef SWIMMER_REACTIONS
  int catalyzer_count = 0;
#endif

#ifdef EXTERNAL_FORCES
  /** flag whether to fix a particle in space.
      Values:
      <ul> <li> 0 no external influence
           <li> 1 apply external force \ref ParticleProperties::ext_force
           <li> 2,3,4 fix particle coordinate 0,1,2
           <li> 5 apply external torque \ref ParticleProperties::ext_torque
      </ul>
  */
  int ext_flag = 0;
  /** External force, apply if \ref ParticleProperties::ext_flag == 1. */
  Vector3d ext_force = {0, 0, 0};

#ifdef ROTATION
  /** External torque, apply if \ref ParticleProperties::ext_flag == 16. */
  Vector3d ext_torque = {0, 0, 0};
#endif
#endif
};

/** Positional information on a particle. Information that is
    communicated to calculate interactions with ghost particles. */
struct ParticlePosition {
  /** periodically folded position. */
  Vector3d p = {0, 0, 0};

#ifdef ROTATION
  /** quaternions to define particle orientation */
  Vector<4, double> quat = {1., 0., 0., 0.};
  /** unit director calculated from the quaternions */
  inline const Vector3d calc_director() const {
    return {2 * (quat[1] * quat[3] + quat[0] * quat[2]),
            2 * (quat[2] * quat[3] - quat[0] * quat[1]),
            quat[0] * quat[0] - quat[1] * quat[1] - quat[2] * quat[2] +
                quat[3] * quat[3]};
  };
#endif

#ifdef BOND_CONSTRAINT
  /**stores the particle position at the previous time step*/
  Vector3d p_old = {0., 0., 0.};
#endif

#ifdef SHANCHEN
  std::array<double, LB_COMPONENTS> composition =
      std::array<double, LB_COMPONENTS>{};
#endif
};

/** Force information on a particle. Forces of ghost particles are
    collected and added up to the force of the original particle. */
struct ParticleForce {
  ParticleForce() = default;
  ParticleForce(ParticleForce const &) = default;
  ParticleForce(const Vector3d &f) : f(f) {}
#ifdef ROTATION
  ParticleForce(const Vector3d &f, const Vector3d &torque)
      : f(f), torque(torque) {}
#endif

  ParticleForce &operator+=(ParticleForce const &rhs) {
    f += rhs.f;
#ifdef ROTATION
    torque += rhs.torque;
#endif

    return *this;
  }

  /** force. */
  Vector3d f = {0., 0., 0.};

#ifdef ROTATION
  /** torque */
  Vector3d torque = {0., 0., 0.};
#endif
};

/** Momentum information on a particle. Information not contained in
    communication of ghost particles so far, but a communication would
    be necessary for velocity dependent potentials. */
struct ParticleMomentum {
  /** velocity. */
  Vector3d v = {0., 0., 0.};

#ifdef ROTATION
  /** angular velocity
      ALWAYS IN PARTICLE FIXEXD, I.E., CO-ROTATING COORDINATE SYSTEM */
  Vector3d omega = {0., 0., 0.};
#endif
};

/** Information on a particle that is needed only on the
    node the particle belongs to */
struct ParticleLocal {
  /** position in the last time step before last Verlet list update. */
  Vector3d p_old = {0, 0, 0};
  /** index of the simulation box image where the particle really sits. */
  Vector3i i = {0, 0, 0};

  /** check whether a particle is a ghost or not */
  int ghost = 0;
};

<<<<<<< HEAD
=======
#ifdef LB
/** Data related to the lattice Boltzmann hydrodynamic coupling */
struct ParticleLatticeCoupling {
  /** fluctuating part of the coupling force */
  Vector3d f_random;
};
#endif

>>>>>>> b858b75b
struct ParticleParametersSwimming {
// ifdef inside because we need this type for some MPI prototypes
#ifdef ENGINE
  bool swimming = false;
  double f_swim = 0.;
  double v_swim = 0.;
#if defined(LB) || defined(LB_GPU)
  int push_pull = 0;
  double dipole_length = 0.;
  Vector3d v_center;
  Vector3d v_source;
  double rotational_friction = 0.;
#endif
#endif
};

/** Struct holding all information for one particle. */
struct Particle {
  int &identity() { return p.identity; }
  int const &identity() const { return p.identity; }

  bool operator==(Particle const &rhs) const {
    return identity() == rhs.identity();
  }

  bool operator!=(Particle const &rhs) const {
    return identity() != rhs.identity();
  }

  /**
   * @brief Return a copy of the particle with
   *        only the fixed size parts.
   *
   * This creates a copy of the particle with
   * only the parts than can be copied w/o heap
   * allocation, e.g. w/o bonds and exclusions.
   * This is more efficient if these parts are
   * not actually needed.
   */
  Particle flat_copy() const {
    Particle ret;

    ret.p = p;
    ret.r = r;
    ret.m = m;
    ret.f = f;
    ret.l = l;
#ifdef ENGINE
    ret.swim = swim;
#endif

    return ret;
  }

  ///
  ParticleProperties p;
  ///
  ParticlePosition r;
#ifdef DIPOLES
  inline const Vector3d calc_dip() const { return r.calc_director() * p.dipm; }
#endif
  ///
  ParticleMomentum m;
  ///
  ParticleForce f;
  ///
  ParticleLocal l;
  ///
  /** Bonded interactions list
   *
   *  The format is pretty simple: just the bond type, and then the particle
   *  ids. The number of particle ids can be determined easily from the
   *  bonded_ia_params entry for the type.
   */
  IntList bl;

  IntList &bonds() { return bl; }
  IntList const &bonds() const { return bl; }

  IntList &exclusions() {
#ifdef EXCLUSIONS
    return el;
#else
    throw std::runtime_error{"Exclusions not enabled."};
#endif
  }

  IntList const &exclusions() const {
#ifdef EXCLUSIONS
    return el;
#else
    throw std::runtime_error{"Exclusions not enabled."};
#endif
  }

#ifdef EXCLUSIONS
  /** list of particles, with which this particle has no nonbonded
   *  interactions
   */
  IntList el;
#endif

#ifdef ENGINE
  ParticleParametersSwimming swim;
#endif
};

/**
 * These functions cause a compile time error if
 * Particles are copied by memmove or memcpy,
 * which do not keep class invariants.
 *
 * These are templates so that the error is caused
 * at the place they are used.
 */
template <typename Size> void memmove(Particle *, Particle *, Size) {
  static_assert(sizeof(Size) == 0, "Particles can not be copied like this.");
}
template <typename Size> void memmove(Particle *, Particle const *, Size) {
  static_assert(sizeof(Size) == 0, "Particles can not be copied like this.");
}

template <typename Size> void memcpy(Particle *, Particle *, Size) {
  static_assert(sizeof(Size) == 0, "Particles can not be copied like this.");
}
template <typename Size> void memcpy(Particle *, Particle const *, Size) {
  static_assert(sizeof(Size) == 0, "Particles can not be copied like this.");
}

template <typename Size, typename... Ts>
void MPI_Send(Particle *, Size, Ts...) {
  static_assert(sizeof(Size) == 0, "Particles can not be copied like this.");
}

template <typename Size, typename... Ts>
void MPI_Send(Particle const *, Size, Ts...) {
  static_assert(sizeof(Size) == 0, "Particles can not be copied like this.");
}

/** List of particles. The particle array is resized using a sophisticated
 *  (we hope) algorithm to avoid unnecessary resizes.
 *  Access using \ref realloc_particlelist, \ref got_particle, ...
 */
struct ParticleList {
  ParticleList() : part{nullptr}, n{0}, max{0} {}
  /** The particles payload */
  Particle *part;
  /** Number of particles contained */
  int n;
  /** Number of particles that fit in until a resize is needed */
  int max;
};

/************************************************
 * exported variables
 ************************************************/

/** Highest particle number seen so far. If you leave out some
    particle numbers, this number might be higher than the
    true number of particles. On the other hand, if you start
    your particle numbers at 0, the total number of particles
    is larger by 1.
*/
extern int max_seen_particle;
/** total number of particles on all nodes. */
extern int n_part;
/** flag that active swimming particles exist */
extern bool swimming_particles_exist;

/** id->particle mapping on all nodes. This is used to find partners
    of bonded interactions. */
extern Particle **local_particles;
extern int max_local_particles;

/** Particles' current bond partners. \ref partBondPartners is
    sorted by particle order, and the particles are stored
    consecutively starting with 0. This array is global to all nodes*/
extern int *partBondPartners;

/************************************************
 * Functions
 ************************************************/

/*       Functions acting on Particles          */
/************************************************/

/** Deallocate the dynamic storage of a particle. */
void free_particle(Particle *part);

/*    Functions acting on Particle Lists        */
/************************************************/

/** Initialize a particle list.
 *  Use with care and ONLY for initialization! */
void init_particlelist(ParticleList *pList);

/** Allocate storage for local particles and ghosts. This version
    does \em not care for the bond information to be freed if necessary.
    \param plist the list on which to operate
    \param size the size to provide at least. It is rounded
    up to multiples of \ref PART_INCREMENT.
    \return true iff particle addresses have changed */
int realloc_particlelist(ParticleList *plist, int size);

/** Search for a specific particle.
    \param plist the list on which to operate
    \param id the identity of the particle to search
    \return a pointer to the particle structure or nullptr if particle is
    not in this list */
Particle *got_particle(ParticleList *plist, int id);

/** Append a particle at the end of a particle List.
    reallocates particles if necessary!
    This procedure does not care for \ref local_particles.
    \param l List to append the particle to.
    \param part  Particle to append. */
void append_unindexed_particle(ParticleList *l, Particle &&part);

/** Append a particle at the end of a particle List.
    reallocates particles if necessary!
    This procedure cares for \ref local_particles.
    \param plist List to append the particle to.
    \param part  Particle to append.
    \return Pointer to new location of the particle. */
Particle *append_indexed_particle(ParticleList *plist, Particle &&part);

/** Remove a particle from one particle List and append it to another.
    Refill the sourceList with last particle and update its entry in
    local_particles. reallocates particles if necessary.  This
    procedure does not care for \ref local_particles.
    NOT IN USE AT THE MOMENT.
    \param destList   List where the particle is appended.
    \param sourceList List where the particle will be removed.
    \param ind        Index of the particle in the sourceList.
    \return Pointer to new location of the particle.
 */
Particle *move_unindexed_particle(ParticleList *destList,
                                  ParticleList *sourceList, int ind);

/** Remove a particle from one particle List and append it to another.
    Refill the sourceList with last particle and update its entry in
    local_particles. Reallocates particles if necessary.  This
    procedure cares for \ref local_particles.
    \param destList   List where the particle is appended.
    \param sourceList List where the particle will be removed.
    \param ind        Index of the particle in the sourceList.
    \return Pointer to new location of the particle.
 */
Particle *move_indexed_particle(ParticleList *destList,
                                ParticleList *sourceList, int ind);

Particle extract_indexed_particle(ParticleList *sl, int i);

/*    Other Functions                           */
/************************************************/

/** Update the entries in \ref local_particles for all particles in the list pl.
    @param pl the list to put in.
*/
void update_local_particles(ParticleList *pl);

/** Invalidate \ref particle_node. This has to be done
    at the beginning of the integration.
*/
void clear_particle_node();

/** Realloc \ref local_particles. */
void realloc_local_particles(int part);

/**
 * @brief Get particle data.
 *
 *   @param part the identity of the particle to fetch
 *   @return Pointer to copy of particle if it exists,
 *          nullptr otherwise;
 */
const Particle &get_particle_data(int part);

/**
 * @brief Fetch a range of particle into the fetch cache.
 *
 * If the range is larger than the cache size, only
 * the particle that fit into the cache are fetched.
 *
 * @param ids Ids of the particles that should be
 *        fetched.
 */
void prefetch_particle_data(std::vector<int> ids);

/** @brief Invalidate the fetch cache for get_particle_data. */
void invalidate_fetch_cache();

/** Call only on the master node.
    Move a particle to a new position.
    If it does not exist, it is created.
    @param part the identity of the particle to move
    @param p    its new position
    @return ES_PART_OK if particle existed, ES_PART_CREATED
    if created and ES_PART_ERROR if id is illegal
*/
int place_particle(int part, double p[3]);

/** Call only on the master node: set particle velocity.
    @param part the particle.
    @param v its new velocity.
    @return ES_OK if particle existed
*/
int set_particle_v(int part, double v[3]);

#ifdef ENGINE
/** Call only on the master node: set particle velocity.
    @param part the particle.
    @param swim struct containing swimming parameters
    @return ES_OK if particle existed
*/
int set_particle_swimming(int part, ParticleParametersSwimming swim);
#endif

/** Call only on the master node: set particle force.
    @param part the particle.
    @param F its new force.
    @return ES_OK if particle existed
*/
int set_particle_f(int part, const Vector3d &F);

/** Call only on the master node: set particle mass.
    @param part the particle.
    @param mass its new mass.
    @return ES_OK if particle existed
*/
int set_particle_mass(int part, double mass);

/** Call only on the master node: set particle solvation free energy.
    @param part the particle.
    @param solvation its new solvation free energy.
    @return ES_OK if particle existed
*/
int set_particle_solvation(int part, double *solvation);

#ifdef ROTATIONAL_INERTIA
/** Call only on the master node: set particle rotational inertia.
    @param part the particle.
    @param rinertia its new inertia.
    @return ES_OK if particle existed
*/
int set_particle_rotational_inertia(int part, double rinertia[3]);
#endif

/** Call only on the master node: Specifies whether a particle's rotational
    degrees of freedom are integrated or not. If set to zero, the content of
    the torque and omega variables are meaningless
    @param part the particle.
    @param rot the degrees of freedom flag.
    @return ES_OK if particle existed
*/
int set_particle_rotation(int part, int rot);

/** @brief rotate a particle around an axis

   @param part particle id
   @param axis rotation axis
   @param angle rotation angle
*/
int rotate_particle(int part, const Vector3d &axis, double angle);

#ifdef AFFINITY
/** Call only on the master node: set particle affinity.
    @param part the particle.
    @param bond_site its new site of the affinity bond.
    @return ES_OK if particle existed
*/
int set_particle_affinity(int part, double bond_site[3]);
#endif

#ifdef MEMBRANE_COLLISION
/** Call only on the master node: set particle out_direction.
 @param part the particle.
 @param out_direction its new outward direction with respect to membrane.
 @return ES_OK if particle existed
 */
int set_particle_out_direction(int part, double out_direction[3]);
#endif

/** Call only on the master node: set particle charge.
    @param part the particle.
    @param q its new charge.
    @return ES_OK if particle existed
*/
int set_particle_q(int part, double q);

#ifdef LB_ELECTROHYDRODYNAMICS
/** Call only on the master node: set particle electrophoretic mobility.
    @param part the particle.
    @param mu_E its new mobility.
    @return ES_OK if particle existed
*/
int set_particle_mu_E(int part, double mu_E[3]);
void get_particle_mu_E(int part, double (&mu_E)[3]);
#endif

/** Call only on the master node: set particle type.
    @param p_id the particle.
    @param type its new type.
    @return ES_OK if particle existed
*/
int set_particle_type(int p_id, int type);

/** Call only on the master node: set particle's molecule id.
    @param part the particle.
    @param mid  its new mol id.
    @return ES_OK if particle existed
*/
int set_particle_mol_id(int part, int mid);

#ifdef ROTATION
/** Call only on the master node: set particle orientation using quaternions.
    @param part the particle.
    @param quat its new value for quaternions.
    @return ES_OK if particle existed
*/
int set_particle_quat(int part, double quat[4]);

/** Call only on the master node: set particle angular velocity from lab frame.
    @param part the particle.
    @param omega its new angular velocity.
    @return ES_OK if particle existed
*/
int set_particle_omega_lab(int part, const Vector3d &omega);

/** Call only on the master node: set particle angular velocity in body frame.
    @param part the particle.
    @param omega its new angular velocity.
    @return ES_OK if particle existed
*/
int set_particle_omega_body(int part, const Vector3d &omega);

/** Call only on the master node: set particle torque from lab frame.
    @param part the particle.
    @param torque its new torque.
    @return ES_OK if particle existed
*/
int set_particle_torque_lab(int part, const Vector3d &torque);

/** Call only on the master node: set particle torque in body frame.
    @param part the particle.
    @param torque its new torque.
    @return ES_OK if particle existed
*/
int set_particle_torque_body(int part, const Vector3d &torque);
#endif

#ifdef DIPOLES
/** Call only on the master node: set particle dipole orientation.
    @param part the particle.
    @param dip its new dipole orientation.
    @return ES_OK if particle existed
*/
int set_particle_dip(int part, double dip[3]);

/** Call only on the master node: set particle dipole moment (absolute value).
    @param part the particle.
    @param dipm its new dipole moment.
    @return ES_OK if particle existed
*/
int set_particle_dipm(int part, double dipm);
#endif

#ifdef VIRTUAL_SITES
/** Call only on the master node: set particle dipole moment (absolute value).
    @param part the particle.
    @param is_virtual its new is_virtual.
    @return ES_OK if particle existed
*/
int set_particle_virtual(int part, int is_virtual);
#endif
#ifdef VIRTUAL_SITES_RELATIVE
void set_particle_vs_quat(int part, double *vs_quat);
int set_particle_vs_relative(int part, int vs_relative_to, double vs_distance,
                             double *rel_ori);
#endif

#ifdef LANGEVIN_PER_PARTICLE
/** Call only on the master node: set particle temperature.
    @param part the particle.
    @param T its new temperature.
    @return ES_OK if particle existed
*/
int set_particle_temperature(int part, double T);

/** Call only on the master node: set particle frictional coefficient.
    @param part the particle.
    @param gamma its new frictional coefficient.
    @return ES_OK if particle existed
*/
#ifndef PARTICLE_ANISOTROPY
int set_particle_gamma(int part, double gamma);
#else
int set_particle_gamma(int part, Vector3d gamma);
#endif
#ifdef ROTATION
#ifndef PARTICLE_ANISOTROPY
int set_particle_gamma_rot(int part, double gamma);
#else
int set_particle_gamma_rot(int part, Vector3d gamma);
#endif
#endif
#endif // LANGEVIN_PER_PARTICLE

#ifdef EXTERNAL_FORCES
#ifdef ROTATION
/** Call only on the master node: set particle external torque.
    @param part  the particle.
    @param flag  new value for ext_flag.
    @param torque new value for ext_torque.
    @return ES_OK if particle existed
*/
int set_particle_ext_torque(int part, int flag, double torque[3]);
#endif
/** Call only on the master node: set particle external force.
    @param part  the particle.
    @param flag  new value for ext_flag.
    @param force new value for ext_force.
    @return ES_OK if particle existed
*/
int set_particle_ext_force(int part, int flag, double force[3]);
/** Call only on the master node: set coordinate axes for which the particles
   motion is fixed.
    @param part  the particle.
    @param flag new value for flagged coordinate axes to be fixed
    @return ES_OK if particle existed
*/
int set_particle_fix(int part, int flag);
#endif

/** Call only on the master node: change particle bond.
    @param part     identity of principal atom of the bond.
    @param bond     field containing the bond type number and the
    identity of all bond partners (secondary atoms of the bond). If nullptr,
   delete
   all bonds.
    @param _delete   if true, do not add the bond, rather delete it if found
    @return ES_OK on success or ES_ERROR if no success
    (e. g. particle or bond to delete does not exist)
*/
int change_particle_bond(int part, int *bond, int _delete);

#ifdef EXCLUSIONS
/** Call only on the master node: change particle constraints.
    @param part     identity of particle for which the exclusion is set.
    @param part2    identity of particle for which the exclusion is set. If -1,
   delete all exclusions.
    @param _delete   if true, do not add the exclusion, rather delete it if
   found
    @return ES_OK on success or ES_ERROR if no success
    (e. g. particles do not exist / did not have exclusion set)
*/
int change_exclusion(int part, int part2, int _delete);

/** remove all exclusions. */
void remove_all_exclusions();
#endif

/** remove particle with a given identity. Also removes all bonds to the
   particle.
    @param part     identity of the particle to remove
    @return ES_OK on success or ES_ERROR if particle does not exist
*/
int remove_particle(int part);

/** remove all particles.
 */
void remove_all_particles();

/** for all local particles, remove bonds incorporating the specified
    particle.
    @param part     identity of the particle to free from bonds
*/
void remove_all_bonds_to(int part);

/** Used by \ref mpi_place_particle, should not be used elsewhere.
    Move a particle to a new position.
    If it does not exist, it is created. the position must
    be on the local node!
    @param part the identity of the particle to move
    @param p    its new position
    @param _new  if true, the particle is allocated, else has to exists already
*/
void local_place_particle(int part, const double p[3], int _new);

/** Used by \ref mpi_place_particle, should not be used elsewhere.
    Called if on a different node a new particle was added.
    @param part the identity of the particle added
*/
void added_particle(int part);

/** Used by \ref mpi_send_bond, should not be used elsewhere.
    Modify a bond.
    @param part the identity of the particle to change
    @param bond the bond to do
    @param _delete if true, delete the bond instead of add
    @return ES_OK for add or successful delete, ES_ERROR else
*/
int local_change_bond(int part, int *bond, int _delete);

/** Used for example by \ref mpi_send_exclusion.
    Locally add a exclusion to a particle.
    @param part1 the identity of the first exclusion partner
    @param part2 the identity of the second exclusion partner
    @param _delete if true, delete the exclusion instead of add
*/
void local_change_exclusion(int part1, int part2, int _delete);

/** Used by \ref mpi_remove_particle, should not be used elsewhere.
    Remove a particle on this node.
    @param part the identity of the particle to remove
*/
void local_remove_particle(int part);

/** Used by \ref mpi_remove_particle, should not be used elsewhere.
    Locally remove all particles.
 */
void local_remove_all_particles();

/** Used by \ref mpi_rescale_particles, should not be used elsewhere.
    Locally rescale all particles on current node.
    @param dir   direction to scale (0/1/2 = x/y/z, 3 = x+y+z isotropically)
    @param scale factor by which to rescale (>1: stretch, <1: contract)
*/
void local_rescale_particles(int dir, double scale);

/** Synchronous send of a particle buffer to another node. The other node
    MUST call \ref recv_particles when this is called. The particles data
    is freed. */
void send_particles(ParticleList *particles, int node);

/** Synchronous receive of a particle buffer from another node. The other node
    MUST call \ref send_particles when this is called. Particles needs to
   initialized,
    it is reallocated to the correct size and the content is overwritten. */
void recv_particles(ParticleList *particles, int node);

#ifdef EXCLUSIONS
/** Determines if the non bonded interactions between p1 and p2 should be
 * calculated */
inline bool do_nonbonded(Particle const *p1, Particle const *p2) {
  /* check for particle 2 in particle 1's exclusion list. The exclusion list is
     symmetric, so this is sufficient. */
  return std::none_of(p1->el.begin(), p1->el.end(),
                      [p2](int id) { return p2->p.identity == id; });
}
#endif

/** Remove bond from particle if possible */
int try_delete_bond(Particle *part, int *bond);

/** Remove exclusion from particle if possible */
void try_delete_exclusion(Particle *part, int part2);

/** Insert an exclusion if not already set */
void try_add_exclusion(Particle *part, int part2);

/** Automatically add the next \<distance\> neighbors in each molecule to the
 exclusion list.
 This uses the bond topology obtained directly from the particles, since only
 this contains
 the full topology, in contrast to \ref topology::topology. To easily setup the
 bonds, all data
 should be on a single node, therefore the \ref partCfg array is used. With
 large amounts
 of particles, you should avoid this function and setup exclusions manually. */
void auto_exclusions(int distance);

void init_type_map(int type);

/* find a particle of given type and return its id */
int get_random_p_id(int type);
int number_of_particles_with_type(int type);

// The following functions are used by the python interface to obtain
// properties of a particle, which are only compiled in in some configurations
// This is needed, because cython does not support conditional compilation
// within a ctypedef definition

#ifdef ROTATION
void pointer_to_omega_body(Particle const *p, double const *&res);

inline Vector3d get_torque_body(const Particle &p) { return p.f.torque; }

void pointer_to_quat(Particle const *p, double const *&res);

#endif

void pointer_to_q(Particle const *p, double const *&res);

#ifdef VIRTUAL_SITES
void pointer_to_virtual(Particle const *p, int const *&res);
#endif

#ifdef VIRTUAL_SITES_RELATIVE
void pointer_to_vs_quat(Particle const *p, double const *&res);
void pointer_to_vs_relative(Particle const *p, int const *&res1,
                            double const *&res2, double const *&res3);
#endif

void pointer_to_dip(Particle const *P, double const *&res);

void pointer_to_dipm(Particle const *P, double const *&res);

#ifdef EXTERNAL_FORCES
void pointer_to_ext_force(Particle const *p, int const *&res1,
                          double const *&res2);
#ifdef ROTATION
void pointer_to_ext_torque(Particle const *p, int const *&res1,
                           double const *&res2);
#endif
void pointer_to_fix(Particle const *p, int const *&res);
#endif

#ifdef LANGEVIN_PER_PARTICLE
void pointer_to_gamma(Particle const *p, double const *&res);
void pointer_to_temperature(Particle const *p, double const *&res);
#ifdef ROTATION
void pointer_to_gamma_rot(Particle const *p, double const *&res);
#endif
#endif // LANGEVIN_PER_PARTICLE
#ifdef ROTATION
void pointer_to_rotation(Particle const *p, short int const *&res);
#endif

#ifdef ENGINE
void pointer_to_swimming(Particle const *p,
                         ParticleParametersSwimming const *&swim);
#endif

#ifdef ROTATIONAL_INERTIA
void pointer_to_rotational_inertia(Particle const *p, double const *&res);
#endif
#ifdef AFFINITY
void pointer_to_bond_site(Particle const *p, double const *&res);
#endif

#ifdef MEMBRANE_COLLISION
void pointer_to_out_direction(const Particle *p, const double *&res);
#endif

bool particle_exists(int part);

/**
 *  @brief Get the mpi rank which owns the particle with id.
 */
int get_particle_node(int id);

#endif<|MERGE_RESOLUTION|>--- conflicted
+++ resolved
@@ -301,8 +301,6 @@
   int ghost = 0;
 };
 
-<<<<<<< HEAD
-=======
 #ifdef LB
 /** Data related to the lattice Boltzmann hydrodynamic coupling */
 struct ParticleLatticeCoupling {
@@ -311,7 +309,6 @@
 };
 #endif
 
->>>>>>> b858b75b
 struct ParticleParametersSwimming {
 // ifdef inside because we need this type for some MPI prototypes
 #ifdef ENGINE
@@ -359,6 +356,9 @@
     ret.m = m;
     ret.f = f;
     ret.l = l;
+#ifdef LB
+    ret.lc = lc;
+#endif
 #ifdef ENGINE
     ret.swim = swim;
 #endif
@@ -379,7 +379,10 @@
   ParticleForce f;
   ///
   ParticleLocal l;
-  ///
+///
+#ifdef LB
+  ParticleLatticeCoupling lc;
+#endif
   /** Bonded interactions list
    *
    *  The format is pretty simple: just the bond type, and then the particle
