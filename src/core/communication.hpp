/*
 * Copyright (C) 2010-2019 The ESPResSo project
 * Copyright (C) 2002,2003,2004,2005,2006,2007,2008,2009,2010
 *   Max-Planck-Institute for Polymer Research, Theory Group
 *
 * This file is part of ESPResSo.
 *
 * ESPResSo is free software: you can redistribute it and/or modify
 * it under the terms of the GNU General Public License as published by
 * the Free Software Foundation, either version 3 of the License, or
 * (at your option) any later version.
 *
 * ESPResSo is distributed in the hope that it will be useful,
 * but WITHOUT ANY WARRANTY; without even the implied warranty of
 * MERCHANTABILITY or FITNESS FOR A PARTICULAR PURPOSE.  See the
 * GNU General Public License for more details.
 *
 * You should have received a copy of the GNU General Public License
 * along with this program.  If not, see <http://www.gnu.org/licenses/>.
 */
#ifndef _COMMUNICATION_HPP
#define _COMMUNICATION_HPP
/** \file
 *  This file contains the asynchronous MPI communication.
 *
 *  It is the header file for communication.cpp.
 *
 *  The asynchronous MPI communication is used during the script
 *  evaluation. Except for the master node that interprets the interface
 *  script, all other nodes wait in mpi_loop() for the master node to
 *  issue an action using mpi_call(). mpi_loop() immediately
 *  executes an MPI_Bcast and therefore waits for the master node to
 *  broadcast a command, which is done by mpi_call(). The request
 *  consists of a callback function and two arbitrary integers. If
 *  applicable, the first integer is the node number of the slave
 *  this request is dedicated to.
 *
 *  To add new actions (e.g. to implement new interface functionality), do the
 *  following:
 *  - write the @c mpi_* function that is executed on the master
 *  - write the @c mpi_*_slave function
 *  - in communication.cpp add your slave function to \ref CALLBACK_LIST or
 *    register it with one of the @c REGISTER_CALLBACK macros
 *
 *  After this, your procedure is free to do anything. However, it has
 *  to be in (MPI) sync with what your new @c mpi_*_slave does. This
 *  procedure is called immediately after the broadcast with the
 *  arbitrary integer as parameter. To this aim it has also to be added
 *  to \ref CALLBACK_LIST.
 */

#include "MpiCallbacks.hpp"

/* Includes needed by callbacks. */
#include "Particle.hpp"
#include "cuda_init.hpp"
#include "grid_based_algorithms/lb_constants.hpp"

#include <boost/mpi/communicator.hpp>
#include <vector>

/** The number of this node. */
extern int this_node;
/** The total number of nodes. */
extern int n_nodes;
/** The communicator */
extern boost::mpi::communicator comm_cart;
/** Statistics to calculate */
enum class GatherStats : int {
  energy,
  pressure,
  pressure_v_comp,
  lb_fluid_momentum,
  lb_boundary_forces
};

/**
 * Default MPI tag used by callbacks.
 */
#ifndef SOME_TAG
#define SOME_TAG 42
#endif

namespace Communication {
/**
 * @brief Returns a reference to the global callback class instance.
 */
MpiCallbacks &mpiCallbacks();
} // namespace Communication

/**************************************************
 * for every procedure requesting a MPI negotiation
 * a slave exists which processes this request on
 * the slave nodes. It is denoted by *_slave.
 **************************************************/

/** Initialize MPI and determine \ref n_nodes and \ref this_node. */
void mpi_init();

/** @brief Call a slave function.
 *  @tparam Args   Slave function argument types
 *  @tparam ArgRef Slave function argument types
 *  @param fp      Slave function
 *  @param args    Slave function arguments
 */
template <class... Args, class... ArgRef>
void mpi_call(void (*fp)(Args...), ArgRef &&... args) {
  Communication::mpiCallbacks().call(fp, std::forward<ArgRef>(args)...);
}

/** @brief Call a slave function.
 *  @tparam Args   Slave function argument types
 *  @tparam ArgRef Slave function argument types
 *  @param fp      Slave function
 *  @param args    Slave function arguments
 */
template <class... Args, class... ArgRef>
void mpi_call_all(void (*fp)(Args...), ArgRef &&... args) {
  Communication::mpiCallbacks().call_all(fp, std::forward<ArgRef>(args)...);
}

/** @brief Call a slave function.
 *  @tparam Tag    Any tag type defined in @ref Communication::Result
 *  @tparam R      Return type of the slave function
 *  @tparam Args   Slave function argument types
 *  @tparam ArgRef Slave function argument types
 *  @param tag     Reduction strategy
 *  @param fp      Slave function
 *  @param args    Slave function arguments
 */
template <class Tag, class R, class... Args, class... ArgRef>
auto mpi_call(Tag tag, R (*fp)(Args...), ArgRef &&... args) {
  return Communication::mpiCallbacks().call(tag, fp,
                                            std::forward<ArgRef>(args)...);
}

/** @brief Call a slave function.
 *  @tparam Tag    Any tag type defined in @ref Communication::Result
 *  @tparam TagArg Types of arguments to @p Tag
 *  @tparam R      Return type of the slave function
 *  @tparam Args   Slave function argument types
 *  @tparam ArgRef Slave function argument types
 *  @param tag     Reduction strategy
 *  @param tag_arg Arguments to the reduction strategy
 *  @param fp      Slave function
 *  @param args    Slave function arguments
 */
template <class Tag, class TagArg, class R, class... Args, class... ArgRef>
auto mpi_call(Tag tag, TagArg &&tag_arg, R (*fp)(Args...), ArgRef &&... args) {
  return Communication::mpiCallbacks().call(tag, std::forward<TagArg>(tag_arg),
                                            fp, std::forward<ArgRef>(args)...);
}

/** Process requests from master node. Slave nodes main loop. */
void mpi_loop();

/** Move particle to a position on a node.
 *  Also calls \ref on_particle_change.
 *  \param id    the particle to move.
 *  \param node  the node to attach it to.
 *  \param pos   the particles position.
 */
void mpi_place_particle(int node, int id, const Utils::Vector3d &pos);

/** Create particle at a position on a node.
 *  Also calls \ref on_particle_change.
 *  \param id    the particle to create.
 *  \param pos   the particles position.
 */
int mpi_place_new_particle(int id, const Utils::Vector3d &pos);

/** Send exclusions.
 *  Also calls \ref on_particle_change.
 *  \param part     identity of first particle of the exclusion.
 *  \param part2    identity of second particle of the exclusion.
 *  \param _delete  if true, do not add the exclusion, rather delete it if
 *                  found
 */
void mpi_send_exclusion(int part, int part2, int _delete);

/** Remove a particle.
 *  Also calls \ref on_particle_change.
 *  \param id    the particle to remove.
 *  \param node  the node it is attached to.
 */
void mpi_remove_particle(int node, int id);

/** Start integrator.
 *  @param n_steps       how many steps to do.
 *  @param reuse_forces  whether to trust the old forces for the first half step
 *  @return nonzero on error
 */
int mpi_integrate(int n_steps, int reuse_forces);

/** Start steepest descent. */
int mpi_steepest_descent(int steps);

void mpi_bcast_all_ia_params();

/** Send new IA params.
 *  Also calls \ref on_short_range_ia_change.
 *
 *  Used for both bonded and non-bonded interaction parameters. Therefore
 *  @p i and @p j are used depending on their value:
 *
 *  \param i   particle type for non bonded-interaction parameters /
 *             bonded interaction type number.
 *  \param j   if not negative: particle type for non-bonded interaction
 *             parameters / if negative: flag for bonded interaction
 */
void mpi_bcast_ia_params(int i, int j);

/** Send new size of \ref ia_params.
 *  \param s   the new size for \ref ia_params.
 */
void mpi_bcast_max_seen_particle_type(int s);

/** Gather data for analysis.
<<<<<<< HEAD
 *  \todo update parameter descriptions
 *  \param job what to do:
 *      \arg \c 1 calculate and reduce (sum up) energies,
 *           using \ref energy_calc.
 *      \arg \c 2 calculate and reduce (sum up) pressure, stress tensor,
 *           using \ref pressure_calc.
 *      \arg \c 3 calculate and reduce (sum up) instantaneous pressure,
 *           using \ref pressure_calc.
 *  \param result where to store the gathered value(s):
 *      \arg for \c job=1 unused (the results are stored in a global
 *           energy array of type \ref Observable_stat)
 *      \arg for \c job=2 unused (the results are stored in a global
 *           virials array of type \ref Observable_stat)
 *      \arg for \c job=3 unused (the results are stored in a global
 *           virials array of type \ref Observable_stat)
 *  \param result_t where to store the gathered value(s):
 *      \arg for \c job=1 unused (the results are stored in a global
 *           energy array of type \ref Observable_stat)
 *      \arg for \c job=2 unused (the results are stored in a global
 *           p_tensor tensor of type \ref Observable_stat)
 *      \arg for \c job=3 unused (the results are stored in a global
 *           p_tensor tensor of type \ref Observable_stat)
 *  \param result_nb where to store the gathered value(s):
 *      \arg for \c job=1 unused (the results are stored in a global
 *           energy array of type \ref Observable_stat_non_bonded)
 *      \arg for \c job=2 unused (the results are stored in a global
 *           virials_non_bonded array of type \ref Observable_stat_non_bonded)
 *      \arg for \c job=3 unused (the results are stored in a global
 *           virials_non_bonded array of type \ref Observable_stat_non_bonded)
 *  \param result_t_nb where to store the gathered value(s):
 *      \arg for \c job=1 unused (the results are stored in a global
 *           energy array of type \ref Observable_stat_non_bonded)
 *      \arg for \c job=2 unused (the results are stored in a global
 *           p_tensor_non_bonded tensor of type \ref Observable_stat_non_bonded)
 *      \arg for \c job=3 unused (the results are stored in a global
 *           p_tensor_non_bonded tensor of type \ref Observable_stat_non_bonded)
=======
 *  \param[in] job what to do:
 *      \arg for \ref GatherStats::energy, calculate and reduce (sum up)
 *           energies, using \ref energy_calc.
 *      \arg for \ref GatherStats::pressure, calculate and reduce (sum up)
 *           pressure, stress tensor, using \ref pressure_calc.
 *      \arg for \ref GatherStats::pressure_v_comp, calculate and reduce
 *           (sum up) instantaneous pressure, using \ref pressure_calc.
 *      \arg for \ref GatherStats::lb_fluid_momentum, use
 *           \ref lb_calc_fluid_momentum.
 *      \arg for \ref GatherStats::lb_boundary_forces, use
 *           \ref lb_collect_boundary_forces.
 *  \param[out] result where to store values gathered by
 *      \ref GatherStats::lb_fluid_momentum,
 *      \ref GatherStats::lb_boundary_forces
>>>>>>> 190ca016
 */
void mpi_gather_stats(GatherStats job, double *result = nullptr);

/** Send new \ref time_step and rescale the velocities accordingly. */
void mpi_set_time_step(double time_step);

/** Send new Coulomb parameters. */
void mpi_bcast_coulomb_params();

/** Rescale all particle positions in direction @p dir by a factor @p scale. */
void mpi_rescale_particles(int dir, double scale);

/** Change the cell structure on all nodes. */
void mpi_bcast_cell_structure(int cs);

/** Broadcast nptiso geometry parameter to all nodes. */
void mpi_bcast_nptiso_geom();

/** Broadcast @ref CUDA_global_part_vars structure */
void mpi_bcast_cuda_global_part_vars();

/** Perform iccp3m initialization.
 *  @return nonzero on error
 */
int mpi_iccp3m_init();

/** Calculate the maximal dipole moment in the system (part of MDLC) */
void mpi_bcast_max_mu();

/** @name Galilei and other
 *  - set all particle velocities and rotational inertias to zero
 *  - set all forces and torques on the particles to zero
 *  - calculate the centre of mass (CMS)
 *  - calculate the velocity of the CMS
 *  - remove the CMS velocity from the system
 */
/*@{*/
void mpi_kill_particle_motion(int rotation);
void mpi_kill_particle_forces(int torque);
Utils::Vector3d mpi_system_CMS();
Utils::Vector3d mpi_system_CMS_velocity();
void mpi_galilei_transform();
/*@}*/

/**
 * @brief Resort the particles.
 *
 * This function resorts the particles on the nodes.
 *
 * @param global_flag If true a global resort is done,
 *        if false particles are only exchanges between neighbors.
 * @return The number of particles on the nodes after the resort.
 */
std::vector<int> mpi_resort_particles(int global_flag);

#endif<|MERGE_RESOLUTION|>--- conflicted
+++ resolved
@@ -66,13 +66,7 @@
 /** The communicator */
 extern boost::mpi::communicator comm_cart;
 /** Statistics to calculate */
-enum class GatherStats : int {
-  energy,
-  pressure,
-  pressure_v_comp,
-  lb_fluid_momentum,
-  lb_boundary_forces
-};
+enum class GatherStats : int { energy, pressure, pressure_v_comp };
 
 /**
  * Default MPI tag used by callbacks.
@@ -216,44 +210,6 @@
 void mpi_bcast_max_seen_particle_type(int s);
 
 /** Gather data for analysis.
-<<<<<<< HEAD
- *  \todo update parameter descriptions
- *  \param job what to do:
- *      \arg \c 1 calculate and reduce (sum up) energies,
- *           using \ref energy_calc.
- *      \arg \c 2 calculate and reduce (sum up) pressure, stress tensor,
- *           using \ref pressure_calc.
- *      \arg \c 3 calculate and reduce (sum up) instantaneous pressure,
- *           using \ref pressure_calc.
- *  \param result where to store the gathered value(s):
- *      \arg for \c job=1 unused (the results are stored in a global
- *           energy array of type \ref Observable_stat)
- *      \arg for \c job=2 unused (the results are stored in a global
- *           virials array of type \ref Observable_stat)
- *      \arg for \c job=3 unused (the results are stored in a global
- *           virials array of type \ref Observable_stat)
- *  \param result_t where to store the gathered value(s):
- *      \arg for \c job=1 unused (the results are stored in a global
- *           energy array of type \ref Observable_stat)
- *      \arg for \c job=2 unused (the results are stored in a global
- *           p_tensor tensor of type \ref Observable_stat)
- *      \arg for \c job=3 unused (the results are stored in a global
- *           p_tensor tensor of type \ref Observable_stat)
- *  \param result_nb where to store the gathered value(s):
- *      \arg for \c job=1 unused (the results are stored in a global
- *           energy array of type \ref Observable_stat_non_bonded)
- *      \arg for \c job=2 unused (the results are stored in a global
- *           virials_non_bonded array of type \ref Observable_stat_non_bonded)
- *      \arg for \c job=3 unused (the results are stored in a global
- *           virials_non_bonded array of type \ref Observable_stat_non_bonded)
- *  \param result_t_nb where to store the gathered value(s):
- *      \arg for \c job=1 unused (the results are stored in a global
- *           energy array of type \ref Observable_stat_non_bonded)
- *      \arg for \c job=2 unused (the results are stored in a global
- *           p_tensor_non_bonded tensor of type \ref Observable_stat_non_bonded)
- *      \arg for \c job=3 unused (the results are stored in a global
- *           p_tensor_non_bonded tensor of type \ref Observable_stat_non_bonded)
-=======
  *  \param[in] job what to do:
  *      \arg for \ref GatherStats::energy, calculate and reduce (sum up)
  *           energies, using \ref energy_calc.
@@ -261,16 +217,8 @@
  *           pressure, stress tensor, using \ref pressure_calc.
  *      \arg for \ref GatherStats::pressure_v_comp, calculate and reduce
  *           (sum up) instantaneous pressure, using \ref pressure_calc.
- *      \arg for \ref GatherStats::lb_fluid_momentum, use
- *           \ref lb_calc_fluid_momentum.
- *      \arg for \ref GatherStats::lb_boundary_forces, use
- *           \ref lb_collect_boundary_forces.
- *  \param[out] result where to store values gathered by
- *      \ref GatherStats::lb_fluid_momentum,
- *      \ref GatherStats::lb_boundary_forces
->>>>>>> 190ca016
- */
-void mpi_gather_stats(GatherStats job, double *result = nullptr);
+ */
+void mpi_gather_stats(GatherStats job);
 
 /** Send new \ref time_step and rescale the velocities accordingly. */
 void mpi_set_time_step(double time_step);
