/*
  Copyright (C) 2010-2018 The ESPResSo project
  Copyright (C) 2002,2003,2004,2005,2006,2007,2008,2009,2010
    Max-Planck-Institute for Polymer Research, Theory Group

  This file is part of ESPResSo.

  ESPResSo is free software: you can redistribute it and/or modify
  it under the terms of the GNU General Public License as published by
  the Free Software Foundation, either version 3 of the License, or
  (at your option) any later version.

  ESPResSo is distributed in the hope that it will be useful,
  but WITHOUT ANY WARRANTY; without even the implied warranty of
  MERCHANTABILITY or FITNESS FOR A PARTICULAR PURPOSE.  See the
  GNU General Public License for more details.

  You should have received a copy of the GNU General Public License
  along with this program.  If not, see <http://www.gnu.org/licenses/>.
*/
/** \file
 *  Statistical tools to analyze simulations.
 *
 *  The corresponding header file is statistics.hpp.
 */

#include "statistics.hpp"
#include "communication.hpp"
#include "energy.hpp"
#include "grid.hpp"
#include "grid_based_algorithms/lb_interface.hpp"
#include "initialize.hpp"
#include "nonbonded_interactions/nonbonded_interaction_data.hpp"
#include "npt.hpp"
#include "partCfg_global.hpp"
#include "particle_data.hpp"
#include "pressure.hpp"
#include "short_range_loop.hpp"
#include "statistics_chain.hpp"
#include "utils.hpp"
#include "utils/NoOp.hpp"
#include "utils/list_contains.hpp"
#include "virtual_sites.hpp"

#include <cstdlib>
#include <cstring>
#include <limits>

/** Previous particle configurations (needed for offline analysis and
    correlation analysis) */
double **configs = nullptr;
int n_configs = 0;
int n_part_conf = 0;

/****************************************************************************************
 *                                 helper functions
 ****************************************************************************************/
/****************************************************************************************
 *                                 basic observables calculation
 ****************************************************************************************/

double mindist(PartCfg &partCfg, IntList const &set1, IntList const &set2) {
  double pt[3];
  int in_set;

  auto mindist2 = std::numeric_limits<double>::infinity();

  for (auto jt = partCfg.begin(); jt != (--partCfg.end()); ++jt) {
    pt[0] = jt->r.p[0];
    pt[1] = jt->r.p[1];
    pt[2] = jt->r.p[2];
    /* check which sets particle j belongs to
       bit 0: set1, bit1: set2
    */
    in_set = 0;
    if (set1.empty() || list_contains(set1, jt->p.type))
      in_set = 1;
    if (set2.empty() || list_contains(set2, jt->p.type))
      in_set |= 2;
    if (in_set == 0)
      continue;

    for (auto it = std::next(jt); it != partCfg.end(); ++it)
      /* accept a pair if particle j is in set1 and particle i in set2 or vice
       * versa. */
      if (((in_set & 1) && (set2.empty() || list_contains(set2, it->p.type))) ||
          ((in_set & 2) && (set1.empty() || list_contains(set1, it->p.type))))
        mindist2 = std::min(mindist2, min_distance2(pt, it->r.p));
  }

  return std::sqrt(mindist2);
}

<<<<<<< HEAD
void merge_aggregate_lists(int *head_list, int *agg_id_list, int p1molid,
                           int p2molid, int *link_list) {
  int target1, target2, head_p1;
  /* merge list containing p2molid into list containing p1molid*/
  target1 = head_list[agg_id_list[p2molid]];
  head_list[agg_id_list[p2molid]] = -2;
  head_p1 = head_list[agg_id_list[p1molid]];
  head_list[agg_id_list[p1molid]] = target1;
  agg_id_list[target1] = agg_id_list[p1molid];
  target2 = link_list[target1];
  while (target2 != -1) {
    target1 = target2;
    target2 = link_list[target1];
    agg_id_list[target1] = agg_id_list[p1molid];
  }
  agg_id_list[target1] = agg_id_list[p1molid];
  link_list[target1] = head_p1;
}

int aggregation(double dist_criteria2, int min_contact, int s_mol_id,
                int f_mol_id, int *head_list, int *link_list, int *agg_id_list,
                int *agg_num, int *agg_size, int *agg_max, int *agg_min,
                int *agg_avg, int *agg_std, int charge) {
  int target1;
  int *contact_num, ind;

  if (min_contact > 1) {
    contact_num =
        (int *)Utils::malloc(topology.size() * topology.size() * sizeof(int));
    for (int i = 0; i < topology.size() * topology.size(); i++)
      contact_num[i] = 0;
  } else {
    contact_num = (int *)0; /* Just to keep the compiler happy */
  }

  on_observable_calc();

  for (int i = s_mol_id; i <= f_mol_id; i++) {
    head_list[i] = i;
    link_list[i] = -1;
    agg_id_list[i] = i;
    agg_size[i] = 0;
  }

  // Calculate pair contributions if max_cut is >0. No single particle
  // contributions apply here
  if (max_cut > 0)
    short_range_loop(
        Utils::NoOp{}, [&](Particle &p1, Particle &p2, Distance &d) {
          auto p1molid = p1.p.mol_id;
          auto p2molid = p2.p.mol_id;
          if (((p1molid <= f_mol_id) && (p1molid >= s_mol_id)) &&
              ((p2molid <= f_mol_id) && (p2molid >= s_mol_id))) {
            if (agg_id_list[p1molid] != agg_id_list[p2molid]) {
#ifdef ELECTROSTATICS
              if (charge && (p1.p.q * p2.p.q >= 0)) {
                return;
              }
#endif
              if (d.dist2 < dist_criteria2) {
                if (p1molid > p2molid) {
                  ind = p1molid * topology.size() + p2molid;
                } else {
                  ind = p2molid * topology.size() + p1molid;
                }
                if (min_contact > 1) {
                  contact_num[ind]++;
                  if (contact_num[ind] >= min_contact) {
                    merge_aggregate_lists(head_list, agg_id_list, p1molid,
                                          p2molid, link_list);
                  }
                } else {
                  merge_aggregate_lists(head_list, agg_id_list, p1molid,
                                        p2molid, link_list);
                }
              }
            }
          }
        });

  /* count number of aggregates
     find aggregate size
     find max and find min size, and std */
  for (int i = s_mol_id; i <= f_mol_id; i++) {
    if (head_list[i] != -2) {
      (*agg_num)++;
      agg_size[*agg_num - 1]++;
      target1 = head_list[i];
      while (link_list[target1] != -1) {
        target1 = link_list[target1];
        agg_size[*agg_num - 1]++;
      }
    }
  }

  for (int i = 0; i < *agg_num; i++) {
    *agg_avg += agg_size[i];
    *agg_std += agg_size[i] * agg_size[i];
    if (*agg_min > agg_size[i]) {
      *agg_min = agg_size[i];
    }
    if (*agg_max < agg_size[i]) {
      *agg_max = agg_size[i];
    }
  }

  return 0;
}

=======
/** Calculate momentum of all particles in the local domain
 * @param result Result for this processor (Output)
 */
>>>>>>> 24fa8ec0
void predict_momentum_particles(double *result) {
  double momentum[3] = {0.0, 0.0, 0.0};

  for (auto const &p : local_cells.particles()) {
    auto const mass = p.p.mass;

    momentum[0] += mass * (p.m.v[0] + p.f.f[0] * 0.5 * time_step / p.p.mass);
    momentum[1] += mass * (p.m.v[1] + p.f.f[1] * 0.5 * time_step / p.p.mass);
    momentum[2] += mass * (p.m.v[2] + p.f.f[2] * 0.5 * time_step / p.p.mass);
  }

  MPI_Reduce(momentum, result, 3, MPI_DOUBLE, MPI_SUM, 0, comm_cart);
}

Vector3d calc_linear_momentum(int include_particles, int include_lbfluid) {
  Vector3d linear_momentum{};
  if (include_particles) {
    Vector3d momentum_particles{};
    mpi_gather_stats(4, momentum_particles.data(), nullptr, nullptr, nullptr);
    linear_momentum += momentum_particles;
  }
  if (include_lbfluid) {
#if defined(LB) or defined(LB_GPU)
    linear_momentum += lb_lbfluid_calc_fluid_momentum();
#endif
  }
  return linear_momentum;
}

Vector3d centerofmass(PartCfg &partCfg, int type) {
  Vector3d com{};
  double mass = 0.0;

  for (auto const &p : partCfg) {
    if ((p.p.type == type) || (type == -1)) {
      for (int j = 0; j < 3; j++) {
        com[j] += p.r.p[j] * (p).p.mass;
      }
      mass += (p).p.mass;
    }
  }
  for (int j = 0; j < 3; j++)
    com[j] /= mass;
  return com;
}

Vector3d centerofmass_vel(PartCfg &partCfg, int type) {
  /*center of mass velocity scaled with time_step*/
  Vector3d com_vel{};
  int count = 0;

  for (auto const &p : partCfg) {
    if (type == p.p.type) {
      for (int i = 0; i < 3; i++) {
        com_vel[i] += p.m.v[i];
      }
      count++;
    }
  }

  for (int i = 0; i < 3; i++) {
    com_vel[i] /= count;
  }
  return com_vel;
}

void angularmomentum(PartCfg &partCfg, int type, double *com) {
  double tmp[3];
  com[0] = com[1] = com[2] = 0.;

  for (auto const &p : partCfg) {
    if (type == p.p.type) {
      vector_product(p.r.p, p.m.v, tmp);
      for (int i = 0; i < 3; i++) {
        com[i] += tmp[i] * p.p.mass;
      }
    }
  }
  return;
}

void momentofinertiamatrix(PartCfg &partCfg, int type, double *MofImatrix) {
  int i, count;
  double p1[3], massi;
  std::vector<double> com(3);
  count = 0;

  for (i = 0; i < 9; i++)
    MofImatrix[i] = 0.;
  com = centerofmass(partCfg, type);
  for (auto const &p : partCfg) {
    if (type == p.p.type) {
      count++;
      for (i = 0; i < 3; i++) {
        p1[i] = p.r.p[i] - com[i];
      }
      massi = p.p.mass;
      MofImatrix[0] += massi * (p1[1] * p1[1] + p1[2] * p1[2]);
      MofImatrix[4] += massi * (p1[0] * p1[0] + p1[2] * p1[2]);
      MofImatrix[8] += massi * (p1[0] * p1[0] + p1[1] * p1[1]);
      MofImatrix[1] -= massi * (p1[0] * p1[1]);
      MofImatrix[2] -= massi * (p1[0] * p1[2]);
      MofImatrix[5] -= massi * (p1[1] * p1[2]);
    }
  }
  /* use symmetry */
  MofImatrix[3] = MofImatrix[1];
  MofImatrix[6] = MofImatrix[2];
  MofImatrix[7] = MofImatrix[5];
}

IntList nbhood(PartCfg &partCfg, double pt[3], double r, int planedims[3]) {
  IntList ids;
  Vector3d d;

  auto const r2 = r * r;

  for (auto const &p : partCfg) {
    if ((planedims[0] + planedims[1] + planedims[2]) == 3) {
      d = get_mi_vector(pt, p.r.p);
    } else {
      /* Calculate the in plane distance */
      for (int j = 0; j < 3; j++) {
        d[j] = planedims[j] * (p.r.p[j] - pt[j]);
      }
    }

    if (d.norm2() < r2) {
      ids.push_back(p.p.identity);
    }
  }

  return ids;
}

double distto(PartCfg &partCfg, double p[3], int pid) {
  auto mindist = std::numeric_limits<double>::infinity();

  for (auto const &part : partCfg) {
    if (pid != part.p.identity) {
      auto const d = get_mi_vector(p, part.r.p);
      mindist = std::min(mindist, d.norm2());
    }
  }
  return std::sqrt(mindist);
}

void calc_part_distribution(PartCfg &partCfg, int *p1_types, int n_p1,
                            int *p2_types, int n_p2, double r_min, double r_max,
                            int r_bins, int log_flag, double *low,
                            double *dist) {
  int t1, t2, ind, cnt = 0;
  double inv_bin_width = 0.0;
  double min_dist, min_dist2 = 0.0, start_dist2, act_dist2;

  start_dist2 = Utils::sqr(box_l[0] + box_l[1] + box_l[2]);
  /* bin preparation */
  *low = 0.0;
  for (int i = 0; i < r_bins; i++)
    dist[i] = 0.0;
  if (log_flag == 1)
    inv_bin_width = (double)r_bins / (log(r_max) - log(r_min));
  else
    inv_bin_width = (double)r_bins / (r_max - r_min);

  /* particle loop: p1_types*/
  for (auto const &p1 : partCfg) {
    for (t1 = 0; t1 < n_p1; t1++) {
      if (p1.p.type == p1_types[t1]) {
        min_dist2 = start_dist2;
        /* particle loop: p2_types*/
        for (auto const &p2 : partCfg) {
          if (p1 != p2) {
            for (t2 = 0; t2 < n_p2; t2++) {
              if (p2.p.type == p2_types[t2]) {
                act_dist2 = min_distance2(p1.r.p, p2.r.p);
                if (act_dist2 < min_dist2) {
                  min_dist2 = act_dist2;
                }
              }
            }
          }
        }
        min_dist = sqrt(min_dist2);
        if (min_dist <= r_max) {
          if (min_dist >= r_min) {
            /* calculate bin index */
            if (log_flag == 1)
              ind = (int)((log(min_dist) - log(r_min)) * inv_bin_width);
            else
              ind = (int)((min_dist - r_min) * inv_bin_width);
            if (ind >= 0 && ind < r_bins) {
              dist[ind] += 1.0;
            }
          } else {
            *low += 1.0;
          }
        }
        cnt++;
      }
    }
  }

  /* normalization */
  *low /= (double)cnt;
  for (int i = 0; i < r_bins; i++)
    dist[i] /= (double)cnt;
}

void calc_rdf(PartCfg &partCfg, std::vector<int> &p1_types,
              std::vector<int> &p2_types, double r_min, double r_max,
              int r_bins, std::vector<double> &rdf) {
  calc_rdf(partCfg, &p1_types[0], p1_types.size(), &p2_types[0],
           p2_types.size(), r_min, r_max, r_bins, &rdf[0]);
}

void calc_rdf(PartCfg &partCfg, int *p1_types, int n_p1, int *p2_types,
              int n_p2, double r_min, double r_max, int r_bins, double *rdf) {
  long int cnt = 0;
  int i, t1, t2, ind;
  int mixed_flag = 0;
  double inv_bin_width = 0.0, bin_width = 0.0, dist;
  double volume, bin_volume, r_in, r_out;

  if (n_p1 == n_p2) {
    for (i = 0; i < n_p1; i++)
      if (p1_types[i] != p2_types[i])
        mixed_flag = 1;
  } else
    mixed_flag = 1;

  bin_width = (r_max - r_min) / (double)r_bins;
  inv_bin_width = 1.0 / bin_width;
  for (i = 0; i < r_bins; i++)
    rdf[i] = 0.0;
  /* particle loop: p1_types*/
  for (auto it = partCfg.begin(); it != partCfg.end(); ++it) {
    for (t1 = 0; t1 < n_p1; t1++) {
      if (it->p.type == p1_types[t1]) {
        /* distinguish mixed and identical rdf's */
        auto jt = (mixed_flag == 1) ? partCfg.begin() : std::next(it);

        /* particle loop: p2_types*/
        for (; jt != partCfg.end(); ++jt) {
          for (t2 = 0; t2 < n_p2; t2++) {
            if (jt->p.type == p2_types[t2]) {
              dist = min_distance(it->r.p, jt->r.p);
              if (dist > r_min && dist < r_max) {
                ind = (int)((dist - r_min) * inv_bin_width);
                rdf[ind]++;
              }
              cnt++;
            }
          }
        }
      }
    }
  }

  /* normalization */
  volume = box_l[0] * box_l[1] * box_l[2];
  for (i = 0; i < r_bins; i++) {
    r_in = i * bin_width + r_min;
    r_out = r_in + bin_width;
    bin_volume =
        (4.0 / 3.0) * PI * ((r_out * r_out * r_out) - (r_in * r_in * r_in));
    rdf[i] *= volume / (bin_volume * cnt);
  }
}

void calc_rdf_av(PartCfg &partCfg, std::vector<int> &p1_types,
                 std::vector<int> &p2_types, double r_min, double r_max,
                 int r_bins, std::vector<double> &rdf, int n_conf) {
  calc_rdf_av(partCfg, &p1_types[0], p1_types.size(), &p2_types[0],
              p2_types.size(), r_min, r_max, r_bins, &rdf[0], n_conf);
}

void calc_rdf_av(PartCfg &partCfg, int *p1_types, int n_p1, int *p2_types,
                 int n_p2, double r_min, double r_max, int r_bins, double *rdf,
                 int n_conf) {
  long int cnt = 0;
  int cnt_conf = 1;
  int mixed_flag = 0;
  double inv_bin_width = 0.0, bin_width = 0.0;
  double volume, bin_volume, r_in, r_out;
  double *rdf_tmp, p1[3], p2[3];

  rdf_tmp = (double *)Utils::malloc(r_bins * sizeof(double));

  if (n_p1 == n_p2) {
    for (int i = 0; i < n_p1; i++)
      if (p1_types[i] != p2_types[i])
        mixed_flag = 1;
  } else
    mixed_flag = 1;

  bin_width = (r_max - r_min) / (double)r_bins;
  inv_bin_width = 1.0 / bin_width;
  volume = box_l[0] * box_l[1] * box_l[2];
  for (int l = 0; l < r_bins; l++)
    rdf_tmp[l] = rdf[l] = 0.0;

  while (cnt_conf <= n_conf) {
    for (int l = 0; l < r_bins; l++)
      rdf_tmp[l] = 0.0;
    cnt = 0;
    auto const k = n_configs - cnt_conf;
    int i = 0;
    for (auto it = partCfg.begin(); it != partCfg.end(); ++it) {
      for (int t1 = 0; t1 < n_p1; t1++) {
        if (it->p.type == p1_types[t1]) {
          /* distinguish mixed and identical rdf's */
          auto jt = (mixed_flag == 1) ? partCfg.begin() : std::next(it);
          int j = (mixed_flag == 1) ? 0 : i + 1;

          // particle loop: p2_types
          for (; jt != partCfg.end(); ++jt) {
            for (int t2 = 0; t2 < n_p2; t2++) {
              if (jt->p.type == p2_types[t2]) {
                p1[0] = configs[k][3 * i + 0];
                p1[1] = configs[k][3 * i + 1];
                p1[2] = configs[k][3 * i + 2];
                p2[0] = configs[k][3 * j + 0];
                p2[1] = configs[k][3 * j + 1];
                p2[2] = configs[k][3 * j + 2];
                auto const dist = min_distance(p1, p2);
                if (dist > r_min && dist < r_max) {
                  auto const ind =
                      static_cast<int>((dist - r_min) * inv_bin_width);
                  rdf_tmp[ind]++;
                }
                cnt++;
              }
            }
            j++;
          }
        }
      }
      i++;
    }
    // normalization

    for (int i = 0; i < r_bins; i++) {
      r_in = i * bin_width + r_min;
      r_out = r_in + bin_width;
      bin_volume =
          (4.0 / 3.0) * PI * ((r_out * r_out * r_out) - (r_in * r_in * r_in));
      rdf[i] += rdf_tmp[i] * volume / (bin_volume * cnt);
    }

    cnt_conf++;
  } // cnt_conf loop
  for (int i = 0; i < r_bins; i++) {
    rdf[i] /= (cnt_conf - 1);
  }
  free(rdf_tmp);
}

void calc_structurefactor(PartCfg &partCfg, int *p_types, int n_types,
                          int order, double **_ff) {
  int i, j, k, n, qi, t, order2;
  double qr, twoPI_L, C_sum, S_sum, *ff = nullptr;

  order2 = order * order;
  *_ff = ff = Utils::realloc(ff, 2 * order2 * sizeof(double));
  ff[2 * order2] = 0;
  twoPI_L = 2 * PI / box_l[0];

  if ((n_types < 0) || (n_types > max_seen_particle_type)) {
    fprintf(stderr, "WARNING: Wrong number of particle types!");
    fflush(nullptr);
    errexit();
  } else if (order < 1) {
    fprintf(stderr,
            "WARNING: parameter \"order\" has to be a whole positive number");
    fflush(nullptr);
    errexit();
  } else {
    for (qi = 0; qi < 2 * order2; qi++) {
      ff[qi] = 0.0;
    }
    for (i = 0; i <= order; i++) {
      for (j = -order; j <= order; j++) {
        for (k = -order; k <= order; k++) {
          n = i * i + j * j + k * k;
          if ((n <= order2) && (n >= 1)) {
            C_sum = S_sum = 0.0;
            for (auto const &p : partCfg) {
              for (t = 0; t < n_types; t++) {
                if (p.p.type == p_types[t]) {
                  qr = twoPI_L * (i * p.r.p[0] + j * p.r.p[1] + k * p.r.p[2]);
                  C_sum += cos(qr);
                  S_sum += sin(qr);
                }
              }
            }
            ff[2 * n - 2] += C_sum * C_sum + S_sum * S_sum;
            ff[2 * n - 1]++;
          }
        }
      }
    }
    n = 0;
    for (auto const &p : partCfg) {
      for (t = 0; t < n_types; t++) {
        if (p.p.type == p_types[t])
          n++;
      }
    }
    for (qi = 0; qi < order2; qi++)
      if (ff[2 * qi + 1] != 0)
        ff[2 * qi] /= n * ff[2 * qi + 1];
  }
}

std::vector<std::vector<double>> modify_stucturefactor(int order, double *sf) {
  int length = 0;

  for (int i = 0; i < order * order; i++) {
    if (sf[2 * i + 1] > 0) {
      length++;
    }
  }

  double qfak = 2.0 * PI / box_l[0];
  std::vector<double> intern;
  intern.assign(2, 0.0);
  std::vector<std::vector<double>> structure_factor;
  structure_factor.assign(length, intern);

  int cnt = 0;
  for (int i = 0; i < order * order; i++) {
    if (sf[2 * i + 1] > 0) {
      structure_factor[cnt][0] = qfak * sqrt(i + 1);
      structure_factor[cnt][1] = sf[2 * i];
      cnt++;
    }
  }

  return structure_factor;
}

// calculates average density profile in dir direction over last n_conf
// configurations
void density_profile_av(PartCfg &partCfg, int n_conf, int n_bin, double density,
                        int dir, double *rho_ave, int type) {
  int i, j, k, m, n;
  double r;
  double r_bin;

  // calculation over last n_conf configurations

  // bin width
  r_bin = box_l[dir] / (double)(n_bin);

  for (i = 0; i < n_bin; i++)
    rho_ave[i] = 0;

  k = n_configs - n_conf;

  while (k < n_configs) {
    r = 0;
    j = 0;
    while (r < box_l[dir]) {
      n = 0;
      for (auto const &p : partCfg) {
        // com particles
        if (p.p.type == type) {
          auto const pos =
              folded_position({&configs[k][3 * i], &configs[k][3 * i] + 3});

          if (pos[dir] <= r + r_bin && pos[dir] > r)
            n++;
        }
      }

      rho_ave[j] += (double)(n) / (box_l[1] * box_l[2] * r_bin) / density;
      j++;
      r += r_bin;
    }
    k++;
  } // k loop

  // normalization
  for (i = 0; i < n_bin; i++)
    rho_ave[i] /= n_conf;
}

int calc_cylindrical_average(
    PartCfg &partCfg, std::vector<double> const &center_,
    std::vector<double> const &direction_, double length, double radius,
    int bins_axial, int bins_radial, std::vector<int> types,
    std::map<std::string, std::vector<std::vector<std::vector<double>>>>
        &distribution) {
  int index_axial;
  int index_radial;
  double binwd_axial = length / bins_axial;
  double binwd_radial = radius / bins_radial;

  auto center = Vector3d{center_};
  auto direction = Vector3d{direction_};

  // Select all particle types if the only entry in types is -1
  bool all_types = false;
  if (types.size() == 1 && types[0] == -1)
    all_types = true;

  distribution.insert(
      std::pair<std::string, std::vector<std::vector<std::vector<double>>>>(
          "density",
          std::vector<std::vector<std::vector<double>>>(types.size())));
  distribution.insert(
      std::pair<std::string, std::vector<std::vector<std::vector<double>>>>(
          "v_r", std::vector<std::vector<std::vector<double>>>(types.size())));
  distribution.insert(
      std::pair<std::string, std::vector<std::vector<std::vector<double>>>>(
          "v_t", std::vector<std::vector<std::vector<double>>>(types.size())));

  for (unsigned int type = 0; type < types.size(); type++) {
    distribution["density"][type].resize(bins_radial);
    distribution["v_r"][type].resize(bins_radial);
    distribution["v_t"][type].resize(bins_radial);
    for (int index_radial = 0; index_radial < bins_radial; index_radial++) {
      distribution["density"][type][index_radial].assign(bins_axial, 0.0);
      distribution["v_r"][type][index_radial].assign(bins_axial, 0.0);
      distribution["v_t"][type][index_radial].assign(bins_axial, 0.0);
    }
  }

  auto const norm_direction = direction.norm();

  for (auto const &p : partCfg) {
    for (unsigned int type_id = 0; type_id < types.size(); type_id++) {
      if (types[type_id] == p.p.type || all_types) {
        auto const pos = folded_position(p);

        Vector3d vel{p.m.v};

        auto const diff = pos - center;

        // Find the height of the particle above the axis (height) and
        // the distance from the center point (dist)
        auto const hat = direction.cross(diff);
        auto const height = hat.norm();
        auto const dist = direction.dot(diff) / norm_direction;

        // Determine the components of the velocity parallel and
        // perpendicular to the direction vector
        double v_radial;
        if (height == 0)
          v_radial = vel.cross(direction).norm() / norm_direction;
        else
          v_radial = vel.dot(hat) / height;

        auto const v_axial = vel.dot(direction) / norm_direction;

        // Work out relevant indices for x and y
        index_radial = static_cast<int>(floor(height / binwd_radial));
        index_axial =
            static_cast<int>(floor((dist + 0.5 * length) / binwd_axial));

        if ((index_radial < bins_radial && index_radial >= 0) &&
            (index_axial < bins_axial && index_axial >= 0)) {
          distribution["density"][type_id][index_radial][index_axial] += 1;
          distribution["v_r"][type_id][index_radial][index_axial] += v_radial;
          distribution["v_t"][type_id][index_radial][index_axial] += v_axial;
        }
      }
    }
  }

  // Now we turn the counts into densities by dividing by one radial
  // bin (binvolume).  We also divide the velocities by the counts.
  double binvolume;
  for (unsigned int type_id = 0; type_id < types.size(); type_id++) {
    for (int index_radial = 0; index_radial < bins_radial; index_radial++) {
      // All bins are cylindrical shells of thickness binwd_radial.
      // The volume is thus: binvolume = pi*(r_outer - r_inner)^2 * length
      if (index_radial == 0)
        binvolume = M_PI * binwd_radial * binwd_radial * length;
      else
        binvolume = M_PI * (index_radial * index_radial + 2 * index_radial) *
                    binwd_radial * binwd_radial * length;
      for (int index_axial = 0; index_axial < bins_axial; index_axial++) {
        if (distribution["density"][type_id][index_radial][index_axial] != 0) {
          distribution["v_r"][type_id][index_radial][index_axial] /=
              distribution["density"][type_id][index_radial][index_axial];
          distribution["v_t"][type_id][index_radial][index_axial] /=
              distribution["density"][type_id][index_radial][index_axial];
          distribution["density"][type_id][index_radial][index_axial] /=
              binvolume;
        }
      }
    }
  }

  return ES_OK;
}

/****************************************************************************************
 *                                 config storage functions
 ****************************************************************************************/

void analyze_append(PartCfg &partCfg) {
  n_part_conf = partCfg.size();
  configs = Utils::realloc(configs, (n_configs + 1) * sizeof(double *));
  configs[n_configs] =
      (double *)Utils::malloc(3 * n_part_conf * sizeof(double));
  int i = 0;
  for (auto const &p : partCfg) {
    configs[n_configs][3 * i + 0] = p.r.p[0];
    configs[n_configs][3 * i + 1] = p.r.p[1];
    configs[n_configs][3 * i + 2] = p.r.p[2];
    i++;
  }
  n_configs++;
}

void analyze_configs(double *tmp_config, int count) {
  int i;
  n_part_conf = count;
  configs = Utils::realloc(configs, (n_configs + 1) * sizeof(double *));
  configs[n_configs] =
      (double *)Utils::malloc(3 * n_part_conf * sizeof(double));
  for (i = 0; i < n_part_conf; i++) {
    configs[n_configs][3 * i] = tmp_config[3 * i];
    configs[n_configs][3 * i + 1] = tmp_config[3 * i + 1];
    configs[n_configs][3 * i + 2] = tmp_config[3 * i + 2];
  }
  n_configs++;
}

/****************************************************************************************
 *                                 Observables handling
 ****************************************************************************************/

void obsstat_realloc_and_clear(Observable_stat *stat, int n_pre, int n_bonded,
                               int n_non_bonded, int n_coulomb, int n_dipolar,
                               int n_vs, int c_size) {

  // Number of doubles to store pressure in
  const int total =
      c_size * (n_pre + bonded_ia_params.size() + n_non_bonded + n_coulomb +
                n_dipolar + n_vs + Observable_stat::n_external_field);

  // Allocate mem for the double list
  stat->data.resize(total);

  // Number of doubles per interaction (pressure=1, stress tensor=9,...)
  stat->chunk_size = c_size;

  // Number of chunks for different interaction types
  stat->n_coulomb = n_coulomb;
  stat->n_dipolar = n_dipolar;
  stat->n_non_bonded = n_non_bonded;
  stat->n_virtual_sites = n_vs;
  // Pointers to the start of different contributions
  stat->bonded = stat->data.e + c_size * n_pre;
  stat->non_bonded = stat->bonded + c_size * bonded_ia_params.size();
  stat->coulomb = stat->non_bonded + c_size * n_non_bonded;
  stat->dipolar = stat->coulomb + c_size * n_coulomb;
  stat->virtual_sites = stat->dipolar + c_size * n_dipolar;
  stat->external_fields = stat->virtual_sites + c_size * n_vs;

  // Set all observables to zero
  for (int i = 0; i < total; i++)
    stat->data[i] = 0.0;
}

void obsstat_realloc_and_clear_non_bonded(Observable_stat_non_bonded *stat_nb,
                                          int n_nonbonded, int c_size) {
  int i, total = c_size * (n_nonbonded + n_nonbonded);

  stat_nb->data_nb.resize(total);
  stat_nb->chunk_size_nb = c_size;
  stat_nb->n_nonbonded = n_nonbonded;
  stat_nb->non_bonded_intra = stat_nb->data_nb.e;
  stat_nb->non_bonded_inter = stat_nb->non_bonded_intra + c_size * n_nonbonded;

  for (i = 0; i < total; i++)
    stat_nb->data_nb[i] = 0.0;
}

void invalidate_obs() {
  total_energy.init_status = 0;
  total_pressure.init_status = 0;
  total_p_tensor.init_status = 0;
}

void update_pressure(int v_comp) {
  int i;
  double p_vel[3];
  /* if desired (v_comp==1) replace ideal component with instantaneous one */
  if (total_pressure.init_status != 1 + v_comp) {
    init_virials(&total_pressure);
    init_p_tensor(&total_p_tensor);

    init_virials_non_bonded(&total_pressure_non_bonded);
    init_p_tensor_non_bonded(&total_p_tensor_non_bonded);

    if (v_comp && (integ_switch == INTEG_METHOD_NPT_ISO) &&
        !(nptiso.invalidate_p_vel)) {
      if (total_pressure.init_status == 0)
        master_pressure_calc(0);
      total_pressure.data.e[0] = 0.0;
      MPI_Reduce(nptiso.p_vel, p_vel, 3, MPI_DOUBLE, MPI_SUM, 0,
                 MPI_COMM_WORLD);
      for (i = 0; i < 3; i++)
        if (nptiso.geometry & nptiso.nptgeom_dir[i])
          total_pressure.data.e[0] += p_vel[i];
      total_pressure.data.e[0] /= (nptiso.dimension * nptiso.volume);
      total_pressure.init_status = 1 + v_comp;
    } else
      master_pressure_calc(v_comp);
  }
}<|MERGE_RESOLUTION|>--- conflicted
+++ resolved
@@ -91,121 +91,6 @@
   return std::sqrt(mindist2);
 }
 
-<<<<<<< HEAD
-void merge_aggregate_lists(int *head_list, int *agg_id_list, int p1molid,
-                           int p2molid, int *link_list) {
-  int target1, target2, head_p1;
-  /* merge list containing p2molid into list containing p1molid*/
-  target1 = head_list[agg_id_list[p2molid]];
-  head_list[agg_id_list[p2molid]] = -2;
-  head_p1 = head_list[agg_id_list[p1molid]];
-  head_list[agg_id_list[p1molid]] = target1;
-  agg_id_list[target1] = agg_id_list[p1molid];
-  target2 = link_list[target1];
-  while (target2 != -1) {
-    target1 = target2;
-    target2 = link_list[target1];
-    agg_id_list[target1] = agg_id_list[p1molid];
-  }
-  agg_id_list[target1] = agg_id_list[p1molid];
-  link_list[target1] = head_p1;
-}
-
-int aggregation(double dist_criteria2, int min_contact, int s_mol_id,
-                int f_mol_id, int *head_list, int *link_list, int *agg_id_list,
-                int *agg_num, int *agg_size, int *agg_max, int *agg_min,
-                int *agg_avg, int *agg_std, int charge) {
-  int target1;
-  int *contact_num, ind;
-
-  if (min_contact > 1) {
-    contact_num =
-        (int *)Utils::malloc(topology.size() * topology.size() * sizeof(int));
-    for (int i = 0; i < topology.size() * topology.size(); i++)
-      contact_num[i] = 0;
-  } else {
-    contact_num = (int *)0; /* Just to keep the compiler happy */
-  }
-
-  on_observable_calc();
-
-  for (int i = s_mol_id; i <= f_mol_id; i++) {
-    head_list[i] = i;
-    link_list[i] = -1;
-    agg_id_list[i] = i;
-    agg_size[i] = 0;
-  }
-
-  // Calculate pair contributions if max_cut is >0. No single particle
-  // contributions apply here
-  if (max_cut > 0)
-    short_range_loop(
-        Utils::NoOp{}, [&](Particle &p1, Particle &p2, Distance &d) {
-          auto p1molid = p1.p.mol_id;
-          auto p2molid = p2.p.mol_id;
-          if (((p1molid <= f_mol_id) && (p1molid >= s_mol_id)) &&
-              ((p2molid <= f_mol_id) && (p2molid >= s_mol_id))) {
-            if (agg_id_list[p1molid] != agg_id_list[p2molid]) {
-#ifdef ELECTROSTATICS
-              if (charge && (p1.p.q * p2.p.q >= 0)) {
-                return;
-              }
-#endif
-              if (d.dist2 < dist_criteria2) {
-                if (p1molid > p2molid) {
-                  ind = p1molid * topology.size() + p2molid;
-                } else {
-                  ind = p2molid * topology.size() + p1molid;
-                }
-                if (min_contact > 1) {
-                  contact_num[ind]++;
-                  if (contact_num[ind] >= min_contact) {
-                    merge_aggregate_lists(head_list, agg_id_list, p1molid,
-                                          p2molid, link_list);
-                  }
-                } else {
-                  merge_aggregate_lists(head_list, agg_id_list, p1molid,
-                                        p2molid, link_list);
-                }
-              }
-            }
-          }
-        });
-
-  /* count number of aggregates
-     find aggregate size
-     find max and find min size, and std */
-  for (int i = s_mol_id; i <= f_mol_id; i++) {
-    if (head_list[i] != -2) {
-      (*agg_num)++;
-      agg_size[*agg_num - 1]++;
-      target1 = head_list[i];
-      while (link_list[target1] != -1) {
-        target1 = link_list[target1];
-        agg_size[*agg_num - 1]++;
-      }
-    }
-  }
-
-  for (int i = 0; i < *agg_num; i++) {
-    *agg_avg += agg_size[i];
-    *agg_std += agg_size[i] * agg_size[i];
-    if (*agg_min > agg_size[i]) {
-      *agg_min = agg_size[i];
-    }
-    if (*agg_max < agg_size[i]) {
-      *agg_max = agg_size[i];
-    }
-  }
-
-  return 0;
-}
-
-=======
-/** Calculate momentum of all particles in the local domain
- * @param result Result for this processor (Output)
- */
->>>>>>> 24fa8ec0
 void predict_momentum_particles(double *result) {
   double momentum[3] = {0.0, 0.0, 0.0};
 
