--- conflicted
+++ resolved
@@ -29,10 +29,7 @@
 #include "grid.hpp"
 #include "initialize.hpp"
 #include "interaction_data.hpp"
-<<<<<<< HEAD
 #include "domain_decomposition.hpp"
-=======
->>>>>>> 0921e08c
 #include "lb.hpp"
 #include "modes.hpp"
 #include "particle_data.hpp"
@@ -47,17 +44,11 @@
 #include <cstdlib>
 #include <cstring>
 
-<<<<<<< HEAD
 #include "short_range_loop.hpp"
 #include "utils/NoOp.hpp"
-
-#include <vector>
-#include <string>
-=======
 #include "partCfg.hpp"
 
 #include <limits>
->>>>>>> 0921e08c
 #include <map>
 #include <string>
 #include <vector>
@@ -140,22 +131,12 @@
                 int f_mol_id, int *head_list, int *link_list, int *agg_id_list,
                 int *agg_num, int *agg_size, int *agg_max, int *agg_min,
                 int *agg_avg, int *agg_std, int charge) {
-<<<<<<< HEAD
-=======
-  int c, np, n, i;
-  Particle *p1, *p2, **pairs;
-  double dist2;
->>>>>>> 0921e08c
   int target1;
   int *contact_num, ind;
 
   if (min_contact > 1) {
     contact_num = (int *)Utils::malloc(n_molecules * n_molecules * sizeof(int));
-<<<<<<< HEAD
     for (int i = 0; i < n_molecules * n_molecules; i++)
-=======
-    for (i = 0; i < n_molecules * n_molecules; i++)
->>>>>>> 0921e08c
       contact_num[i] = 0;
   } else {
     contact_num = (int *)0; /* Just to keep the compiler happy */
@@ -163,37 +144,13 @@
 
   on_observable_calc();
 
-<<<<<<< HEAD
   for (int i = s_mol_id; i <= f_mol_id; i++) {
-=======
-  for (i = s_mol_id; i <= f_mol_id; i++) {
->>>>>>> 0921e08c
     head_list[i] = i;
     link_list[i] = -1;
     agg_id_list[i] = i;
     agg_size[i] = 0;
   }
-<<<<<<< HEAD
-=======
-
-  /* Loop local cells */
-  for (c = 0; c < local_cells.n; c++) {
-    /* Loop cell neighbors */
-    for (n = 0; n < dd.cell_inter[c].n_neighbors; n++) {
-      pairs = dd.cell_inter[c].nList[n].vList.pair;
-      np = dd.cell_inter[c].nList[n].vList.n;
-      /* verlet list loop */
-      for (i = 0; i < 2 * np; i += 2) {
-        p1 = pairs[i];     /* pointer to particle 1 */
-        p2 = pairs[i + 1]; /* pointer to particle 2 */
-        p1molid = p1->p.mol_id;
-        p2molid = p2->p.mol_id;
-        if (((p1molid <= f_mol_id) && (p1molid >= s_mol_id)) &&
-            ((p2molid <= f_mol_id) && (p2molid >= s_mol_id))) {
-          if (agg_id_list[p1molid] != agg_id_list[p2molid]) {
-            dist2 = min_distance2(p1->r.p, p2->r.p);
->>>>>>> 0921e08c
-
+  
   short_range_loop(Utils::NoOp{}, [&](Particle &p1, Particle &p2, Distance &d) {
     auto p1molid = p1.p.mol_id;
     auto p2molid = p2.p.mol_id;
@@ -201,7 +158,6 @@
         ((p2molid <= f_mol_id) && (p2molid >= s_mol_id))) {
       if (agg_id_list[p1molid] != agg_id_list[p2molid]) {
 #ifdef ELECTROSTATICS
-<<<<<<< HEAD
         if (charge && (p1.p.q * p2.p.q >= 0)) {
           return;
         }
@@ -231,39 +187,6 @@
      find aggregate size
      find max and find min size, and std */
   for (int i = s_mol_id ; i <= f_mol_id ; i++) {
-=======
-            if (charge && (p1->p.q * p2->p.q >= 0)) {
-              continue;
-            }
-#endif
-            if (dist2 < dist_criteria2) {
-              if (p1molid > p2molid) {
-                ind = p1molid * n_molecules + p2molid;
-              } else {
-                ind = p2molid * n_molecules + p1molid;
-              }
-              if (min_contact > 1) {
-                contact_num[ind]++;
-                if (contact_num[ind] >= min_contact) {
-                  merge_aggregate_lists(head_list, agg_id_list, p1molid,
-                                        p2molid, link_list);
-                }
-              } else {
-                merge_aggregate_lists(head_list, agg_id_list, p1molid, p2molid,
-                                      link_list);
-              }
-            }
-          }
-        }
-      }
-    }
-  }
-
-  /* count number of aggregates
-     find aggregate size
-     find max and find min size, and std */
-  for (i = s_mol_id; i <= f_mol_id; i++) {
->>>>>>> 0921e08c
     if (head_list[i] != -2) {
       (*agg_num)++;
       agg_size[*agg_num - 1]++;
@@ -274,13 +197,8 @@
       }
     }
   }
-<<<<<<< HEAD
   
   for (int i = 0 ; i < *agg_num; i++) {
-=======
-
-  for (i = 0; i < *agg_num; i++) {
->>>>>>> 0921e08c
     *agg_avg += agg_size[i];
     *agg_std += agg_size[i] * agg_size[i];
     if (*agg_min > agg_size[i]) {
