/*
  Copyright (C) 2010,2011,2012,2013,2014,2015,2016 The ESPResSo project
  Copyright (C) 2002,2003,2004,2005,2006,2007,2008,2009,2010
    Max-Planck-Institute for Polymer Research, Theory Group

  This file is part of ESPResSo.

  ESPResSo is free software: you can redistribute it and/or modify
  it under the terms of the GNU General Public License as published by
  the Free Software Foundation, either version 3 of the License, or
  (at your option) any later version.

  ESPResSo is distributed in the hope that it will be useful,
  but WITHOUT ANY WARRANTY; without even the implied warranty of
  MERCHANTABILITY or FITNESS FOR A PARTICULAR PURPOSE.  See the
  GNU General Public License for more details.

  You should have received a copy of the GNU General Public License
  along with this program.  If not, see <http://www.gnu.org/licenses/>.
*/
/** \file statistics.cpp
    This is the place for analysis (so far...).
    Implementation of statistics.hpp
*/
#include "statistics.hpp"
#include "communication.hpp"
#include "energy.hpp"
#include "grid.hpp"
#include "initialize.hpp"
#include "interaction_data.hpp"
#include "lb.hpp"
#include "npt.hpp"
#include "partCfg_global.hpp"
#include "particle_data.hpp"
#include "pressure.hpp"
#include "short_range_loop.hpp"
#include "statistics_chain.hpp"
#include "statistics_cluster.hpp"
#include "statistics_fluid.hpp"
#include "utils.hpp"
#include "utils/NoOp.hpp"
#include "utils/list_contains.hpp"
#include "virtual_sites.hpp"

#include <cstdlib>
#include <cstring>
#include <limits>

/** Previous particle configurations (needed for offline analysis and
    correlation analysis) */
double **configs = nullptr;
int n_configs = 0;
int n_part_conf = 0;

/****************************************************************************************
 *                                 helper functions
 ****************************************************************************************/

double min_distance2(double const pos1[3], double const pos2[3]) {
  double diff[3];
  get_mi_vector(diff, pos1, pos2);
  return sqrlen(diff);
}

/****************************************************************************************
 *                                 basic observables calculation
 ****************************************************************************************/

double mindist(PartCfg &partCfg, IntList const &set1, IntList const &set2) {
  double pt[3];
  int in_set;

  auto mindist2 = std::numeric_limits<double>::infinity();

  for (auto jt = partCfg.begin(); jt != (--partCfg.end()); ++jt) {
    pt[0] = jt->r.p[0];
    pt[1] = jt->r.p[1];
    pt[2] = jt->r.p[2];
    /* check which sets particle j belongs to
       bit 0: set1, bit1: set2
    */
    in_set = 0;
    if (set1.empty() || list_contains(set1, jt->p.type))
      in_set = 1;
    if (set2.empty() || list_contains(set2, jt->p.type))
      in_set |= 2;
    if (in_set == 0)
      continue;

    for (auto it = std::next(jt); it != partCfg.end(); ++it)
      /* accept a pair if particle j is in set1 and particle i in set2 or vice
       * versa. */
      if (((in_set & 1) && (set2.empty() || list_contains(set2, it->p.type))) ||
          ((in_set & 2) && (set1.empty() || list_contains(set1, it->p.type))))
        mindist2 = std::min(mindist2, min_distance2(pt, it->r.p));
  }

  return std::sqrt(mindist2);
}

void merge_aggregate_lists(int *head_list, int *agg_id_list, int p1molid,
                           int p2molid, int *link_list) {
  int target1, target2, head_p1;
  /* merge list containing p2molid into list containing p1molid*/
  target1 = head_list[agg_id_list[p2molid]];
  head_list[agg_id_list[p2molid]] = -2;
  head_p1 = head_list[agg_id_list[p1molid]];
  head_list[agg_id_list[p1molid]] = target1;
  agg_id_list[target1] = agg_id_list[p1molid];
  target2 = link_list[target1];
  while (target2 != -1) {
    target1 = target2;
    target2 = link_list[target1];
    agg_id_list[target1] = agg_id_list[p1molid];
  }
  agg_id_list[target1] = agg_id_list[p1molid];
  link_list[target1] = head_p1;
}

int aggregation(double dist_criteria2, int min_contact, int s_mol_id,
                int f_mol_id, int *head_list, int *link_list, int *agg_id_list,
                int *agg_num, int *agg_size, int *agg_max, int *agg_min,
                int *agg_avg, int *agg_std, int charge) {
  int target1;
  int *contact_num, ind;

  if (min_contact > 1) {
    contact_num =
        (int *)Utils::malloc(topology.size() * topology.size() * sizeof(int));
    for (int i = 0; i < topology.size() * topology.size(); i++)
      contact_num[i] = 0;
  } else {
    contact_num = (int *)0; /* Just to keep the compiler happy */
  }

  on_observable_calc();

  for (int i = s_mol_id; i <= f_mol_id; i++) {
    head_list[i] = i;
    link_list[i] = -1;
    agg_id_list[i] = i;
    agg_size[i] = 0;
  }

  short_range_loop(Utils::NoOp{},
                   [&](Particle &p1, Particle &p2, Distance &d) {
                     auto p1molid = p1.p.mol_id;
                     auto p2molid = p2.p.mol_id;
                     if (((p1molid <= f_mol_id) && (p1molid >= s_mol_id)) &&
                         ((p2molid <= f_mol_id) && (p2molid >= s_mol_id))) {
                       if (agg_id_list[p1molid] != agg_id_list[p2molid]) {
#ifdef ELECTROSTATICS
                         if (charge && (p1.p.q * p2.p.q >= 0)) {
                           return;
                         }
#endif
                         if (d.dist2 < dist_criteria2) {
                           if (p1molid > p2molid) {
                             ind = p1molid * topology.size() + p2molid;
                           } else {
                             ind = p2molid * topology.size() + p1molid;
                           }
                           if (min_contact > 1) {
                             contact_num[ind]++;
                             if (contact_num[ind] >= min_contact) {
                               merge_aggregate_lists(head_list, agg_id_list,
                                                     p1molid, p2molid,
                                                     link_list);
                             }
                           } else {
                             merge_aggregate_lists(head_list, agg_id_list,
                                                   p1molid, p2molid, link_list);
                           }
                         }
                       }
                     }
                   });

  /* count number of aggregates
     find aggregate size
     find max and find min size, and std */
  for (int i = s_mol_id; i <= f_mol_id; i++) {
    if (head_list[i] != -2) {
      (*agg_num)++;
      agg_size[*agg_num - 1]++;
      target1 = head_list[i];
      while (link_list[target1] != -1) {
        target1 = link_list[target1];
        agg_size[*agg_num - 1]++;
      }
    }
  }

  for (int i = 0; i < *agg_num; i++) {
    *agg_avg += agg_size[i];
    *agg_std += agg_size[i] * agg_size[i];
    if (*agg_min > agg_size[i]) {
      *agg_min = agg_size[i];
    }
    if (*agg_max < agg_size[i]) {
      *agg_max = agg_size[i];
    }
  }

  return 0;
}

/** Calculate momentum of all particles in the local domain
 * @param result Result for this processor (Output)
 */
void predict_momentum_particles(double *result) {
  double momentum[3] = {0.0, 0.0, 0.0};

  for (auto const &p : local_cells.particles()) {
    // Due to weird scaling of units the following is actually correct
    auto const mass = p.p.mass;

    momentum[0] += mass * (p.m.v[0] + p.f.f[0]);
    momentum[1] += mass * (p.m.v[1] + p.f.f[1]);
    momentum[2] += mass * (p.m.v[2] + p.f.f[2]);
  }

  momentum[0] /= time_step;
  momentum[1] /= time_step;
  momentum[2] /= time_step;

  MPI_Reduce(momentum, result, 3, MPI_DOUBLE, MPI_SUM, 0, comm_cart);
}

/** Calculate total momentum of the system (particles & LB fluid)
 * inputs are bools to include particles and fluid in the linear momentum
 * calculation
 * @param momentum Result for this processor (Output)
 */
std::vector<double> calc_linear_momentum(int include_particles,
                                         int include_lbfluid) {
  double momentum_particles[3] = {0., 0., 0.};
  std::vector<double> linear_momentum(3, 0.0);
  if (include_particles) {
    mpi_gather_stats(4, momentum_particles, nullptr, nullptr, nullptr);
    linear_momentum[0] += momentum_particles[0];
    linear_momentum[1] += momentum_particles[1];
    linear_momentum[2] += momentum_particles[2];
  }
  if (include_lbfluid) {
    double momentum_fluid[3] = {0., 0., 0.};
#ifdef LB
    if (lattice_switch & LATTICE_LB) {
      mpi_gather_stats(6, momentum_fluid, nullptr, nullptr, nullptr);
    }
#endif
#ifdef LB_GPU
    if (lattice_switch & LATTICE_LB_GPU) {
      lb_calc_fluid_momentum_GPU(momentum_fluid);
    }
#endif
    linear_momentum[0] += momentum_fluid[0];
    linear_momentum[1] += momentum_fluid[1];
    linear_momentum[2] += momentum_fluid[2];
  }
  return linear_momentum;
}

std::vector<double> centerofmass(PartCfg &partCfg, int type) {
  std::vector<double> com(3);
  double mass = 0.0;

  for (auto const &p : partCfg) {
    if ((p.p.type == type) || (type == -1)) {
      for (int j = 0; j < 3; j++) {
        com[j] += p.r.p[j] * (p).p.mass;
      }
      mass += (p).p.mass;
    }
  }
  for (int j = 0; j < 3; j++)
    com[j] /= mass;
  return com;
}

std::vector<double> centerofmass_vel(PartCfg &partCfg, int type) {
  /*center of mass velocity scaled with time_step*/
  std::vector<double> com_vel(3);
  int count = 0;

  for (auto const &p : partCfg) {
    if (type == p.p.type) {
      for (int i = 0; i < 3; i++) {
        com_vel[i] += p.m.v[i];
      }
      count++;
    }
  }

  for (int i = 0; i < 3; i++) {
    com_vel[i] /= count;
  }
  return com_vel;
}

void angularmomentum(PartCfg &partCfg, int type, double *com) {
  double tmp[3];
  com[0] = com[1] = com[2] = 0.;

  for (auto const &p : partCfg) {
    if (type == p.p.type) {
      vector_product(p.r.p, p.m.v, tmp);
      for (int i = 0; i < 3; i++) {
        com[i] += tmp[i] * p.p.mass;
      }
    }
  }
  return;
}

void momentofinertiamatrix(PartCfg &partCfg, int type, double *MofImatrix) {
  int i, count;
  double p1[3], massi;
  std::vector<double> com(3);
  count = 0;

  for (i = 0; i < 9; i++)
    MofImatrix[i] = 0.;
  com = centerofmass(partCfg, type);
  for (auto const &p : partCfg) {
    if (type == p.p.type) {
      count++;
      for (i = 0; i < 3; i++) {
        p1[i] = p.r.p[i] - com[i];
      }
      massi = p.p.mass;
      MofImatrix[0] += massi * (p1[1] * p1[1] + p1[2] * p1[2]);
      MofImatrix[4] += massi * (p1[0] * p1[0] + p1[2] * p1[2]);
      MofImatrix[8] += massi * (p1[0] * p1[0] + p1[1] * p1[1]);
      MofImatrix[1] -= massi * (p1[0] * p1[1]);
      MofImatrix[2] -= massi * (p1[0] * p1[2]);
      MofImatrix[5] -= massi * (p1[1] * p1[2]);
    }
  }
  /* use symmetry */
  MofImatrix[3] = MofImatrix[1];
  MofImatrix[6] = MofImatrix[2];
  MofImatrix[7] = MofImatrix[5];
}

void calc_gyration_tensor(PartCfg &partCfg, int type, std::vector<double> &gt) {
  int i, j, count;
  std::vector<double> com(3);
  double eva[3], eve0[3], eve1[3], eve2[3];
  double tmp;
  double Smatrix[9], p1[3];

  for (i = 0; i < 9; i++)
    Smatrix[i] = 0;
  /* 3*ev, rg, b, c, kappa, eve0[3], eve1[3], eve2[3]*/
  gt.resize(16);

  /* Calculate the position of COM */
  com = centerofmass(partCfg, type);

  /* Calculate the gyration tensor Smatrix */
  count = 0;
  for (auto const &p : partCfg) {
    if ((p.p.type == type) || (type == -1)) {
      for (j = 0; j < 3; j++) {
        p1[j] = p.r.p[j] - com[j];
      }
      count++;
      Smatrix[0] += p1[0] * p1[0];
      Smatrix[1] += p1[0] * p1[1];
      Smatrix[2] += p1[0] * p1[2];
      Smatrix[4] += p1[1] * p1[1];
      Smatrix[5] += p1[1] * p1[2];
      Smatrix[8] += p1[2] * p1[2];
    }
  }
  /* use symmetry */
  Smatrix[3] = Smatrix[1];
  Smatrix[6] = Smatrix[2];
  Smatrix[7] = Smatrix[5];
  for (i = 0; i < 9; i++) {
    Smatrix[i] /= count;
  }

  /* Calculate the eigenvalues of Smatrix */
  i = calc_eigenvalues_3x3(Smatrix, eva);
  tmp = 0.0;
  for (i = 0; i < 3; i++) {
    /* Eigenvalues */
    gt[i] = eva[i];
    tmp += eva[i];
  }

  i = calc_eigenvector_3x3(Smatrix, eva[0], eve0);
  i = calc_eigenvector_3x3(Smatrix, eva[1], eve1);
  i = calc_eigenvector_3x3(Smatrix, eva[2], eve2);
  gt[3] = tmp;                              /* Squared Radius of Gyration */
  gt[4] = eva[0] - 0.5 * (eva[1] + eva[2]); /* Asphericity */
  gt[5] = eva[1] - eva[2];                  /* Acylindricity */
  gt[6] = (gt[4] * gt[4] + 0.75 * gt[5] * gt[5]) /
          (gt[3] * gt[3]); /* Relative shape anisotropy */
  /* Eigenvectors */
  for (j = 0; j < 3; j++) {
    gt[7 + j] = eve0[j];
    gt[10 + j] = eve1[j];
    gt[13 + j] = eve2[j];
  }
}

IntList nbhood(PartCfg &partCfg, double pt[3], double r, int planedims[3]) {
  IntList ids;
  Vector3d d;

  auto const r2 = r * r;

  for (auto const &p : partCfg) {
    if ((planedims[0] + planedims[1] + planedims[2]) == 3) {
      d = get_mi_vector(pt, p.r.p);
    } else {
      /* Calculate the in plane distance */
      for (int j = 0; j < 3; j++) {
        d[j] = planedims[j] * (p.r.p[j] - pt[j]);
      }
    }

    if (d.norm2() < r2) {
      ids.push_back(p.p.identity);
    }
  }

  return ids;
}

double distto(PartCfg &partCfg, double p[3], int pid) {
  auto mindist = std::numeric_limits<double>::infinity();

  for (auto const &part : partCfg) {
    if (pid != part.p.identity) {
      auto const d = get_mi_vector(p, part.r.p);
      mindist = std::min(mindist, d.norm2());
    }
  }
  return std::sqrt(mindist);
}

void calc_part_distribution(PartCfg &partCfg, int *p1_types, int n_p1,
                            int *p2_types, int n_p2, double r_min, double r_max,
                            int r_bins, int log_flag, double *low,
                            double *dist) {
  int t1, t2, ind, cnt = 0;
  double inv_bin_width = 0.0;
  double min_dist, min_dist2 = 0.0, start_dist2, act_dist2;

  start_dist2 = SQR(box_l[0] + box_l[1] + box_l[2]);
  /* bin preparation */
  *low = 0.0;
  for (int i = 0; i < r_bins; i++)
    dist[i] = 0.0;
  if (log_flag == 1)
    inv_bin_width = (double)r_bins / (log(r_max) - log(r_min));
  else
    inv_bin_width = (double)r_bins / (r_max - r_min);

  /* particle loop: p1_types*/
  for (auto const &p1 : partCfg) {
    for (t1 = 0; t1 < n_p1; t1++) {
      if (p1.p.type == p1_types[t1]) {
        min_dist2 = start_dist2;
        /* particle loop: p2_types*/
        for (auto const &p2 : partCfg) {
          if (p1 != p2) {
            for (t2 = 0; t2 < n_p2; t2++) {
              if (p2.p.type == p2_types[t2]) {
                act_dist2 = min_distance2(p1.r.p, p2.r.p);
                if (act_dist2 < min_dist2) {
                  min_dist2 = act_dist2;
                }
              }
            }
          }
        }
        min_dist = sqrt(min_dist2);
        if (min_dist <= r_max) {
          if (min_dist >= r_min) {
            /* calculate bin index */
            if (log_flag == 1)
              ind = (int)((log(min_dist) - log(r_min)) * inv_bin_width);
            else
              ind = (int)((min_dist - r_min) * inv_bin_width);
            if (ind >= 0 && ind < r_bins) {
              dist[ind] += 1.0;
            }
          } else {
            *low += 1.0;
          }
        }
        cnt++;
      }
    }
  }

  /* normalization */
  *low /= (double)cnt;
  for (int i = 0; i < r_bins; i++)
    dist[i] /= (double)cnt;
}

void calc_rdf(PartCfg &partCfg, std::vector<int> &p1_types,
              std::vector<int> &p2_types, double r_min, double r_max,
              int r_bins, std::vector<double> &rdf) {
  calc_rdf(partCfg, &p1_types[0], p1_types.size(), &p2_types[0],
           p2_types.size(), r_min, r_max, r_bins, &rdf[0]);
}

void calc_rdf(PartCfg &partCfg, int *p1_types, int n_p1, int *p2_types,
              int n_p2, double r_min, double r_max, int r_bins, double *rdf) {
  long int cnt = 0;
  int i, t1, t2, ind;
  int mixed_flag = 0;
  double inv_bin_width = 0.0, bin_width = 0.0, dist;
  double volume, bin_volume, r_in, r_out;

  if (n_p1 == n_p2) {
    for (i = 0; i < n_p1; i++)
      if (p1_types[i] != p2_types[i])
        mixed_flag = 1;
  } else
    mixed_flag = 1;

  bin_width = (r_max - r_min) / (double)r_bins;
  inv_bin_width = 1.0 / bin_width;
  for (i = 0; i < r_bins; i++)
    rdf[i] = 0.0;
  /* particle loop: p1_types*/
  for (auto it = partCfg.begin(); it != partCfg.end(); ++it) {
    for (t1 = 0; t1 < n_p1; t1++) {
      if (it->p.type == p1_types[t1]) {
        /* distinguish mixed and identical rdf's */
        auto jt = (mixed_flag == 1) ? partCfg.begin() : std::next(it);

        /* particle loop: p2_types*/
        for (; jt != partCfg.end(); ++jt) {
          for (t2 = 0; t2 < n_p2; t2++) {
            if (jt->p.type == p2_types[t2]) {
              dist = min_distance(it->r.p, jt->r.p);
              if (dist > r_min && dist < r_max) {
                ind = (int)((dist - r_min) * inv_bin_width);
                rdf[ind]++;
              }
              cnt++;
            }
          }
        }
      }
    }
  }

  /* normalization */
  volume = box_l[0] * box_l[1] * box_l[2];
  for (i = 0; i < r_bins; i++) {
    r_in = i * bin_width + r_min;
    r_out = r_in + bin_width;
    bin_volume =
        (4.0 / 3.0) * PI * ((r_out * r_out * r_out) - (r_in * r_in * r_in));
    rdf[i] *= volume / (bin_volume * cnt);
  }
}

void calc_rdf_av(PartCfg &partCfg, std::vector<int> &p1_types,
                 std::vector<int> &p2_types, double r_min, double r_max,
                 int r_bins, std::vector<double> &rdf, int n_conf) {
  calc_rdf_av(partCfg, &p1_types[0], p1_types.size(), &p2_types[0],
              p2_types.size(), r_min, r_max, r_bins, &rdf[0], n_conf);
}

void calc_rdf_av(PartCfg &partCfg, int *p1_types, int n_p1, int *p2_types,
                 int n_p2, double r_min, double r_max, int r_bins, double *rdf,
                 int n_conf) {
  long int cnt = 0;
  int cnt_conf = 1;
  int mixed_flag = 0;
  double inv_bin_width = 0.0, bin_width = 0.0;
  double volume, bin_volume, r_in, r_out;
  double *rdf_tmp, p1[3], p2[3];

  rdf_tmp = (double *)Utils::malloc(r_bins * sizeof(double));

  if (n_p1 == n_p2) {
    for (int i = 0; i < n_p1; i++)
      if (p1_types[i] != p2_types[i])
        mixed_flag = 1;
  } else
    mixed_flag = 1;

  bin_width = (r_max - r_min) / (double)r_bins;
  inv_bin_width = 1.0 / bin_width;
  volume = box_l[0] * box_l[1] * box_l[2];
  for (int l = 0; l < r_bins; l++)
    rdf_tmp[l] = rdf[l] = 0.0;

  while (cnt_conf <= n_conf) {
    for (int l = 0; l < r_bins; l++)
      rdf_tmp[l] = 0.0;
    cnt = 0;
    auto const k = n_configs - cnt_conf;
    int i = 0;
    for (auto it = partCfg.begin(); it != partCfg.end(); ++it) {
      for (int t1 = 0; t1 < n_p1; t1++) {
        if (it->p.type == p1_types[t1]) {
          /* distinguish mixed and identical rdf's */
          auto jt = (mixed_flag == 1) ? partCfg.begin() : std::next(it);
          int j = (mixed_flag == 1) ? 0 : i + 1;

          // particle loop: p2_types
          for (; jt != partCfg.end(); ++jt) {
            for (int t2 = 0; t2 < n_p2; t2++) {
              if (jt->p.type == p2_types[t2]) {
                p1[0] = configs[k][3 * i + 0];
                p1[1] = configs[k][3 * i + 1];
                p1[2] = configs[k][3 * i + 2];
                p2[0] = configs[k][3 * j + 0];
                p2[1] = configs[k][3 * j + 1];
                p2[2] = configs[k][3 * j + 2];
                auto const dist = min_distance(p1, p2);
                if (dist > r_min && dist < r_max) {
                  auto const ind =
                      static_cast<int>((dist - r_min) * inv_bin_width);
                  rdf_tmp[ind]++;
                }
                cnt++;
              }
            }
            j++;
          }
        }
      }
      i++;
    }
    // normalization

    for (int i = 0; i < r_bins; i++) {
      r_in = i * bin_width + r_min;
      r_out = r_in + bin_width;
      bin_volume =
          (4.0 / 3.0) * PI * ((r_out * r_out * r_out) - (r_in * r_in * r_in));
      rdf[i] += rdf_tmp[i] * volume / (bin_volume * cnt);
    }

    cnt_conf++;
  } // cnt_conf loop
  for (int i = 0; i < r_bins; i++) {
    rdf[i] /= (cnt_conf - 1);
  }
  free(rdf_tmp);
}

void calc_structurefactor(PartCfg &partCfg, int *p_types, int n_types,
                          int order, double **_ff) {
  int i, j, k, n, qi, t, order2;
  double qr, twoPI_L, C_sum, S_sum, *ff = nullptr;

  order2 = order * order;
  *_ff = ff = Utils::realloc(ff, 2 * order2 * sizeof(double));
  twoPI_L = 2 * PI / box_l[0];

  if ((n_types < 0) || (n_types > n_particle_types)) {
    fprintf(stderr, "WARNING: Wrong number of particle types!");
    fflush(nullptr);
    errexit();
  } else if (order < 1) {
    fprintf(stderr,
            "WARNING: parameter \"order\" has to be a whole positive number");
    fflush(nullptr);
    errexit();
  } else {
    for (qi = 0; qi < 2 * order2; qi++) {
      ff[qi] = 0.0;
    }
    for (i = 0; i <= order; i++) {
      for (j = -order; j <= order; j++) {
        for (k = -order; k <= order; k++) {
          n = i * i + j * j + k * k;
          if ((n <= order2) && (n >= 1)) {
            C_sum = S_sum = 0.0;
            for (auto const &p : partCfg) {
              for (t = 0; t < n_types; t++) {
                if (p.p.type == p_types[t]) {
                  qr = twoPI_L * (i * p.r.p[0] + j * p.r.p[1] + k * p.r.p[2]);
                  C_sum += cos(qr);
                  S_sum += sin(qr);
                }
              }
            }
            ff[2 * n - 2] += C_sum * C_sum + S_sum * S_sum;
            ff[2 * n - 1]++;
          }
        }
      }
    }
    n = 0;
    for (auto const &p : partCfg) {
      for (t = 0; t < n_types; t++) {
        if (p.p.type == p_types[t])
          n++;
      }
    }
    for (qi = 0; qi < order2; qi++)
      if (ff[2 * qi + 1] != 0)
        ff[2 * qi] /= n * ff[2 * qi + 1];
  }
}

std::vector<std::vector<double>> modify_stucturefactor(int order, double *sf) {
  int length = 0;

  for (int i = 0; i < order * order; i++) {
    if (sf[2 * i + 1] > 0) {
      length++;
    }
  }

  double qfak = 2.0 * PI / box_l[0];
  std::vector<double> intern;
  intern.assign(2, 0.0);
  std::vector<std::vector<double>> structure_factor;
  structure_factor.assign(length, intern);

  int cnt = 0;
  for (int i = 0; i < order * order; i++) {
    if (sf[2 * i + 1] > 0) {
      structure_factor[cnt][0] = qfak * sqrt(i + 1);
      structure_factor[cnt][1] = sf[2 * i];
      cnt++;
    }
  }

  return structure_factor;
}

// calculates average density profile in dir direction over last n_conf
// configurations
void density_profile_av(PartCfg &partCfg, int n_conf, int n_bin, double density,
                        int dir, double *rho_ave, int type) {
  int i, j, k, m, n;
  double r;
  double r_bin;
  double pos[3];
  int image_box[3];

  // calculation over last n_conf configurations

  // bin width
  r_bin = box_l[dir] / (double)(n_bin);

  for (i = 0; i < n_bin; i++)
    rho_ave[i] = 0;

  k = n_configs - n_conf;

  while (k < n_configs) {
    r = 0;
    j = 0;
    while (r < box_l[dir]) {
      n = 0;
      for (auto const &p : partCfg) {
        // com particles
        if (p.p.type == type) {
          for (m = 0; m < 3; m++) {
            pos[m] = configs[k][3 * i + m];
            image_box[m] = 0;
          }
          fold_coordinate(pos, image_box, dir);
          if (pos[dir] <= r + r_bin && pos[dir] > r)
            n++;
        }
      }

      rho_ave[j] += (double)(n) / (box_l[1] * box_l[2] * r_bin) / density;
      j++;
      r += r_bin;
    }
    k++;
  } // k loop

  // normalization
  for (i = 0; i < n_bin; i++)
    rho_ave[i] /= n_conf;
}

int calc_cylindrical_average(
    PartCfg &partCfg, std::vector<double> center_,
    std::vector<double> direction_, double length, double radius,
    int bins_axial, int bins_radial, std::vector<int> types,
    std::map<std::string, std::vector<std::vector<std::vector<double>>>>
        &distribution) {
  int index_axial;
  int index_radial;
  double binwd_axial = length / bins_axial;
  double binwd_radial = radius / bins_radial;

  auto center = Vector3d{center_};
  auto direction = Vector3d{direction_};

  // Select all particle types if the only entry in types is -1
  bool all_types = false;
  if (types.size() == 1 && types[0] == -1)
    all_types = true;

  distribution.insert(
      std::pair<std::string, std::vector<std::vector<std::vector<double>>>>(
          "density",
          std::vector<std::vector<std::vector<double>>>(types.size())));
  distribution.insert(
      std::pair<std::string, std::vector<std::vector<std::vector<double>>>>(
          "v_r", std::vector<std::vector<std::vector<double>>>(types.size())));
  distribution.insert(
      std::pair<std::string, std::vector<std::vector<std::vector<double>>>>(
          "v_t", std::vector<std::vector<std::vector<double>>>(types.size())));

  for (unsigned int type = 0; type < types.size(); type++) {
    distribution["density"][type].resize(bins_radial);
    distribution["v_r"][type].resize(bins_radial);
    distribution["v_t"][type].resize(bins_radial);
    for (int index_radial = 0; index_radial < bins_radial; index_radial++) {
      distribution["density"][type][index_radial].assign(bins_axial, 0.0);
      distribution["v_r"][type][index_radial].assign(bins_axial, 0.0);
      distribution["v_t"][type][index_radial].assign(bins_axial, 0.0);
    }
  }

  auto const norm_direction = direction.norm();

  for (auto const &p : partCfg) {
    for (unsigned int type_id = 0; type_id < types.size(); type_id++) {
      if (types[type_id] == p.p.type || all_types) {
        auto const pos = folded_position(p);

        Vector3d vel{p.m.v};

        auto const diff = pos - center;

        // Find the height of the particle above the axis (height) and
        // the distance from the center point (dist)
        auto const hat = direction.cross(diff);
        auto const height = hat.norm();
        auto const dist = direction.dot(diff) / norm_direction;

        // Determine the components of the velocity parallel and
        // perpendicular to the direction vector
        double v_radial;
        if (height == 0)
          v_radial = vel.cross(direction).norm() / norm_direction;
        else
          v_radial = vel.dot(hat) / height;

        auto const v_axial = vel.dot(direction) / norm_direction;

        // Work out relevant indices for x and y
        index_radial = static_cast<int>(floor(height / binwd_radial));
        index_axial =
            static_cast<int>(floor((dist + 0.5 * length) / binwd_axial));

        if ((index_radial < bins_radial && index_radial >= 0) &&
            (index_axial < bins_axial && index_axial >= 0)) {
          distribution["density"][type_id][index_radial][index_axial] += 1;
          distribution["v_r"][type_id][index_radial][index_axial] += v_radial;
          distribution["v_t"][type_id][index_radial][index_axial] += v_axial;
        }
      }
    }
  }

  // Now we turn the counts into densities by dividing by one radial
  // bin (binvolume).  We also divide the velocites by the counts.
  double binvolume;
  for (unsigned int type_id = 0; type_id < types.size(); type_id++) {
    for (int index_radial = 0; index_radial < bins_radial; index_radial++) {
      // All bins are cylindrical shells of thickness binwd_radial.
      // The volume is thus: binvolume = pi*(r_outer - r_inner)^2 * length
      if (index_radial == 0)
        binvolume = M_PI * binwd_radial * binwd_radial * length;
      else
        binvolume = M_PI * (index_radial * index_radial + 2 * index_radial) *
                    binwd_radial * binwd_radial * length;
      for (int index_axial = 0; index_axial < bins_axial; index_axial++) {
        if (distribution["density"][type_id][index_radial][index_axial] != 0) {
          distribution["v_r"][type_id][index_radial][index_axial] /=
              distribution["density"][type_id][index_radial][index_axial];
          distribution["v_t"][type_id][index_radial][index_axial] /=
              distribution["density"][type_id][index_radial][index_axial];
          distribution["density"][type_id][index_radial][index_axial] /=
              binvolume;
        }
      }
    }
  }

  return ES_OK;
}

int calc_radial_density_map(PartCfg &partCfg, int xbins, int ybins,
                            int thetabins, double xrange, double yrange,
                            double axis[3], double center[3], IntList *beadids,
                            DoubleList *density_map,
                            DoubleList *density_profile) {
  int i, j, t;
  int bi;
  int nbeadtypes;
  int beadcount;
  double vectprod[3];
  double pvector[3];
  double xdist, ydist, rdist, xav, yav, theta;
  double xbinwidth, ybinwidth, binvolume;
  double thetabinwidth;
  double *thetaradii;
  int *thetacounts;
  int xindex, yindex, tindex;
  xbinwidth = xrange / (double)(xbins);
  ybinwidth = yrange / (double)(ybins);

  nbeadtypes = beadids->n;

  beadcount = 0;
  xav = 0.0;
  yav = 0.0;

  for (auto const &pi : partCfg) {
    for (bi = 0; bi < nbeadtypes; bi++) {
      if (beadids->e[bi] == pi.p.type) {
        /* Find the vector from the point to the center */
        vecsub(center, folded_position(pi), pvector);

        /* Work out x and y coordinates with respect to rotation axis */

        /* Find the minimum distance of the point from the axis */
        vector_product(axis, pvector, vectprod);
        xdist = sqrt(sqrlen(vectprod) / sqrlen(axis));

        /* Find the projection of the vector from the point to the center
           onto the axis vector */
        ydist = scalar(axis, pvector) / sqrt(sqrlen(axis));

        /* Work out relevant indices for x and y */
        xindex = (int)(floor(xdist / xbinwidth));
        yindex = (int)(floor((ydist + yrange * 0.5) / ybinwidth));

        /* Check array bounds */
        if ((xindex < xbins && xindex > 0) && (yindex < ybins && yindex > 0)) {
          density_map[bi].e[ybins * xindex + yindex] += 1;
          xav += xdist;
          yav += ydist;
          beadcount += 1;
        }
      }
    }
  }

  /* Now turn counts into densities for the density map */
  for (bi = 0; bi < nbeadtypes; bi++) {
    for (i = 0; i < xbins; i++) {
      /* All bins are cylinders and therefore constant in yindex */
      binvolume = PI * (2 * i * xbinwidth + xbinwidth * xbinwidth) * yrange;
      for (j = 0; j < ybins; j++) {
        density_map[bi].e[ybins * i + j] /= binvolume;
      }
    }
  }

  /* if required calculate the theta density profile */
  if (thetabins > 0) {
    /* Convert the center to an output of the density center */
    xav = xav / (double)(beadcount);
    yav = yav / (double)(beadcount);
    thetabinwidth = 2 * PI / (double)(thetabins);
    thetaradii =
        (double *)Utils::malloc(thetabins * nbeadtypes * sizeof(double));
    thetacounts = (int *)Utils::malloc(thetabins * nbeadtypes * sizeof(int));
    for (bi = 0; bi < nbeadtypes; bi++) {
      for (t = 0; t < thetabins; t++) {
        thetaradii[bi * thetabins + t] = 0.0;
        thetacounts[bi * thetabins + t] = 0.0;
      }
    }
    /* Maybe there is a nicer way to do this but now I will just repeat the loop
     * over all particles */
    for (auto const &pi : partCfg) {
      for (bi = 0; bi < nbeadtypes; bi++) {
        if (beadids->e[bi] == pi.p.type) {
          vecsub(center, folded_position(pi), pvector);
          vector_product(axis, pvector, vectprod);
          xdist = sqrt(sqrlen(vectprod) / sqrlen(axis));
          ydist = scalar(axis, pvector) / sqrt(sqrlen(axis));
          /* Center the coordinates */

          xdist = xdist - xav;
          ydist = ydist - yav;
          rdist = sqrt(xdist * xdist + ydist * ydist);
          if (ydist >= 0) {
            theta = acos(xdist / rdist);
          } else {
            theta = 2 * PI - acos(xdist / rdist);
          }
          tindex = (int)(floor(theta / thetabinwidth));
          thetaradii[bi * thetabins + tindex] += xdist + xav;
          thetacounts[bi * thetabins + tindex] += 1;
          if (tindex >= thetabins) {
            fprintf(stderr, "ERROR: outside density_profile array bounds in "
                            "calc_radial_density_map");
            fflush(nullptr);
            errexit();
          } else {
            density_profile[bi].e[tindex] += 1;
          }
        }
      }
    }

    /* normalize the theta densities*/
    for (bi = 0; bi < nbeadtypes; bi++) {
      for (t = 0; t < thetabins; t++) {
        rdist = thetaradii[bi * thetabins + t] /
                (double)(thetacounts[bi * thetabins + t]);
        density_profile[bi].e[t] /= rdist * rdist;
      }
    }

    free(thetaradii);
    free(thetacounts);
  }

  return ES_OK;
}

int calc_vanhove(PartCfg &partCfg, int ptype, double rmin, double rmax,
                 int rbins, int tmax, double *msd, double **vanhove) {
  int c1, c3, c3_max, ind;
  double p1[3], p2[3], dist;
  double bin_width, inv_bin_width;
  std::vector<int> ids;

  for (auto const &p : partCfg) {
    if (p.p.type == ptype) {
      ids.push_back(p.p.identity);
    }
  }

  if (ids.empty()) {
    return 0;
  }

  /* preparation */
  bin_width = (rmax - rmin) / (double)rbins;
  inv_bin_width = 1.0 / bin_width;

  /* calculate msd and store distribution in vanhove */
  for (c1 = 0; c1 < n_configs; c1++) {
    c3_max = (c1 + tmax + 1) > n_configs ? n_configs : c1 + tmax + 1;
    for (c3 = (c1 + 1); c3 < c3_max; c3++) {
      for (auto const &id : ids) {
        p1[0] = configs[c1][3 * id];
        p1[1] = configs[c1][3 * id + 1];
        p1[2] = configs[c1][3 * id + 2];
        p2[0] = configs[c3][3 * id];
        p2[1] = configs[c3][3 * id + 1];
        p2[2] = configs[c3][3 * id + 2];
        dist = distance(p1, p2);
        if (dist > rmin && dist < rmax) {
          ind = (int)((dist - rmin) * inv_bin_width);
          vanhove[(c3 - c1 - 1)][ind]++;
        }
        msd[(c3 - c1 - 1)] += dist * dist;
      }
    }
  }

  /* normalize */
  for (c1 = 0; c1 < (tmax); c1++) {
    for (int i = 0; i < rbins; i++) {
      vanhove[c1][i] /= (double)(n_configs - c1 - 1) * ids.size();
    }
    msd[c1] /= (double)(n_configs - c1 - 1) * ids.size();
  }

  return ids.size();
}

/****************************************************************************************
 *                                 config storage functions
 ****************************************************************************************/

void analyze_append(PartCfg &partCfg) {
  n_part_conf = partCfg.size();
  configs = Utils::realloc(configs, (n_configs + 1) * sizeof(double *));
  configs[n_configs] =
      (double *)Utils::malloc(3 * n_part_conf * sizeof(double));
  int i = 0;
  for (auto const &p : partCfg) {
    configs[n_configs][3 * i + 0] = p.r.p[0];
    configs[n_configs][3 * i + 1] = p.r.p[1];
    configs[n_configs][3 * i + 2] = p.r.p[2];
    i++;
  }
  n_configs++;
}

void analyze_push(PartCfg &partCfg) {
  n_part_conf = partCfg.size();
  free(configs[0]);
  for (int i = 0; i < n_configs - 1; i++) {
    configs[i] = configs[i + 1];
  }
  configs[n_configs - 1] =
      (double *)Utils::malloc(3 * n_part_conf * sizeof(double));

  int i = 0;
  for (auto const &p : partCfg) {
    configs[n_configs - 1][3 * i + 0] = p.r.p[0];
    configs[n_configs - 1][3 * i + 1] = p.r.p[1];
    configs[n_configs - 1][3 * i + 2] = p.r.p[2];

    i++;
  }
}

void analyze_replace(PartCfg &partCfg, int ind) {
  n_part_conf = partCfg.size();

  int i = 0;
  for (auto const &p : partCfg) {
    configs[ind][3 * i + 0] = p.r.p[0];
    configs[ind][3 * i + 1] = p.r.p[1];
    configs[ind][3 * i + 2] = p.r.p[2];

    i++;
  }
}

void analyze_remove(int ind) {
  int i;
  free(configs[ind]);
  for (i = ind; i < n_configs - 1; i++) {
    configs[i] = configs[i + 1];
  }
  n_configs--;
  configs = Utils::realloc(configs, n_configs * sizeof(double *));
  if (n_configs == 0)
    n_part_conf = 0;
}

void analyze_configs(double *tmp_config, int count) {
  int i;
  n_part_conf = count;
  configs = Utils::realloc(configs, (n_configs + 1) * sizeof(double *));
  configs[n_configs] =
      (double *)Utils::malloc(3 * n_part_conf * sizeof(double));
  for (i = 0; i < n_part_conf; i++) {
    configs[n_configs][3 * i] = tmp_config[3 * i];
    configs[n_configs][3 * i + 1] = tmp_config[3 * i + 1];
    configs[n_configs][3 * i + 2] = tmp_config[3 * i + 2];
  }
  n_configs++;
}

void analyze_activate(PartCfg &partCfg, int ind) {
  int i;
  double pos[3];
  n_part_conf = partCfg.size();

  for (i = 0; i < n_part_conf; i++) {
    pos[0] = configs[ind][3 * i];
    pos[1] = configs[ind][3 * i + 1];
    pos[2] = configs[ind][3 * i + 2];
    if (place_particle(i, pos) == ES_ERROR) {
      runtimeErrorMsg() << "failed upon replacing particle " << i
                        << "  in Espresso";
    }
  }
}

/****************************************************************************************
 *                                 Observables handling
 ****************************************************************************************/

void obsstat_realloc_and_clear(Observable_stat *stat, int n_pre, int n_bonded,
                               int n_non_bonded, int n_coulomb, int n_dipolar,
                               int n_vsr, int c_size) {

  int i;
  // Number of doubles to store pressure in
  int total = c_size * (n_pre + n_bonded_ia + n_non_bonded + n_coulomb +
                        n_dipolar + n_vsr);

  // Allocate mem for the double list
  stat->data.resize(total);
<<<<<<< HEAD
=======

>>>>>>> d5e653e9
  // Number of doubles per interaction (pressure=1, stress tensor=9,...)
  stat->chunk_size = c_size;

  // Number of chunks for different interaction types
  stat->n_coulomb = n_coulomb;
  stat->n_dipolar = n_dipolar;
  stat->n_non_bonded = n_non_bonded;
  stat->n_vs_relative = n_vsr; // virtual sites relative (rigid bodies)
  // Pointers to the start of different contributions
  stat->bonded = stat->data.e + c_size * n_pre;
  stat->non_bonded = stat->bonded + c_size * n_bonded_ia;
  stat->coulomb = stat->non_bonded + c_size * n_non_bonded;
  stat->dipolar = stat->coulomb + c_size * n_coulomb;
  stat->vs_relative = stat->dipolar + c_size * n_dipolar;

  // Set all obseravables to zero
  for (i = 0; i < total; i++)
    stat->data[i] = 0.0;
}

void obsstat_realloc_and_clear_non_bonded(Observable_stat_non_bonded *stat_nb,
                                          int n_nonbonded, int c_size) {
  int i, total = c_size * (n_nonbonded + n_nonbonded);

  stat_nb->data_nb.resize(total);
  stat_nb->chunk_size_nb = c_size;
  stat_nb->n_nonbonded = n_nonbonded;
  stat_nb->non_bonded_intra = stat_nb->data_nb.e;
  stat_nb->non_bonded_inter = stat_nb->non_bonded_intra + c_size * n_nonbonded;

  for (i = 0; i < total; i++)
    stat_nb->data_nb[i] = 0.0;
}

void invalidate_obs() {
  total_energy.init_status = 0;
  total_pressure.init_status = 0;
  total_p_tensor.init_status = 0;
}

void update_pressure(int v_comp) {
  int i;
  double p_vel[3];
  /* if desired (v_comp==1) replace ideal component with instantaneous one */
  if (total_pressure.init_status != 1 + v_comp) {
    init_virials(&total_pressure);
    init_p_tensor(&total_p_tensor);

    init_virials_non_bonded(&total_pressure_non_bonded);
    init_p_tensor_non_bonded(&total_p_tensor_non_bonded);

    if (v_comp && (integ_switch == INTEG_METHOD_NPT_ISO) &&
        !(nptiso.invalidate_p_vel)) {
      if (total_pressure.init_status == 0)
        master_pressure_calc(0);
      total_pressure.data.e[0] = 0.0;
      MPI_Reduce(nptiso.p_vel, p_vel, 3, MPI_DOUBLE, MPI_SUM, 0,
                 MPI_COMM_WORLD);
      for (i = 0; i < 3; i++)
        if (nptiso.geometry & nptiso.nptgeom_dir[i])
          total_pressure.data.e[0] += p_vel[i];
      total_pressure.data.e[0] /= (nptiso.dimension * nptiso.volume);
      total_pressure.init_status = 1 + v_comp;
    } else
      master_pressure_calc(v_comp);
  }
}<|MERGE_RESOLUTION|>--- conflicted
+++ resolved
@@ -1192,10 +1192,7 @@
 
   // Allocate mem for the double list
   stat->data.resize(total);
-<<<<<<< HEAD
-=======
-
->>>>>>> d5e653e9
+  
   // Number of doubles per interaction (pressure=1, stress tensor=9,...)
   stat->chunk_size = c_size;
 
