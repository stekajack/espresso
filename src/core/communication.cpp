--- conflicted
+++ resolved
@@ -157,11 +157,8 @@
   CB(mpi_observable_lb_radial_velocity_profile_slave) \
   CB(mpiRuntimeErrorCollectorGatherSlave)        \
   CB(mpi_minimize_energy_slave) \
-<<<<<<< HEAD
   CB(mpi_gather_cuda_devices_slave) \
-=======
   CB(mpi_thermalize_cpu_slave) \
->>>>>>> 80b091d3
 
 // create the forward declarations
 #define CB(name) void name(int node, int param);
