--- conflicted
+++ resolved
@@ -56,7 +56,6 @@
 #include "integrate.hpp"
 #include "io/mpiio/mpiio.hpp"
 #include "minimize_energy.hpp"
-<<<<<<< HEAD
 #include "molforces.hpp"
 #include "nonbonded_interactions/buckingham.hpp"
 #include "nonbonded_interactions/gb.hpp"
@@ -68,11 +67,6 @@
 #include "nonbonded_interactions/nonbonded_interaction_data.hpp"
 #include "nonbonded_interactions/nonbonded_tab.hpp"
 #include "nonbonded_interactions/reaction_field.hpp"
-=======
-#include "mmm1d.hpp"
-#include "mmm2d.hpp"
-#include "morse.hpp"
->>>>>>> fc7cc93c
 #include "npt.hpp"
 #include "partCfg_global.hpp"
 #include "particle_data.hpp"
@@ -89,7 +83,6 @@
 #include "utils/make_unique.hpp"
 #include "utils/serialization/IA_parameters.hpp"
 #include "utils/serialization/Particle.hpp"
-#include "utils/serialization/ParticleParametersSwimming.hpp"
 
 #include <boost/mpi.hpp>
 #include <boost/serialization/array.hpp>
@@ -1759,6 +1752,22 @@
     molsize = topology[i].part.n;
     moltype = topology[i].type;
 
+#ifdef MOLFORCES
+    MPI_Bcast(&(topology[i].trap_flag), 1, MPI_INT, 0, comm_cart);
+    MPI_Bcast(topology[i].trap_center, 3, MPI_DOUBLE, 0, comm_cart);
+    MPI_Bcast(&(topology[i].trap_spring_constant), 1, MPI_DOUBLE, 0, comm_cart);
+    MPI_Bcast(&(topology[i].drag_constant), 1, MPI_DOUBLE, 0, comm_cart);
+    MPI_Bcast(&(topology[i].noforce_flag), 1, MPI_INT, 0, comm_cart);
+    MPI_Bcast(&(topology[i].isrelative), 1, MPI_INT, 0, comm_cart);
+    MPI_Bcast(&(topology[i].favcounter), 1, MPI_INT, 0, comm_cart);
+    if (topology[i].favcounter == -1)
+      MPI_Bcast(topology[i].fav, 3, MPI_DOUBLE, 0, comm_cart);
+    /* check if any molecules are trapped */
+    if ((topology[i].trap_flag != 32) && (topology[i].noforce_flag != 32)) {
+      IsTrapped = 1;
+    }
+#endif
+
     MPI_Bcast(&molsize, 1, MPI_INT, 0, comm_cart);
     MPI_Bcast(&moltype, 1, MPI_INT, 0, comm_cart);
     MPI_Bcast(topology[i].part.e, topology[i].part.n, MPI_INT, 0, comm_cart);
@@ -1779,6 +1788,22 @@
   MPI_Bcast(&n_mols, 1, MPI_INT, 0, comm_cart);
   realloc_topology(n_mols);
   for (i = 0; i < n_mols; i++) {
+
+#ifdef MOLFORCES
+    MPI_Bcast(&(topology[i].trap_flag), 1, MPI_INT, 0, comm_cart);
+    MPI_Bcast(topology[i].trap_center, 3, MPI_DOUBLE, 0, comm_cart);
+    MPI_Bcast(&(topology[i].trap_spring_constant), 1, MPI_DOUBLE, 0, comm_cart);
+    MPI_Bcast(&(topology[i].drag_constant), 1, MPI_DOUBLE, 0, comm_cart);
+    MPI_Bcast(&(topology[i].noforce_flag), 1, MPI_INT, 0, comm_cart);
+    MPI_Bcast(&(topology[i].isrelative), 1, MPI_INT, 0, comm_cart);
+    MPI_Bcast(&(topology[i].favcounter), 1, MPI_INT, 0, comm_cart);
+    if (topology[i].favcounter == -1)
+      MPI_Bcast(topology[i].fav, 3, MPI_DOUBLE, 0, comm_cart);
+    /* check if any molecules are trapped */
+    if ((topology[i].trap_flag != 32) && (topology[i].noforce_flag != 32)) {
+      IsTrapped = 1;
+    }
+#endif
 
     MPI_Bcast(&molsize, 1, MPI_INT, 0, comm_cart);
     MPI_Bcast(&moltype, 1, MPI_INT, 0, comm_cart);
