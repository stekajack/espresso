--- conflicted
+++ resolved
@@ -297,574 +297,6 @@
   }
 #endif /* COMM_DEBUG */
   mpiCallbacks().call(cb, node, param);
-<<<<<<< HEAD
-=======
-
-  COMM_TRACE(fprintf(stderr, "%d: finished sending.\n", this_node));
-}
-
-/**************** REQ_CHTOPL ***********/
-void mpi_bcast_event(int event) {
-  mpi_call(mpi_bcast_event_slave, -1, event);
-  mpi_bcast_event_slave(-1, event);
-}
-
-void mpi_bcast_event_slave(int, int event) {
-  switch (event) {
-#ifdef ELECTROSTATICS
-#ifdef P3M
-  case P3M_COUNT_CHARGES:
-    p3m_count_charged_particles();
-    break;
-#endif
-  case MAGGS_COUNT_CHARGES:
-    maggs_count_charged_particles();
-    break;
-#endif
-  case CHECK_PARTICLES:
-    check_particles();
-    break;
-
-#ifdef DP3M
-  case P3M_COUNT_DIPOLES:
-    dp3m_count_magnetic_particles();
-    break;
-#endif
-
-  default:;
-  }
-}
-
-/****************** REQ_PLACE/REQ_PLACE_NEW ************/
-
-void mpi_place_particle(int pnode, int part, double p[3]) {
-  mpi_call(mpi_place_particle_slave, pnode, part);
-
-  if (pnode == this_node)
-    local_place_particle(part, p, 0);
-  else
-    MPI_Send(p, 3, MPI_DOUBLE, pnode, SOME_TAG, comm_cart);
-
-  set_resort_particles(Cells::RESORT_GLOBAL);
-  on_particle_change();
-}
-
-void mpi_place_particle_slave(int pnode, int part) {
-
-  if (pnode == this_node) {
-    double p[3];
-    MPI_Recv(p, 3, MPI_DOUBLE, 0, SOME_TAG, comm_cart, MPI_STATUS_IGNORE);
-    local_place_particle(part, p, 0);
-  }
-
-  set_resort_particles(Cells::RESORT_GLOBAL);
-  on_particle_change();
-}
-
-void mpi_place_new_particle(int pnode, int part, double p[3]) {
-  mpi_call(mpi_place_new_particle_slave, pnode, part);
-  added_particle(part);
-
-  if (pnode == this_node)
-    local_place_particle(part, p, 1);
-  else
-    MPI_Send(p, 3, MPI_DOUBLE, pnode, SOME_TAG, comm_cart);
-
-  on_particle_change();
-}
-
-void mpi_place_new_particle_slave(int pnode, int part) {
-
-  added_particle(part);
-
-  if (pnode == this_node) {
-    double p[3];
-    MPI_Recv(p, 3, MPI_DOUBLE, 0, SOME_TAG, comm_cart, MPI_STATUS_IGNORE);
-    local_place_particle(part, p, 1);
-  }
-
-  on_particle_change();
-}
-
-/****************** REQ_SET_V ************/
-void mpi_send_v(int pnode, int part, double *v) {
-  mpi_call(mpi_send_v_slave, pnode, part);
-
-  if (pnode == this_node) {
-    Particle *p = local_particles[part];
-
-    p->m.v = {v[0], v[1], v[2]};
-  } else
-    MPI_Send(v, 3, MPI_DOUBLE, pnode, SOME_TAG, comm_cart);
-
-  on_particle_change();
-}
-
-void mpi_send_v_slave(int pnode, int part) {
-  if (pnode == this_node) {
-    Particle *p = local_particles[part];
-    MPI_Recv(p->m.v.data(), 3, MPI_DOUBLE, 0, SOME_TAG, comm_cart,
-             MPI_STATUS_IGNORE);
-  }
-
-  on_particle_change();
-}
-
-/****************** REQ_SET_SWIMMING ************/
-void mpi_send_swimming(int pnode, int part,
-                       const ParticleParametersSwimming &swim) {
-#ifdef ENGINE
-  mpi_call(mpi_send_swimming_slave, pnode, part);
-
-  if (pnode == this_node) {
-    Particle *p = local_particles[part];
-    p->swim = swim;
-  } else {
-    comm_cart.send(pnode, SOME_TAG, swim);
-  }
-
-  on_particle_change();
-#endif
-}
-
-void mpi_send_swimming_slave(int pnode, int part) {
-#ifdef ENGINE
-  if (pnode == this_node) {
-    Particle *p = local_particles[part];
-    ParticleParametersSwimming swim;
-    comm_cart.recv(0, SOME_TAG, swim);
-    p->swim = swim;
-  }
-
-  on_particle_change();
-#endif
-}
-
-/****************** REQ_SET_F ************/
-void mpi_send_f(int pnode, int part, const Vector3d &F) {
-  mpi_call(mpi_send_f_slave, pnode, part);
-
-  if (pnode == this_node) {
-    Particle *p = local_particles[part];
-    p->f.f = F;
-  } else {
-    comm_cart.send(pnode, SOME_TAG, F);
-  }
-
-  on_particle_change();
-}
-
-void mpi_send_f_slave(int pnode, int part) {
-  if (pnode == this_node) {
-    Particle *p = local_particles[part];
-    Vector3d F;
-    comm_cart.recv(0, SOME_TAG, F);
-
-    p->f.f = F;
-  }
-
-  on_particle_change();
-}
-
-/********************* REQ_SET_Q ********/
-void mpi_send_q(int pnode, int part, double q) {
-#ifdef ELECTROSTATICS
-  mpi_call(mpi_send_q_slave, pnode, part);
-
-  if (pnode == this_node) {
-    Particle *p = local_particles[part];
-    p->p.q = q;
-  } else {
-    MPI_Send(&q, 1, MPI_DOUBLE, pnode, SOME_TAG, comm_cart);
-  }
-
-  on_particle_charge_change();
-#endif
-}
-
-void mpi_send_q_slave(int pnode, int part) {
-#ifdef ELECTROSTATICS
-  if (pnode == this_node) {
-    Particle *p = local_particles[part];
-    MPI_Recv(&p->p.q, 1, MPI_DOUBLE, 0, SOME_TAG, comm_cart, MPI_STATUS_IGNORE);
-  }
-
-  on_particle_charge_change();
-#endif
-}
-
-/********************* REQ_SET_MU_E ********/
-void mpi_send_mu_E(int pnode, int part, double mu_E[3]) {
-#ifdef LB_ELECTROHYDRODYNAMICS
-  mpi_call(mpi_send_mu_E_slave, pnode, part);
-
-  if (pnode == this_node) {
-    Particle *p = local_particles[part];
-    p->p.mu_E[0] = mu_E[0];
-    p->p.mu_E[1] = mu_E[1];
-    p->p.mu_E[2] = mu_E[2];
-  } else {
-    MPI_Send(mu_E, 3, MPI_DOUBLE, pnode, SOME_TAG, comm_cart);
-  }
-
-  on_particle_change();
-#endif
-}
-
-void mpi_send_mu_E_slave(int pnode, int part) {
-#ifdef LB_ELECTROHYDRODYNAMICS
-  if (pnode == this_node) {
-    Particle *p = local_particles[part];
-    MPI_Recv(p->p.mu_E.data(), 3, MPI_DOUBLE, 0, SOME_TAG, comm_cart,
-             MPI_STATUS_IGNORE);
-  }
-
-  on_particle_change();
-#endif
-}
-
-/********************* REQ_SET_SOLV ********/
-void mpi_send_solvation(int pnode, int part, double *solvation) {
-#ifdef SHANCHEN
-  mpi_call(mpi_send_solvation_slave, pnode, part);
-
-  if (pnode == this_node) {
-    Particle *p = local_particles[part];
-    for (int ii = 0; ii < 2 * LB_COMPONENTS; ii++)
-      p->p.solvation[ii] = solvation[ii];
-  } else {
-    MPI_Send(&solvation, LB_COMPONENTS, MPI_DOUBLE, pnode, SOME_TAG, comm_cart);
-  }
-
-  on_particle_change();
-#endif
-}
-
-void mpi_send_solvation_slave(int pnode, int part) {
-#ifdef SHANCHEN
-  if (pnode == this_node) {
-    Particle *p = local_particles[part];
-    MPI_Recv(&p->p.solvation, 2 * LB_COMPONENTS, MPI_DOUBLE, 0, SOME_TAG,
-             comm_cart, MPI_STATUS_IGNORE);
-  }
-
-  on_particle_change();
-#endif
-}
-
-/********************* REQ_SET_M ********/
-void mpi_send_mass(int pnode, int part, double mass) {
-#ifdef MASS
-  mpi_call(mpi_send_mass_slave, pnode, part);
-
-  if (pnode == this_node) {
-    Particle *p = local_particles[part];
-    p->p.mass = mass;
-  } else {
-    MPI_Send(&mass, 1, MPI_DOUBLE, pnode, SOME_TAG, comm_cart);
-  }
-
-  on_particle_change();
-#endif
-}
-
-void mpi_send_mass_slave(int pnode, int part) {
-#ifdef MASS
-  if (pnode == this_node) {
-    Particle *p = local_particles[part];
-    MPI_Recv(&p->p.mass, 1, MPI_DOUBLE, 0, SOME_TAG, comm_cart,
-             MPI_STATUS_IGNORE);
-  }
-
-  on_particle_change();
-#endif
-}
-
-/********************* REQ_SET_RINERTIA ********/
-
-void mpi_send_rotational_inertia(int pnode, int part, double rinertia[3]) {
-#ifdef ROTATIONAL_INERTIA
-  mpi_call(mpi_send_rotational_inertia_slave, pnode, part);
-
-  if (pnode == this_node) {
-    Particle *p = local_particles[part];
-    p->p.rinertia[0] = rinertia[0];
-    p->p.rinertia[1] = rinertia[1];
-    p->p.rinertia[2] = rinertia[2];
-  } else {
-    MPI_Send(rinertia, 3, MPI_DOUBLE, pnode, SOME_TAG, comm_cart);
-  }
-
-  on_particle_change();
-#endif
-}
-
-void mpi_send_rotational_inertia_slave(int pnode, int part) {
-#ifdef ROTATIONAL_INERTIA
-  if (pnode == this_node) {
-    Particle *p = local_particles[part];
-    MPI_Recv(p->p.rinertia.data(), 3, MPI_DOUBLE, 0, SOME_TAG, comm_cart,
-             MPI_STATUS_IGNORE);
-  }
-
-  on_particle_change();
-#endif
-}
-
-void mpi_rotate_particle(int pnode, int part, const Vector3d &axis,
-                         double angle) {
-#ifdef ROTATION
-  mpi_call(mpi_rotate_particle_slave, pnode, part);
-
-  if (pnode == this_node) {
-    Particle *p = local_particles[part];
-    local_rotate_particle(*p, axis, angle);
-  } else {
-    comm_cart.send(pnode, SOME_TAG, axis);
-    comm_cart.send(pnode, SOME_TAG, angle);
-  }
-
-  on_particle_change();
-#endif
-}
-
-void mpi_rotate_particle_slave(int pnode, int part) {
-#ifdef ROTATION
-  if (pnode == this_node) {
-    Particle *p = local_particles[part];
-    Vector3d axis;
-    double angle;
-    comm_cart.recv(0, SOME_TAG, axis);
-    comm_cart.recv(0, SOME_TAG, angle);
-    local_rotate_particle(*p, axis, angle);
-  }
-
-  on_particle_change();
-#endif
-}
-
-/********************* REQ_SET_BOND_SITE ********/
-
-void mpi_send_affinity_slave(int pnode, int part) {
-#ifdef AFFINITY
-  if (pnode == this_node) {
-    Particle *p = local_particles[part];
-    MPI_Recv(p->p.bond_site.data(), 3, MPI_DOUBLE, 0, SOME_TAG, comm_cart,
-             MPI_STATUS_IGNORE);
-  }
-
-  on_particle_change();
-#endif
-}
-
-void mpi_send_affinity(int pnode, int part, double bond_site[3]) {
-#ifdef AFFINITY
-  mpi_call(mpi_send_affinity_slave, pnode, part);
-
-  if (pnode == this_node) {
-    Particle *p = local_particles[part];
-    p->p.bond_site[0] = bond_site[0];
-    p->p.bond_site[1] = bond_site[1];
-    p->p.bond_site[2] = bond_site[2];
-  } else {
-    MPI_Send(bond_site, 3, MPI_DOUBLE, pnode, SOME_TAG, comm_cart);
-  }
-
-  on_particle_change();
-#endif
-}
-
-/********************* REQ_SET_OUT_DIRECTION ********/
-
-void mpi_send_out_direction(int pnode, int part, double out_direction[3]) {
-#ifdef MEMBRANE_COLLISION
-  mpi_call(mpi_send_out_direction_slave, pnode, part);
-
-  if (pnode == this_node) {
-    Particle *p = local_particles[part];
-    p->p.out_direction[0] = out_direction[0];
-    p->p.out_direction[1] = out_direction[1];
-    p->p.out_direction[2] = out_direction[2];
-  } else {
-    MPI_Send(out_direction, 3, MPI_DOUBLE, pnode, SOME_TAG, comm_cart);
-  }
-
-  on_particle_change();
-#endif
-}
-
-void mpi_send_out_direction_slave(int pnode, int part) {
-#ifdef MEMBRANE_COLLISION
-  if (pnode == this_node) {
-    Particle *p = local_particles[part];
-    MPI_Recv(p->p.out_direction.data(), 3, MPI_DOUBLE, 0, SOME_TAG, comm_cart,
-             MPI_STATUS_IGNORE);
-  }
-
-  on_particle_change();
-#endif
-}
-
-/********************* REQ_SET_TYPE ********/
-void mpi_send_type(int pnode, int part, int type) {
-  mpi_call(mpi_send_type_slave, pnode, part);
-
-  if (pnode == this_node) {
-    Particle *p = local_particles[part];
-    p->p.type = type;
-  } else
-    MPI_Send(&type, 1, MPI_INT, pnode, SOME_TAG, comm_cart);
-
-  on_particle_change();
-}
-
-void mpi_send_type_slave(int pnode, int part) {
-  if (pnode == this_node) {
-    Particle *p = local_particles[part];
-    MPI_Recv(&p->p.type, 1, MPI_INT, 0, SOME_TAG, comm_cart, MPI_STATUS_IGNORE);
-  }
-
-  on_particle_change();
-}
-
-/********************* REQ_SET_MOLID ********/
-void mpi_send_mol_id(int pnode, int part, int mid) {
-  mpi_call(mpi_send_mol_id_slave, pnode, part);
-
-  if (pnode == this_node) {
-    Particle *p = local_particles[part];
-    p->p.mol_id = mid;
-  } else
-    MPI_Send(&mid, 1, MPI_INT, pnode, SOME_TAG, comm_cart);
-
-  on_particle_change();
-}
-
-void mpi_send_mol_id_slave(int pnode, int part) {
-  if (pnode == this_node) {
-    Particle *p = local_particles[part];
-    MPI_Recv(&p->p.mol_id, 1, MPI_INT, 0, SOME_TAG, comm_cart,
-             MPI_STATUS_IGNORE);
-  }
-
-  on_particle_change();
-}
-
-/********************* REQ_SET_QUAT ********/
-
-void mpi_send_quat(int pnode, int part, double quat[4]) {
-#ifdef ROTATION
-  mpi_call(mpi_send_quat_slave, pnode, part);
-
-  if (pnode == this_node) {
-    Particle *p = local_particles[part];
-    p->r.quat[0] = quat[0];
-    p->r.quat[1] = quat[1];
-    p->r.quat[2] = quat[2];
-    p->r.quat[3] = quat[3];
-  } else {
-    MPI_Send(quat, 4, MPI_DOUBLE, pnode, SOME_TAG, comm_cart);
-  }
-
-  on_particle_change();
-#endif
-}
-
-void mpi_send_quat_slave(int pnode, int part) {
-#ifdef ROTATION
-  if (pnode == this_node) {
-    Particle *p = local_particles[part];
-    MPI_Recv(p->r.quat.data(), 4, MPI_DOUBLE, 0, SOME_TAG, comm_cart,
-             MPI_STATUS_IGNORE);
-  }
-
-  on_particle_change();
-#endif
-}
-
-/********************* REQ_SET_OMEGA ********/
-
-void mpi_send_omega(int pnode, int part, const Vector3d &omega) {
-#ifdef ROTATION
-  mpi_call(mpi_send_omega_slave, pnode, part);
-
-  if (pnode == this_node) {
-    Particle *p = local_particles[part];
-    p->m.omega = omega;
-  } else {
-    comm_cart.send(pnode, SOME_TAG, omega);
-  }
-
-  on_particle_change();
-#endif
-}
-
-void mpi_send_omega_slave(int pnode, int part) {
-#ifdef ROTATION
-  if (pnode == this_node) {
-    Particle *p = local_particles[part];
-    comm_cart.recv(0, SOME_TAG, p->m.omega);
-  }
-  on_particle_change();
-#endif
-}
-
-/********************* REQ_SET_TORQUE ********/
-
-void mpi_send_torque(int pnode, int part, const Vector3d &torque) {
-#ifdef ROTATION
-  mpi_call(mpi_send_torque_slave, pnode, part);
-
-  if (pnode == this_node) {
-    Particle *p = local_particles[part];
-    p->f.torque = torque;
-  } else {
-    comm_cart.send(pnode, SOME_TAG, torque);
-  }
-
-  on_particle_change();
-#endif
-}
-
-void mpi_send_torque_slave(int pnode, int part) {
-#ifdef ROTATION
-  if (pnode == this_node) {
-    Particle *p = local_particles[part];
-    comm_cart.recv(0, SOME_TAG, p->f.torque);
-  }
-
-  on_particle_change();
-#endif
-}
-
-/********************* REQ_SET_DIP ********/
-
-void mpi_send_dip(int pnode, int part, double dip[3]) {
-#ifdef DIPOLES
-  mpi_call(mpi_send_dip_slave, pnode, part);
-
-  if (pnode == this_node) {
-    Particle *p = local_particles[part];
-    convert_dip_to_quat(Vector3d({dip[0], dip[1], dip[2]}), p->r.quat,
-                        &p->p.dipm);
-  } else {
-    MPI_Send(dip, 3, MPI_DOUBLE, pnode, SOME_TAG, comm_cart);
-  }
-
-  on_particle_change();
-#endif
-}
-
-void mpi_send_dip_slave(int pnode, int part) {
-#ifdef DIPOLES
-  if (pnode == this_node) {
-    Particle *p = local_particles[part];
-    Vector3d dip;
-    MPI_Recv(dip.data(), 3, MPI_DOUBLE, 0, SOME_TAG, comm_cart,
-             MPI_STATUS_IGNORE);
-    convert_dip_to_quat(dip, p->r.quat, &p->p.dipm);
-  }
->>>>>>> 6ed36232
 
   COMM_TRACE(fprintf(stderr, "%d: finished sending.\n", this_node));
 }
@@ -1323,11 +755,7 @@
   on_parameter_change(FIELD_TIMESTEP);
 }
 
-<<<<<<< HEAD
-void mpi_set_time_step_slave(int, int i) {
-=======
 void mpi_set_time_step_slave(int, int) {
->>>>>>> 6ed36232
   double old_ts = time_step;
 
   MPI_Bcast(&time_step, 1, MPI_DOUBLE, 0, comm_cart);
@@ -1444,26 +872,6 @@
 #endif
 }
 
-<<<<<<< HEAD
-=======
-/*************** REQ_BCAST_COULOMB ************/
-void mpi_bcast_collision_params() {
-#ifdef COLLISION_DETECTION
-  mpi_call(mpi_bcast_collision_params_slave, 1, 0);
-  mpi_bcast_collision_params_slave(-1, 0);
-#endif
-}
-
-void mpi_bcast_collision_params_slave(int, int) {
-#ifdef COLLISION_DETECTION
-  MPI_Bcast(&collision_params, sizeof(Collision_parameters), MPI_BYTE, 0,
-            comm_cart);
-
-  recalc_forces = 1;
-#endif
-}
-
->>>>>>> 6ed36232
 /****************** REQ_SET_PERM ************/
 
 void mpi_send_permittivity_slave(int node, int) {
