--- conflicted
+++ resolved
@@ -13,14 +13,9 @@
  *  Include all particle-lattice forces in this function.
  *  The function is called from \ref force_calc.
  */
-<<<<<<< HEAD
 void lb_lbcoupling_calc_particle_lattice_ia(
     bool couple_virtual, const ParticleRange &local_particles,
     const ParticleRange &more_particles);
-=======
-void lb_lbcoupling_calc_particle_lattice_ia(bool couple_virtual,
-                                            const ParticleRange &particles);
->>>>>>> 72da9ac0
 void lb_lbcoupling_propagate();
 uint64_t lb_lbcoupling_get_rng_state();
 void lb_lbcoupling_set_rng_state(uint64_t counter);
