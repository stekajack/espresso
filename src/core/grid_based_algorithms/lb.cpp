--- conflicted
+++ resolved
@@ -66,7 +66,6 @@
 /** Flag indicating momentum exchange between particles and fluid */
 int transfer_momentum = 0;
 
-<<<<<<< HEAD
 /** Counter for the particle coupling RNG */
 namespace {
 Utils::Counter<uint64_t> rng_counter_coupling;
@@ -83,9 +82,6 @@
 } // namespace
 
 /** Struct holding the Lattice Boltzmann parameters */
-=======
-/** %Lattice Boltzmann parameters */
->>>>>>> b858b75b
 LB_Parameters lbpar = {
     // rho
     0.0,
@@ -112,11 +108,7 @@
     // is_TRT
     false,
     // resend_halo
-    0,
-    // fluct
-    0,
-    // phi
-    {}};
+    0};
 
 /** The DnQm model to be used. */
 LB_Model<> lbmodel = {::D3Q19::c,
@@ -151,19 +143,6 @@
 /** Communicator for halo exchange between processors */
 HaloCommunicator update_halo_comm = {0, nullptr};
 
-<<<<<<< HEAD
-=======
-/*@{*/
-
-/** amplitude of the fluctuations in the viscous coupling */
-static double lb_coupl_pref = 0.0;
-/** amplitude of the fluctuations in the viscous coupling with Gaussian random
- *  numbers
- */
-static double lb_coupl_pref2 = 0.0;
-/*@}*/
-
->>>>>>> b858b75b
 /** measures the MD time since the last fluid update */
 static double fluidstep = 0.0;
 
@@ -1038,37 +1017,19 @@
         lbpar_gpu.number_of_nodes);
     std::vector<lbForceFloat> host_checkpoint_force(lbpar_gpu.number_of_nodes *
                                                     3);
-<<<<<<< HEAD
     int res = EOF;
-=======
-    uint64_t host_checkpoint_philox_counter;
->>>>>>> b858b75b
     if (!binary) {
-      int res;
-      const char err_msg[] = "Error while reading LB checkpoint.";
       for (int n = 0; n < (19 * int(lbpar_gpu.number_of_nodes)); n++) {
         res = fscanf(cpfile, "%f", &host_checkpoint_vd[n]);
-        if (res == EOF)
-          throw std::runtime_error(err_msg);
       }
       for (int n = 0; n < int(lbpar_gpu.number_of_nodes); n++) {
         res = fscanf(cpfile, "%u", &host_checkpoint_boundary[n]);
-        if (res == EOF)
-          throw std::runtime_error(err_msg);
       }
       for (int n = 0; n < (3 * int(lbpar_gpu.number_of_nodes)); n++) {
         res = fscanf(cpfile, "%f", &host_checkpoint_force[n]);
-        if (res == EOF)
-          throw std::runtime_error(err_msg);
       }
-<<<<<<< HEAD
       if (lbpar_gpu.number_of_nodes && res == EOF)
         throw std::runtime_error("Error while reading LB checkpoint.");
-=======
-      res = fscanf(cpfile, "%" SCNu64, &host_checkpoint_philox_counter);
-      if (res == EOF)
-        throw std::runtime_error(err_msg);
->>>>>>> b858b75b
     } else {
       if (fread(host_checkpoint_vd.data(), sizeof(float),
                 19 * int(lbpar_gpu.number_of_nodes),
@@ -2509,23 +2470,6 @@
   }
 }
 
-<<<<<<< HEAD
-=======
-/** Reset the forces on the fluid nodes */
-void lb_reinit_force_densities() {
-  for (Lattice::index_t index = 0; index < lblattice.halo_grid_volume;
-       index++) {
-    lb_reset_force_densities(index);
-  }
-#ifdef LB_BOUNDARIES
-  for (auto it = LBBoundaries::lbboundaries.begin();
-       it != LBBoundaries::lbboundaries.end(); ++it) {
-    (**it).reset_force();
-  }
-#endif // LB_BOUNDARIES
-}
-
->>>>>>> b858b75b
 namespace {
 template <typename Op>
 void lattice_interpolation(Lattice const &lattice, Vector3d const &pos,
@@ -2611,15 +2555,10 @@
  *
  *  Section II.C. Ahlrichs and Duenweg, JCP 111(17):8225 (1999)
  *
-<<<<<<< HEAD
  * @param p          The coupled particle (Input).
  * @param f_random   Additional force to be included.
  *
  * @return The viscous coupling force plus f_random.
-=======
- *  @param[in,out] p          The coupled particle
- *  @param[out]    force      Coupling force between particle and fluid
->>>>>>> b858b75b
  */
 inline Vector3d lb_viscous_coupling(Particle *p, Vector3d const &f_random) {
   /* calculate fluid velocity at particle's position
@@ -2648,48 +2587,7 @@
 
   add_md_force(p->r.p, force);
 
-<<<<<<< HEAD
   return force;
-=======
-#ifdef ENGINE
-  if (p->swim.swimming) {
-    // TODO: Fix LB mapping
-    if (n_nodes > 1) {
-      if (this_node == 0) {
-        fprintf(stderr, "ERROR: Swimming is not compatible with Open MPI and "
-                        "CPU LB on more than 1 node.\n");
-        fprintf(stderr, "       Please use LB_GPU instead.\n");
-      }
-      errexit();
-    }
-
-    // calculate source position
-    double direction = double(p->swim.push_pull) * p->swim.dipole_length;
-    auto const source_position =
-        folded_position(p->r.p + direction * p->r.calc_director());
-
-    lb_lbfluid_get_interpolated_velocity(Vector3d(source_position),
-                                         p->swim.v_source.data());
-
-    // calculate and set force at source position
-    delta_j[0] = -p->swim.f_swim * p->r.calc_director()[0] * time_step *
-                 lbpar.tau / lbpar.agrid;
-    delta_j[1] = -p->swim.f_swim * p->r.calc_director()[1] * time_step *
-                 lbpar.tau / lbpar.agrid;
-    delta_j[2] = -p->swim.f_swim * p->r.calc_director()[2] * time_step *
-                 lbpar.tau / lbpar.agrid;
-
-    lattice_interpolation(lblattice, source_position,
-                          [&delta_j](Lattice::index_t index, double w) {
-                            auto &node = lbfields[index];
-
-                            node.force_density[0] += w * delta_j[0];
-                            node.force_density[1] += w * delta_j[1];
-                            node.force_density[2] += w * delta_j[2];
-                          });
-  }
-#endif
->>>>>>> b858b75b
 }
 
 namespace {
