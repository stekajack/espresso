--- conflicted
+++ resolved
@@ -105,7 +105,8 @@
       (real_t)m_density, n_ghost_layers());
 
   m_flag_field_id =
-      field::addFlagFieldToStorage<Flag_field_t>(m_blocks, "flag field");
+      field::addFlagFieldToStorage<Flag_field_t>(m_blocks, "flag field",
+      n_ghost_layers());
 
   m_boundary_handling_id = m_blocks->addBlockData<Boundary_handling_t>(
       LB_boundary_handling(m_flag_field_id, m_pdf_field_id),
@@ -309,7 +310,6 @@
 }
 
 boost::optional<Utils::Vector3d>
-<<<<<<< HEAD
 LbWalberla::get_force_at_pos(const Utils::Vector3d &pos) const {
   auto block = get_block(pos, true);
   if (!block)
@@ -320,12 +320,14 @@
   Vector3<real_t> f;
   force_interpolator->get(to_vector3(pos), &f);
   return {to_vector3d(f)};
-=======
+}
+
+boost::optional<Utils::Vector3d>
 LbWalberla::get_node_boundary_force(const Utils::Vector3i node) const {
   auto bc = get_block_and_cell(node, true); // including ghosts
   if (!bc)
     return {boost::none};
-  // Get boundary hanlindg
+  // Get boundary handling
   auto const &bh =
       (*bc).block->getData<Boundary_handling_t>(m_boundary_handling_id);
   auto const &ff = (*bc).block->getData<Flag_field_t>(m_flag_field_id);
@@ -336,7 +338,6 @@
   auto const &ubb = bh->getBoundaryCondition<UBB_t>(uid);
   return {to_vector3d(
       ubb.getForce((*bc).cell.x(), (*bc).cell.y(), (*bc).cell.z()))};
->>>>>>> f3f24616
 }
 
 boost::optional<Utils::Vector3d>
