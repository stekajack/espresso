--- conflicted
+++ resolved
@@ -24,11 +24,7 @@
 #include <utils/Vector.hpp>
 
 /** @brief LB implementation currently active. */
-<<<<<<< HEAD
-enum class ActiveLB { NONE, WALBERLA };
-=======
-enum class ActiveLB : int { NONE, CPU, GPU };
->>>>>>> 64e5f8a3
+enum class ActiveLB : int { NONE, WALBERLA };
 
 /** @brief Switch determining the type of lattice dynamics. */
 extern ActiveLB lattice_switch;
