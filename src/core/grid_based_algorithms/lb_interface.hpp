--- conflicted
+++ resolved
@@ -152,21 +152,11 @@
  * @brief Get the LB fluid velocity for a single node.
  */
 const Utils::Vector3d lb_lbnode_get_velocity(const Utils::Vector3i &ind);
-<<<<<<< HEAD
-const Utils::Vector6d lb_lbnode_get_stress(const Utils::Vector3i &ind);
-
-/** @brief Calculate the average stress of all nodes by accumulating over
- *  all nodes and dividing by the number of nodes.
- *  Returns the lower triangle of the LB stress tensor.
-=======
 const Utils::Vector6d lb_lbnode_get_pressure_tensor(const Utils::Vector3i &ind);
-const Utils::Vector6d
-lb_lbnode_get_pressure_tensor_neq(const Utils::Vector3i &ind);
 
 /** @brief Calculate the average pressure tensor of all nodes by accumulating
  *  over all nodes and dividing by the @ref LB_parameters_gpu::number_of_nodes.
  *  Returns the lower triangle of the LB pressure tensor.
->>>>>>> 105fbc17
  */
 const Utils::Vector6d lb_lbfluid_get_pressure_tensor();
 
