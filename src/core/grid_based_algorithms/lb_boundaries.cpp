--- conflicted
+++ resolved
@@ -40,13 +40,9 @@
 #include <boost/range/adaptor/reversed.hpp>
 #include <boost/range/algorithm.hpp>
 
-<<<<<<< HEAD
-=======
 #include <algorithm>
 #include <cassert>
-#include <cstddef>
 #include <iterator>
->>>>>>> a0a3165e
 #include <memory>
 #include <vector>
 
@@ -75,73 +71,8 @@
 
 /** Initialize boundary conditions for all constraints in the system. */
 void lb_init_boundaries() {
-<<<<<<< HEAD
   if (lattice_switch == ActiveLB::WALBERLA) {
 #ifdef LB_WALBERLA
-=======
-  if (lattice_switch == ActiveLB::GPU) {
-#if defined(CUDA) && defined(LB_BOUNDARIES_GPU)
-    if (this_node != 0) {
-      return;
-    }
-    ek_init_boundaries();
-    unsigned number_of_boundnodes = 0;
-    std::vector<int> host_boundary_node_list;
-    std::vector<int> host_boundary_index_list;
-    std::size_t size_of_index;
-
-    for (int z = 0; z < int(lbpar_gpu.dim[2]); z++) {
-      for (int y = 0; y < int(lbpar_gpu.dim[1]); y++) {
-        for (int x = 0; x < int(lbpar_gpu.dim[0]); x++) {
-          auto const pos = static_cast<double>(lbpar_gpu.agrid) *
-                           (Utils::Vector3d{1. * x, 1. * y, 1. * z} +
-                            Utils::Vector3d::broadcast(0.5));
-
-          // take last boundary containing the node
-          auto const boundary = boost::find_if(
-              lbboundaries | boost::adaptors::reversed, [&pos](auto const lbb) {
-                return not lbb->shape().is_inside(pos);
-              });
-
-          if (boundary != boost::rend(lbboundaries)) {
-            size_of_index = (number_of_boundnodes + 1) * sizeof(int);
-            host_boundary_node_list.resize(size_of_index);
-            host_boundary_index_list.resize(size_of_index);
-            host_boundary_node_list[number_of_boundnodes] =
-                x + lbpar_gpu.dim[0] * y +
-                lbpar_gpu.dim[0] * lbpar_gpu.dim[1] * z;
-            auto const boundary_number =
-                std::distance(lbboundaries.begin(), boundary.base()) - 1;
-            host_boundary_index_list[number_of_boundnodes] =
-                boundary_number + 1;
-            number_of_boundnodes++;
-          }
-        }
-      }
-    }
-    lbpar_gpu.number_of_boundnodes = number_of_boundnodes;
-    /* call of cuda fkt */
-    std::vector<float> boundary_velocity(3 * (lbboundaries.size() + 1));
-    int n = 0;
-    for (auto lbb = lbboundaries.begin(); lbb != lbboundaries.end();
-         ++lbb, n++) {
-      boundary_velocity[3 * n + 0] = static_cast<float>((**lbb).velocity()[0]);
-      boundary_velocity[3 * n + 1] = static_cast<float>((**lbb).velocity()[1]);
-      boundary_velocity[3 * n + 2] = static_cast<float>((**lbb).velocity()[2]);
-    }
-
-    boundary_velocity[3 * lbboundaries.size() + 0] = 0.0f;
-    boundary_velocity[3 * lbboundaries.size() + 1] = 0.0f;
-    boundary_velocity[3 * lbboundaries.size() + 2] = 0.0f;
-
-    lb_init_boundaries_GPU(lbboundaries.size(), number_of_boundnodes,
-                           host_boundary_node_list.data(),
-                           host_boundary_index_list.data(),
-                           boundary_velocity.data());
-
-#endif /* defined (CUDA) && defined (LB_BOUNDARIES_GPU) */
-  } else if (lattice_switch == ActiveLB::CPU) {
->>>>>>> a0a3165e
 #if defined(LB_BOUNDARIES)
 
     lb_walberla()->clear_boundaries();
