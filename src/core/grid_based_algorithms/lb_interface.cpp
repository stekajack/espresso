--- conflicted
+++ resolved
@@ -23,15 +23,13 @@
 #include "electrokinetics.hpp"
 #include "global.hpp"
 #include "grid.hpp"
+#include "integrate.hpp"
 #include "lb-d3q19.hpp"
 #include "lb.hpp"
-<<<<<<< HEAD
 #include "lb_walberla_instance.hpp"
 #include "lb_walberla_interface.hpp"
-=======
 #include "lb_collective_interface.hpp"
 #include "lb_interpolation.hpp"
->>>>>>> 0b7b3573
 #include "lbgpu.hpp"
 
 #include <utils/index.hpp>
@@ -41,117 +39,9 @@
 
 ActiveLB lattice_switch = ActiveLB::NONE;
 
-<<<<<<< HEAD
-/* LB CPU callback interface */
-namespace {
-
-template <typename Kernel>
-void lb_set(Utils::Vector3i const &index, Kernel kernel) {
-  if (lblattice.is_local(index)) {
-    kernel(index);
-  }
-}
-
-template <typename Kernel>
-auto lb_calc(Utils::Vector3i const &index, Kernel kernel) {
-  using R = decltype(kernel(index));
-  if (lblattice.is_local(index)) {
-    return boost::optional<R>(kernel(index));
-  }
-  return boost::optional<R>();
-}
-
-template <class Kernel>
-auto lb_calc_fluid_kernel(Utils::Vector3i const &index, Kernel kernel) {
-  return lb_calc(index, [&](auto index) {
-    auto const linear_index =
-        get_linear_index(lblattice.local_index(index), lblattice.halo_grid);
-    auto const force_density = lbfields[linear_index].force_density;
-    auto const modes = lb_calc_modes(linear_index, lbfluid);
-    return kernel(modes, force_density);
-  });
-}
-
-auto mpi_lb_get_density(Utils::Vector3i const &index) {
-  return lb_calc_fluid_kernel(index, [&](auto modes, auto force_density) {
-    return lb_calc_density(modes, lbpar);
-  });
-}
-
-REGISTER_CALLBACK_ONE_RANK(mpi_lb_get_density)
-
-auto mpi_lb_get_populations(Utils::Vector3i const &index) {
-  return lb_calc(index, [&](auto index) {
-    auto const linear_index =
-        get_linear_index(lblattice.local_index(index), lblattice.halo_grid);
-    return lb_get_population(linear_index);
-  });
-}
-
-REGISTER_CALLBACK_ONE_RANK(mpi_lb_get_populations)
-
-auto mpi_lb_get_boundary_flag(Utils::Vector3i const &index) {
-  return lb_calc(index, [&](auto index) {
-#ifdef LB_BOUNDARIES
-    auto const linear_index =
-        get_linear_index(lblattice.local_index(index), lblattice.halo_grid);
-    return lbfields[linear_index].boundary;
-#else
-    return false;
-#endif
-  });
-}
-
-REGISTER_CALLBACK_ONE_RANK(mpi_lb_get_boundary_flag)
-
-void mpi_lb_set_population(Utils::Vector3i const &index,
-                           Utils::Vector19d const &population) {
-  lb_set(index, [&](auto index) {
-    auto const linear_index =
-        get_linear_index(lblattice.local_index(index), lblattice.halo_grid);
-    lb_set_population(linear_index, population);
-  });
-}
-
-REGISTER_CALLBACK(mpi_lb_set_population)
-
-auto mpi_lb_get_momentum_density(Utils::Vector3i const &index) {
-  return lb_calc_fluid_kernel(index, [&](auto modes, auto force_density) {
-    return lb_calc_momentum_density(modes, force_density);
-  });
-}
-
-REGISTER_CALLBACK_ONE_RANK(mpi_lb_get_momentum_density)
-
-auto mpi_lb_get_stress(Utils::Vector3i const &index) {
-  return lb_calc_fluid_kernel(index, [&](auto modes, auto force_density) {
-    return lb_calc_stress(modes, force_density, lbpar);
-  });
-}
-
-REGISTER_CALLBACK_ONE_RANK(mpi_lb_get_stress)
-
-void mpi_bcast_lb_params_slave(LBParam field, LB_Parameters const &params) {
-  lbpar = params;
-  lb_lbfluid_on_lb_params_change(field);
-}
-
-REGISTER_CALLBACK(mpi_bcast_lb_params_slave)
-} // namespace
-
-/** @brief Broadcast a parameter for lattice Boltzmann.
- *  @param[in] field  References the parameter field to be broadcasted.
- *                    The references are defined in lb.hpp
- */
-void mpi_bcast_lb_params(LBParam field) {
-  mpi_call(mpi_bcast_lb_params_slave, field, lbpar);
-  lb_lbfluid_on_lb_params_change(field);
-}
-=======
 struct NoLBActive : public std::exception {
   const char *what() const noexcept override { return "LB not activated"; }
 };
->>>>>>> 0b7b3573
 
 void lb_lbfluid_update() {
   if (lattice_switch == ActiveLB::CPU) {
@@ -173,11 +63,25 @@
   } else if (lattice_switch == ActiveLB::WALBERLA) {
     lb_walberla()->integrate();
   } else
-    throw std::runtime_error("No LB active (update)i");
-}
+    throw NoLBActive();
+}
+
+/** measures the MD time since the last fluid update */
+static double fluidstep = 0.0;
 
 void lb_lbfluid_propagate() {
-  if (lattice_switch != ActiveLB::NONE) {
+ if (lattice_switch == ActiveLB::NONE)
+   return;
+
+ // LBGpu interface does not work on non-head-node
+ if (lattice_switch == ActiveLB::GPU and this_node !=0)
+   return;
+
+  auto const factor = static_cast<int>(round(lb_lbfluid_get_tau() / time_step));
+
+  fluidstep += 1;
+  if (fluidstep >= factor) {
+    fluidstep = 0;
     lb_lbfluid_update();
     if (lb_lbfluid_get_kT() > 0.0) {
       if (lattice_switch == ActiveLB::GPU) {
@@ -189,6 +93,7 @@
       }
     }
   }
+  
 }
 
 /**
@@ -211,20 +116,25 @@
 }
 
 void lb_lbfluid_sanity_checks() {
+  if (lattice_switch == ActiveLB::NONE)
+    return;
+  
+  // LB GPU interface functions only work on the head node.
+  if (lattice_switch == ActiveLB::GPU and this_node != 0)
+    return;
+
   extern double time_step;
+  lb_boundary_mach_check();
+  if (time_step > 0.)
+      check_tau_time_step_consistency(lb_lbfluid_get_tau(), time_step);
+  
   if (lattice_switch == ActiveLB::GPU && this_node == 0) {
 #ifdef CUDA
     lb_GPU_sanity_checks();
-    lb_boundary_mach_check();
-    if (time_step > 0.)
-      check_tau_time_step_consistency(lb_lbfluid_get_tau(), time_step);
 #endif
   }
   if (lattice_switch == ActiveLB::CPU) {
     lb_sanity_checks(lbpar);
-    lb_boundary_mach_check();
-    if (time_step > 0.)
-      check_tau_time_step_consistency(lb_lbfluid_get_tau(), time_step);
   }
   if (lattice_switch == ActiveLB::WALBERLA) {
     // Make sure, Walberla and Espresso agree on domain decomposition
@@ -293,19 +203,14 @@
 #endif
   } else if (lattice_switch == ActiveLB::CPU) {
     lb_reinit_fluid(lbfields, lblattice, lbpar);
-<<<<<<< HEAD
   }
 #ifdef LB_WALBERLA
   else if (lattice_switch == ActiveLB::WALBERLA) {
-
+    // pass
   }
 #endif
   else {
-    throw std::runtime_error("LB not activated.");
-=======
-  } else {
     throw NoLBActive();
->>>>>>> 0b7b3573
   }
 }
 
@@ -375,16 +280,12 @@
   if (lattice_switch == ActiveLB::CPU) {
     return lbpar.density;
   }
-<<<<<<< HEAD
 #ifdef LB_WALBERLA
   if (lattice_switch == ActiveLB::WALBERLA) {
     return lb_walberla()->get_density();
   }
 #endif
-  throw std::runtime_error("LB not activated.");
-=======
-  throw NoLBActive();
->>>>>>> 0b7b3573
+  throw NoLBActive();
 }
 
 void lb_lbfluid_set_viscosity(double viscosity) {
@@ -414,16 +315,12 @@
   if (lattice_switch == ActiveLB::CPU) {
     return lbpar.viscosity;
   }
-<<<<<<< HEAD
 #ifdef LB_WALBERLA
   if (lattice_switch == ActiveLB::WALBERLA) {
     return lb_walberla()->get_viscosity();
   }
 #endif
-  throw std::runtime_error("LB not activated.");
-=======
-  throw NoLBActive();
->>>>>>> 0b7b3573
+  throw NoLBActive();
 }
 
 void lb_lbfluid_set_bulk_viscosity(double bulk_viscosity) {
@@ -549,18 +446,10 @@
   if (lattice_switch == ActiveLB::CPU) {
     return lbpar.agrid;
   }
-<<<<<<< HEAD
-#ifdef LB_WALBERLA
   if (lattice_switch == ActiveLB::WALBERLA) {
     return lb_walberla()->get_grid_spacing();
   }
-#endif
-  throw std::runtime_error("LB not activated.");
-
-  return {};
-=======
-  throw NoLBActive();
->>>>>>> 0b7b3573
+  throw NoLBActive();
 }
 
 void lb_lbfluid_set_ext_force_density(const Utils::Vector3d &force_density) {
@@ -582,14 +471,11 @@
   } else if (lattice_switch == ActiveLB::CPU) {
     lbpar.ext_force_density = force_density;
     mpi_bcast_lb_params(LBParam::EXT_FORCE_DENSITY);
-<<<<<<< HEAD
   } else if (lattice_switch == ActiveLB::WALBERLA) {
     ::Communication::mpiCallbacks().call_all(Walberla::set_ext_force_density,
                                              force_density);
-=======
   } else {
     throw NoLBActive();
->>>>>>> 0b7b3573
   }
 }
 
@@ -602,6 +488,11 @@
   }
   if (lattice_switch == ActiveLB::CPU) {
     return lbpar.ext_force_density;
+  }
+  if (lattice_switch == ActiveLB::WALBERLA) {
+#ifdef LB_WALBERLA
+    return lb_walberla()->get_external_force();
+#endif
   }
   throw NoLBActive();
 }
@@ -648,16 +539,12 @@
   if (lattice_switch == ActiveLB::CPU) {
     return lbpar.tau;
   }
-<<<<<<< HEAD
 #ifdef LB_WALBERLA
   if (lattice_switch == ActiveLB::WALBERLA) {
     return lb_walberla()->get_tau();
   }
 #endif
-  throw std::runtime_error("LB not activated.");
-=======
-  throw NoLBActive();
->>>>>>> 0b7b3573
+  throw NoLBActive();
 }
 
 void lb_lbfluid_set_lattice_switch(ActiveLB local_lattice_switch) {
@@ -695,6 +582,9 @@
   }
   if (lattice_switch == ActiveLB::CPU) {
     return lbpar.kT;
+  }
+  if (lattice_switch == ActiveLB::WALBERLA) {
+    return lb_walberla()->get_kT();
   }
   throw NoLBActive();
 }
@@ -1393,17 +1283,13 @@
   if (lattice_switch == ActiveLB::CPU) {
     return lblattice.global_grid;
   }
-<<<<<<< HEAD
 #ifdef LB_WALBERLA
   if (lattice_switch == ActiveLB::WALBERLA) {
     return lb_walberla()->get_grid_dimensions();
   }
 #endif
 
-  throw std::runtime_error("No LB active (get_shape)");
-=======
-  throw NoLBActive();
->>>>>>> 0b7b3573
+  throw NoLBActive();
 }
 
 bool lb_lbnode_is_index_valid(Utils::Vector3i const &ind) {
@@ -1427,17 +1313,13 @@
     return ::Communication::mpiCallbacks().call(
         ::Communication::Result::one_rank, mpi_lb_get_density, ind);
   }
-<<<<<<< HEAD
 #ifdef LB_WALBERLA
   if (lattice_switch == ActiveLB::WALBERLA) {
     return ::Communication::mpiCallbacks().call(
         ::Communication::Result::one_rank, Walberla::get_node_density, ind);
   }
 #endif
-  throw std::runtime_error("LB not activated.");
-=======
-  throw NoLBActive();
->>>>>>> 0b7b3573
+  throw NoLBActive();
 }
 
 const Utils::Vector3d lb_lbnode_get_velocity(const Utils::Vector3i &ind) {
@@ -1458,7 +1340,6 @@
         ::Communication::Result::one_rank, mpi_lb_get_momentum_density, ind);
     return momentum_density / density;
   }
-<<<<<<< HEAD
 #ifdef LB_WALBERLA
   if (lattice_switch == ActiveLB::WALBERLA) {
     return ::Communication::mpiCallbacks().call(
@@ -1466,12 +1347,7 @@
   }
 #endif
 
-  throw std::runtime_error("LB not activated.");
-
-  return {};
-=======
-  throw NoLBActive();
->>>>>>> 0b7b3573
+  throw NoLBActive();
 }
 
 const Utils::Vector6d lb_lbnode_get_stress(const Utils::Vector3i &ind) {
@@ -1503,7 +1379,6 @@
   if (lattice_switch == ActiveLB::CPU) {
     return mpi_call(::Communication::Result::one_rank, mpi_lb_get_stress, ind);
   }
-<<<<<<< HEAD
 #ifdef LB_WALBERLA
   if (lattice_switch == ActiveLB::WALBERLA) {
     Utils::Vector6d stress = ::Communication::mpiCallbacks().call(
@@ -1527,10 +1402,7 @@
     return stress;
   }
 #endif
-  throw std::runtime_error("No LB active");
-=======
-  throw NoLBActive();
->>>>>>> 0b7b3573
+  throw NoLBActive();
 }
 
 /** calculates the average stress of all nodes by iterating
@@ -1598,17 +1470,13 @@
     return mpi_call(::Communication::Result::one_rank, mpi_lb_get_boundary_flag,
                     ind);
   }
-<<<<<<< HEAD
 #ifdef LB_WALBERLA
   if (lattice_switch == ActiveLB::WALBERLA) {
     return ::Communication::mpiCallbacks().call(
         ::Communication::Result::one_rank, Walberla::get_node_is_boundary, ind);
   }
 #endif
-  throw std::runtime_error("LB not activated.");
-=======
-  throw NoLBActive();
->>>>>>> 0b7b3573
+  throw NoLBActive();
 }
 
 const Utils::Vector19d lb_lbnode_get_pop(const Utils::Vector3i &ind) {
@@ -1629,17 +1497,13 @@
     return mpi_call(::Communication::Result::one_rank, mpi_lb_get_populations,
                     ind);
   }
-<<<<<<< HEAD
 #ifdef LB_WALBERLA
   if (lattice_switch == ActiveLB::WALBERLA) {
     return ::Communication::mpiCallbacks().call(
         ::Communication::Result::one_rank, Walberla::get_node_pop, ind);
   }
 #endif
-  throw std::runtime_error("LB not activated.");
-=======
-  throw NoLBActive();
->>>>>>> 0b7b3573
+  throw NoLBActive();
 }
 
 void lb_lbnode_set_density(const Utils::Vector3i &ind, double p_density) {
@@ -1650,7 +1514,8 @@
     auto const host_density = static_cast<float>(p_density);
     lb_set_node_rho_GPU(single_nodeindex, host_density);
 #endif //  CUDA
-  } else if (lattice_switch == ActiveLB::CPU) {
+  }
+  else if (lattice_switch == ActiveLB::CPU) {
     auto const stress = lb_lbnode_get_stress(ind);
     auto const momentum_density =
         lb_lbnode_get_velocity(ind) * lb_lbnode_get_density(ind);
@@ -1658,20 +1523,15 @@
         lb_get_population_from_density_momentum_density_stress(
             p_density, momentum_density, stress);
     mpi_call_all(mpi_lb_set_population, ind, population);
-<<<<<<< HEAD
-=======
-  } else {
-    throw NoLBActive();
->>>>>>> 0b7b3573
   }
 #ifdef LB_WALBERLA
   else if (lattice_switch == ActiveLB::WALBERLA) {
     ::Communication::mpiCallbacks().call_all(Walberla::set_node_density, ind,
                                              p_density);
-  }
-#endif
-  else
-    throw std::runtime_error("LB not activated.");
+#endif
+  } else {
+    throw NoLBActive();
+  }
 }
 
 void lb_lbnode_set_velocity(const Utils::Vector3i &ind,
@@ -1695,8 +1555,6 @@
             density, momentum_density, stress);
     mpi_call_all(mpi_lb_set_population, ind, population);
     mpi_call_all(mpi_lb_set_force_density, ind, Utils::Vector3d{});
-  } else {
-    throw NoLBActive();
   }
 #ifdef LB_WALBERLA
   else if (lattice_switch == ActiveLB::WALBERLA) {
@@ -1705,7 +1563,7 @@
   }
 #endif
   else
-    throw std::runtime_error("No LB active.");
+    throw NoLBActive();
 }
 
 void lb_lbnode_set_pop(const Utils::Vector3i &ind,
@@ -1728,14 +1586,9 @@
 #endif
   else if (lattice_switch == ActiveLB::CPU) {
     mpi_call_all(mpi_lb_set_population, ind, p_pop);
-<<<<<<< HEAD
-  } else
-    throw std::runtime_error("LB not activated.");
-=======
   } else {
     throw NoLBActive();
   }
->>>>>>> 0b7b3573
 }
 
 const Lattice &lb_lbfluid_get_lattice() { return lblattice; }
@@ -1756,7 +1609,7 @@
                          Walberla::get_momentum) *
                      (lb_lbfluid_get_agrid() / lb_lbfluid_get_tau());
   } else
-    throw std::runtime_error("No LB active (calc_fluid_momentum).");
+    throw NoLBActive();
 
   return fluid_momentum;
 }
@@ -1791,5 +1644,15 @@
                       mpi_lb_get_interpolated_velocity, folded_pos);
     }
   }
+  if (lattice_switch == ActiveLB::WALBERLA) {
+    switch (interpolation_order) {
+    case (InterpolationOrder::quadratic):
+      throw std::runtime_error("The non-linear interpolation scheme is not "
+                               "implemented for the CPU LB.");
+    case (InterpolationOrder::linear):
+      return mpi_call(::Communication::Result::one_rank,
+                      Walberla::get_velocity_at_pos, folded_pos);
+    }
+  }
   throw NoLBActive();
 }