--- conflicted
+++ resolved
@@ -261,8 +261,7 @@
     lb_reinit_fluid_gpu();
 #endif
   } else if (lattice_switch == ActiveLB::CPU) {
-<<<<<<< HEAD
-    lb_reinit_fluid();
+    lb_reinit_fluid(lbfields, lblattice, lbpar);
   }
 #ifdef LB_WALBERLA
   else if (lattice_switch == ActiveLB::WALBERLA) {
@@ -270,10 +269,6 @@
   }
 #endif
   else {
-=======
-    lb_reinit_fluid(lbfields, lblattice, lbpar);
-  } else {
->>>>>>> e2e7c5db
     throw std::runtime_error("LB not activated.");
   }
 }
