--- conflicted
+++ resolved
@@ -68,12 +68,6 @@
   if (fluidstep >= factor) {
     fluidstep = 0;
     lb_lbfluid_update();
-<<<<<<< HEAD
-=======
-    if (lb_lbfluid_get_kT() > 0.0) {
-      rng_counter_fluid->increment();
-    }
->>>>>>> 5a794dda
   }
 }
 
@@ -134,15 +128,9 @@
 }
 
 void lb_lbfluid_on_integration_start() { lb_lbfluid_sanity_checks(); }
-<<<<<<< HEAD
 
 void lb_lbfluid_invalidate_particle_allocation() {}
 
-=======
-
-void lb_lbfluid_invalidate_particle_allocation() {}
-
->>>>>>> 5a794dda
 uint64_t lb_lbfluid_get_rng_state() { return rng_counter_fluid->value(); }
 
 void lb_lbfluid_set_rng_state(uint64_t counter) {
@@ -242,115 +230,6 @@
   return lb_lbfluid_get_agrid() / lb_lbfluid_get_tau();
 }
 
-<<<<<<< HEAD
-void lb_lbfluid_print_vtk_boundary(const std::string &filename) {
-  FILE *fp = fopen(filename.c_str(), "w");
-
-  if (fp == nullptr) {
-    throw std::runtime_error("Could not open file for writing.");
-  }
-
-#ifdef LB_WALBERLA
-  if (lattice_switch == ActiveLB::WALBERLA) {
-    Utils::Vector3i pos;
-    auto const grid_size = lb_walberla()->get_grid_dimensions();
-
-    fprintf(fp,
-            "# vtk DataFile Version 2.0\nlbboundaries\n"
-            "ASCII\nDATASET STRUCTURED_POINTS\nDIMENSIONS %d %d %d\n"
-            "ORIGIN %f %f %f\nSPACING %f %f %f\nPOINT_DATA %d\n"
-            "SCALARS boundary float 1\nLOOKUP_TABLE default\n",
-            grid_size[0], grid_size[1], grid_size[2],
-            lb_walberla()->get_grid_spacing() * 0.5,
-            lb_walberla()->get_grid_spacing() * 0.5,
-            lb_walberla()->get_grid_spacing() * 0.5,
-            lb_walberla()->get_grid_spacing(),
-            lb_walberla()->get_grid_spacing(),
-            lb_walberla()->get_grid_spacing(),
-            grid_size[0] * grid_size[1] * grid_size[2]);
-
-    for (pos[2] = 0; pos[2] < grid_size[2]; pos[2]++) {
-      for (pos[1] = 0; pos[1] < grid_size[1]; pos[1]++) {
-        for (pos[0] = 0; pos[0] < grid_size[0]; pos[0]++) {
-          auto boundary = lb_lbnode_is_boundary(pos);
-          fprintf(fp, "%d \n", boundary);
-        }
-      }
-    }
-  }
-#endif
-  fclose(fp);
-}
-
-void lb_lbfluid_print_vtk_velocity(const std::string &filename,
-                                   std::vector<int> bb1, std::vector<int> bb2) {
-  FILE *fp = fopen(filename.c_str(), "w");
-
-  if (fp == nullptr) {
-    throw std::runtime_error("Could not open file for writing.");
-  }
-
-  std::vector<int> bb_low;
-  std::vector<int> bb_high;
-
-  for (auto val1 = bb1.begin(), val2 = bb2.begin();
-       val1 != bb1.end() && val2 != bb2.end(); ++val1, ++val2) {
-    if (*val1 == -1 || *val2 == -1) {
-      bb_low = {0, 0, 0};
-#ifdef LB_WALBERLA
-      if (lattice_switch == ActiveLB::WALBERLA) {
-        bb_high = {lb_walberla()->get_grid_dimensions()[0] - 1,
-                   lb_walberla()->get_grid_dimensions()[1] - 1,
-                   lb_walberla()->get_grid_dimensions()[2] - 1};
-      }
-#endif
-      break;
-    }
-
-    bb_low.push_back(std::min(*val1, *val2));
-    bb_high.push_back(std::max(*val1, *val2));
-  }
-
-  Utils::Vector3i pos;
-#ifdef LB_WALBERLA
-  if (lattice_switch == ActiveLB::WALBERLA) {
-    fprintf(fp,
-            "# vtk DataFile Version 2.0\nlbfluid_walberla\n"
-            "ASCII\nDATASET STRUCTURED_POINTS\nDIMENSIONS %d %d %d\n"
-            "ORIGIN %f %f %f\nSPACING %f %f %f\nPOINT_DATA %d\n"
-            "SCALARS velocity float 3\nLOOKUP_TABLE default\n",
-            bb_high[0] - bb_low[0] + 1, bb_high[1] - bb_low[1] + 1,
-            bb_high[2] - bb_low[2] + 1,
-            (bb_low[0] + 0.5) * lb_walberla()->get_grid_spacing(),
-            (bb_low[1] + 0.5) * lb_walberla()->get_grid_spacing(),
-            (bb_low[2] + 0.5) * lb_walberla()->get_grid_spacing(),
-            lb_walberla()->get_grid_spacing(),
-            lb_walberla()->get_grid_spacing(),
-            lb_walberla()->get_grid_spacing(),
-            (bb_high[0] - bb_low[0] + 1) * (bb_high[1] - bb_low[1] + 1) *
-                (bb_high[2] - bb_low[2] + 1));
-
-    for (pos[2] = bb_low[2]; pos[2] <= bb_high[2]; pos[2]++)
-      for (pos[1] = bb_low[1]; pos[1] <= bb_high[1]; pos[1]++)
-        for (pos[0] = bb_low[0]; pos[0] <= bb_high[0]; pos[0]++) {
-          auto u = lb_lbnode_get_velocity(pos) *
-                   lb_walberla()->get_grid_spacing() / lb_walberla()->get_tau();
-          fprintf(fp, "%f %f %f\n", u[0], u[1], u[2]);
-        }
-  }
-#endif
-  fclose(fp);
-}
-
-void lb_lbfluid_print_boundary(const std::string &filename) {
-  throw std::runtime_error("Not implemented.");
-}
-void lb_lbfluid_print_velocity(const std::string &filename) {
-  throw std::runtime_error("Not implemented");
-}
-
-=======
->>>>>>> 5a794dda
 void lb_lbfluid_save_checkpoint(const std::string &filename, bool binary) {
 #ifdef LB_WALBERLA
   if (lattice_switch == ActiveLB::WALBERLA) {
@@ -527,7 +406,6 @@
   if (lattice_switch == ActiveLB::WALBERLA) {
     return ::Communication::mpiCallbacks().call(
         ::Communication::Result::one_rank, Walberla::get_node_velocity, ind);
-<<<<<<< HEAD
   }
 #endif
 
@@ -574,62 +452,11 @@
     //        stress[4] /= revert_factor;
 
     return stress;
-=======
-  }
-#endif
-
-  throw NoLBActive();
-}
-
-const Utils::Vector3d
-lb_lbnode_get_last_applied_force(const Utils::Vector3i &ind) {
-#ifdef LB_WALBERLA
-  if (lattice_switch == ActiveLB::WALBERLA) {
-    return ::Communication::mpiCallbacks().call(
-        ::Communication::Result::one_rank,
-        Walberla::get_node_last_applied_force, ind);
-  }
-#endif
-
-  throw NoLBActive();
-}
-
-void lb_lbfluid_write_vtk(int delta_N, unsigned flag_observables,
-                          std::string const &identifier) {
-#ifdef LB_WALBERLA
-  if (lattice_switch == ActiveLB::WALBERLA) {
-    ::Communication::mpiCallbacks().call_all(Walberla::write_vtk, delta_N,
-                                             flag_observables, identifier);
-    return;
->>>>>>> 5a794dda
-  }
-#endif
-  throw NoLBActive();
-}
-
-<<<<<<< HEAD
-=======
-const Utils::Vector6d
-lb_lbnode_get_pressure_tensor(const Utils::Vector3i &ind) {
-#ifdef LB_WALBERLA
-  if (lattice_switch == ActiveLB::WALBERLA) {
-    Utils::Vector6d stress = ::Communication::mpiCallbacks().call(
-        ::Communication::Result::one_rank, Walberla::get_node_pressure_tensor,
-        ind);
-
-    // reverts the correction done by walberla
-    //    auto const revert_factor =
-    //        lb_lbfluid_get_viscosity() / (lb_lbfluid_get_viscosity() + 1.0
-    //        / 6.0); stress[1] /= revert_factor; stress[3] /= revert_factor;
-    //        stress[4] /= revert_factor;
-
-    return stress;
-  }
-#endif
-  throw NoLBActive();
-}
-
->>>>>>> 5a794dda
+  }
+#endif
+  throw NoLBActive();
+}
+
 const Utils::Vector6d lb_lbfluid_get_pressure_tensor() {
   if (lattice_switch == ActiveLB::WALBERLA) {
     throw std::runtime_error("Not implemented yet");
