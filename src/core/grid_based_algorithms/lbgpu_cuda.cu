/*
   Copyright (C) 2010-2018 The ESPResSo project

   This file is part of ESPResSo.

   ESPResSo is free software: you can redistribute it and/or modify
   it under the terms of the GNU General Public License as published by
   the Free Software Foundation, either version 3 of the License, or
   (at your option) any later version.

   ESPResSo is distributed in the hope that it will be useful,
   but WITHOUT ANY WARRANTY; without even the implied warranty of
   MERCHANTABILITY or FITNESS FOR A PARTICULAR PURPOSE.  See the
   GNU General Public License for more details.

   You should have received a copy of the GNU General Public License
   along with this program.  If not, see <http://www.gnu.org/licenses/>.
*/
/** \file
 *  %Lattice Boltzmann on GPUs.
 *
 *  The corresponding header file is lbgpu.cuh.
 */
#include "lbgpu.hpp"

#ifdef LB_GPU
#include "cuda_wrapper.hpp"
#include "curand_wrapper.hpp"

<<<<<<< HEAD
#include "Vector.hpp"
=======
#include "config.hpp"

#ifdef LB_GPU
#include <cassert>
#include <stdio.h>
#include <stdlib.h>
#include <vector>

>>>>>>> 6a245d7e
#include "cuda_interface.hpp"
#include "cuda_utils.hpp"
#include "debug.hpp"
#include "errorhandling.hpp"
#include "grid_based_algorithms/electrokinetics.hpp"
#include "grid_based_algorithms/electrokinetics_pdb_parse.hpp"
#include "grid_based_algorithms/lbgpu.cuh"
#include "grid_based_algorithms/lbgpu.hpp"
#include "utils/Counter.hpp"
#include "utils/Vector.hpp"

#include "utils/Counter.hpp"

#include <thrust/device_ptr.h>
#include <thrust/device_vector.h>
#include <thrust/functional.h>
#include <thrust/host_vector.h>
#include <thrust/transform_reduce.h>

#include <cassert>
#include <cstdint>
#include <stdio.h>
#include <stdlib.h>
#include <vector>

/** defining structures residing in global memory */

/** device_rho_v: struct for hydrodynamic fields: this is for internal use
 *  (i.e. stores values in LB units) and should not used for
 *  printing values
 */
static LB_rho_v_gpu *device_rho_v = nullptr;

/** print_rho_v_pi: struct for hydrodynamic fields: this is the interface
 *  and stores values in MD units. It should not used
 *  as an input for any LB calculations. TODO: in the future,
 *  one might want to have several structures for printing
 *  separately rho, v, pi without having to compute/store
 *  the complete set.
 */
static LB_rho_v_pi_gpu *print_rho_v_pi = nullptr;

/** @name structs for velocity densities */
/*@{*/
static LB_nodes_gpu nodes_a = {nullptr, nullptr, nullptr};
static LB_nodes_gpu nodes_b = {nullptr, nullptr, nullptr};
;
/** struct for node force density*/

/** struct for node force density */
LB_node_force_density_gpu node_f = {nullptr, nullptr};

static LB_extern_nodeforcedensity_gpu *extern_node_force_densities = nullptr;

#ifdef LB_BOUNDARIES_GPU
static float *lb_boundary_force = nullptr;

static float *lb_boundary_velocity = nullptr;

/** @name pointers for bound index array */
/*@{*/
static int *boundary_node_list;
static int *boundary_index_list;
static size_t size_of_boundindex;
/*@}*/
#endif

EK_parameters *lb_ek_parameters_gpu;

/** @name pointers for additional cuda check flag */
/*@{*/
static int *gpu_check = nullptr;
static int *h_gpu_check = nullptr;
/*@}*/

static unsigned int intflag = 1;
LB_nodes_gpu *current_nodes = nullptr;
/** @name defining size values for allocating global memory */
/*@{*/
static size_t size_of_rho_v;
static size_t size_of_rho_v_pi;
static size_t size_of_extern_node_force_densities;
/*@}*/

/** Parameters residing in constant memory */
__device__ __constant__ LB_parameters_gpu para[1];
static const float c_sound_sq = 1.0f / 3.0f;

/*-------------------------------------------------------*/
/*********************************************************/
/** \name device functions called by kernel functions */
/*********************************************************/
/*-------------------------------------------------------*/

/*-------------------------------------------------------*/

static constexpr float sqrt12 = 3.4641016151377544f;
static Utils::Counter<uint64_t> rng_counter_coupling_gpu;
static Utils::Counter<uint64_t> rng_counter_fluid_gpu;
__device__ float4 random_wrapper_philox(unsigned int index, unsigned int mode,
                                        uint64_t philox_counter) {
  // Split the 64 bit counter into two 32 bit ints.
  uint32_t philox_counter_hi = static_cast<uint32_t>(philox_counter >> 32);
  uint32_t philox_counter_low = static_cast<uint32_t>(philox_counter);
  uint4 rnd_ints =
      curand_Philox4x32_10(make_uint4(index, philox_counter_hi, 0, mode),
                           make_uint2(philox_counter_low, para->your_seed));
  float4 rnd_floats;
  rnd_floats.w = rnd_ints.w * CURAND_2POW32_INV + (CURAND_2POW32_INV / 2.0f);
  rnd_floats.x = rnd_ints.x * CURAND_2POW32_INV + (CURAND_2POW32_INV / 2.0f);
  rnd_floats.y = rnd_ints.y * CURAND_2POW32_INV + (CURAND_2POW32_INV / 2.0f);
  rnd_floats.z = rnd_ints.z * CURAND_2POW32_INV + (CURAND_2POW32_INV / 2.0f);
  return rnd_floats;
}

/** Transformation from 1d array-index to xyz
 *  @param[in]  index   Node index / thread index
 *  @param[out] xyz     Calculated xyz array
 */
template <typename T> __device__ void index_to_xyz(T index, T *xyz) {
  xyz[0] = index % para->dim_x;
  index /= para->dim_x;
  xyz[1] = index % para->dim_y;
  index /= para->dim_y;
  xyz[2] = index;
}

/** Transformation from xyz to 1d array-index
 *  @param[in] xyz     The xyz array
 */
template <typename T> __device__ T xyz_to_index(T *xyz) {
  T x = (xyz[0] + para->dim_x) % para->dim_x;
  T y = (xyz[1] + para->dim_y) % para->dim_y;
  T z = (xyz[2] + para->dim_z) % para->dim_z;
  return x + para->dim_x * (y + para->dim_y * z);
}

/** Calculate modes from the velocity densities (space-transform)
 *  @param[in]  n_a     Local node residing in array a
 *  @param[in]  index   Node index / thread index
 *  @param[out] mode    Local register values mode
 */
__device__ void calc_m_from_n(LB_nodes_gpu n_a, unsigned int index,
                              float *mode) {
  // The following convention is used:
  // The $\hat{c}_i$ form B. Duenweg's paper are given by:

  /* c_0  = { 0, 0, 0}
     c_1  = { 1, 0, 0}
     c_2  = {-1, 0, 0}
     c_3  = { 0, 1, 0}
     c_4  = { 0,-1, 0}
     c_5  = { 0, 0, 1}
     c_6  = { 0, 0,-1}
     c_7  = { 1, 1, 0}
     c_8  = {-1,-1, 0}
     c_9  = { 1,-1, 0}
     c_10 = {-1, 1, 0}
     c_11 = { 1, 0, 1}
     c_12 = {-1, 0,-1}
     c_13 = { 1, 0,-1}
     c_14 = {-1, 0, 1}
     c_15 = { 0, 1, 1}
     c_16 = { 0,-1,-1}
     c_17 = { 0, 1,-1}
     c_18 = { 0,-1, 1} */

  // The basis vectors (modes) are constructed as follows
  // $m_k = \sum_{i} e_{ki} n_{i}$, where the $e_{ki}$ form a
  // linear transformation (matrix) that is given by

  /* $e{ 0,i} = 1$
     $e{ 1,i} = c_{i,x}$
     $e{ 2,i} = c_{i,y}$
     $e{ 3,i} = c_{i,z}$
     $e{ 4,i} = c_{i}^2 - 1$
     $e{ 5,i} = c_{i,x}^2 - c_{i,y}^2$
     $e{ 6,i} = c_{i}^2 - 3*c_{i,z}^2$
     $e{ 7,i} = c_{i,x}*c_{i,y}$
     $e{ 8,i} = c_{i,x}*c_{i,z}$
     $e{ 9,i} = c_{i,y}*c_{i,z}$
     $e{10,i} = (3*c_{i}^2 - 5)*c_{i,x}$
     $e{11,i} = (3*c_{i}^2 - 5)*c_{i,y}$
     $e{12,i} = (3*c_{i}^2 - 5)*c_{i,z}$
     $e{13,i} = (c_{i,y}^2 - c_{i,z}^2)*c_{i,x}$
     $e{14,i} = (c_{i,x}^2 - c_{i,z}^2)*c_{i,y}$
     $e{15,i} = (c_{i,x}^2 - c_{i,y}^2)*c_{i,z}$
     $e{16,i} = 3*c_{i}^2^2 - 6*c_{i}^2 + 1$
     $e{17,i} = (2*c_{i}^2 - 3)*(c_{i,x}^2 - c_{i,y}^2)$
     $e{18,i} = (2*c_{i}^2 - 3)*(c_{i}^2 - 3*c_{i,z}^2)$ */

  // Such that the transformation matrix is given by

  /* {{ 1, 1, 1, 1, 1, 1, 1, 1, 1, 1, 1, 1, 1, 1, 1, 1, 1, 1, 1},
      { 0, 1,-1, 0, 0, 0, 0, 1,-1, 1,-1, 1,-1, 1,-1, 0, 0, 0, 0},
      { 0, 0, 0, 1,-1, 0, 0, 1,-1,-1, 1, 0, 0, 0, 0, 1,-1, 1,-1},
      { 0, 0, 0, 0, 0, 1,-1, 0, 0, 0, 0, 1,-1,-1, 1, 1,-1,-1, 1},
      {-1, 0, 0, 0, 0, 0, 0, 1, 1, 1, 1, 1, 1, 1, 1, 1, 1, 1, 1},
      { 0, 1, 1,-1,-1, 0, 0, 0, 0, 0, 0, 1, 1, 1, 1,-1,-1,-1,-1},
      { 0, 1, 1, 1, 1,-2,-2, 2, 2, 2, 2,-1,-1,-1,-1,-1,-1,-1,-1},
      { 0, 0, 0, 0, 0, 0, 0, 1, 1,-1,-1, 0, 0, 0, 0, 0, 0, 0, 0},
      { 0, 0, 0, 0, 0, 0, 0, 0, 0, 0, 0, 1, 1,-1,-1, 0, 0, 0, 0},
      { 0, 0, 0, 0, 0, 0, 0, 0, 0, 0, 0, 0, 0, 0, 0, 1, 1,-1,-1},
      { 0,-2, 2, 0, 0, 0, 0, 1,-1, 1,-1, 1,-1, 1,-1, 0, 0, 0, 0},
      { 0, 0, 0,-2, 2, 0, 0, 1,-1,-1, 1, 0, 0, 0, 0, 1,-1, 1,-1},
      { 0, 0, 0, 0, 0,-2, 2, 0, 0, 0, 0, 1,-1,-1, 1, 1,-1,-1, 1},
      { 0, 0, 0, 0, 0, 0, 0, 1,-1, 1,-1,-1, 1,-1, 1, 0, 0, 0, 0},
      { 0, 0, 0, 0, 0, 0, 0, 1,-1,-1, 1, 0, 0, 0, 0,-1, 1,-1, 1},
      { 0, 0, 0, 0, 0, 0, 0, 0, 0, 0, 0, 1,-1,-1, 1,-1, 1, 1,-1},
      { 1,-2,-2,-2,-2,-2,-2, 1, 1, 1, 1, 1, 1, 1, 1, 1, 1, 1, 1},
      { 0,-1,-1, 1, 1, 0, 0, 0, 0, 0, 0, 1, 1, 1, 1,-1,-1,-1,-1},
      { 0,-1,-1,-1,-1, 2, 2, 2, 2, 2, 2,-1,-1,-1,-1,-1,-1,-1,-1}} */

  // With weights

  /* q^{c_{i}} = { 1/3, 1/18, 1/18, 1/18,
                  1/18, 1/18, 1/18, 1/36,
                  1/36, 1/36, 1/36, 1/36,
                  1/36, 1/36, 1/36, 1/36,
                  1/36, 1/36, 1/36 } */

  // Which makes the transformation satisfy the following
  // orthogonality condition:
  // \sum_{i} q^{c_{i}} e_{ki} e_{li} = w_{k} \delta_{kl},
  // where the weights are:

  /* w_{i} = {  1, 1/3, 1/3, 1/3,
              2/3, 4/9, 4/3, 1/9,
              1/9, 1/9, 2/3, 2/3,
              2/3, 2/9, 2/9, 2/9,
                2, 4/9, 4/3 } */

  // mass mode

  mode[0] = n_a.vd[(0) * para->number_of_nodes + index] +
            n_a.vd[(1) * para->number_of_nodes + index] +
            n_a.vd[(2) * para->number_of_nodes + index] +
            n_a.vd[(3) * para->number_of_nodes + index] +
            n_a.vd[(4) * para->number_of_nodes + index] +
            n_a.vd[(5) * para->number_of_nodes + index] +
            n_a.vd[(6) * para->number_of_nodes + index] +
            n_a.vd[(7) * para->number_of_nodes + index] +
            n_a.vd[(8) * para->number_of_nodes + index] +
            n_a.vd[(9) * para->number_of_nodes + index] +
            n_a.vd[(10) * para->number_of_nodes + index] +
            n_a.vd[(11) * para->number_of_nodes + index] +
            n_a.vd[(12) * para->number_of_nodes + index] +
            n_a.vd[(13) * para->number_of_nodes + index] +
            n_a.vd[(14) * para->number_of_nodes + index] +
            n_a.vd[(15) * para->number_of_nodes + index] +
            n_a.vd[(16) * para->number_of_nodes + index] +
            n_a.vd[(17) * para->number_of_nodes + index] +
            n_a.vd[(18) * para->number_of_nodes + index];

  // momentum modes

  mode[1] = (n_a.vd[(1) * para->number_of_nodes + index] -
             n_a.vd[(2) * para->number_of_nodes + index]) +
            (n_a.vd[(7) * para->number_of_nodes + index] -
             n_a.vd[(8) * para->number_of_nodes + index]) +
            (n_a.vd[(9) * para->number_of_nodes + index] -
             n_a.vd[(10) * para->number_of_nodes + index]) +
            (n_a.vd[(11) * para->number_of_nodes + index] -
             n_a.vd[(12) * para->number_of_nodes + index]) +
            (n_a.vd[(13) * para->number_of_nodes + index] -
             n_a.vd[(14) * para->number_of_nodes + index]);

  mode[2] = (n_a.vd[(3) * para->number_of_nodes + index] -
             n_a.vd[(4) * para->number_of_nodes + index]) +
            (n_a.vd[(7) * para->number_of_nodes + index] -
             n_a.vd[(8) * para->number_of_nodes + index]) -
            (n_a.vd[(9) * para->number_of_nodes + index] -
             n_a.vd[(10) * para->number_of_nodes + index]) +
            (n_a.vd[(15) * para->number_of_nodes + index] -
             n_a.vd[(16) * para->number_of_nodes + index]) +
            (n_a.vd[(17) * para->number_of_nodes + index] -
             n_a.vd[(18) * para->number_of_nodes + index]);

  mode[3] = (n_a.vd[(5) * para->number_of_nodes + index] -
             n_a.vd[(6) * para->number_of_nodes + index]) +
            (n_a.vd[(11) * para->number_of_nodes + index] -
             n_a.vd[(12) * para->number_of_nodes + index]) -
            (n_a.vd[(13) * para->number_of_nodes + index] -
             n_a.vd[(14) * para->number_of_nodes + index]) +
            (n_a.vd[(15) * para->number_of_nodes + index] -
             n_a.vd[(16) * para->number_of_nodes + index]) -
            (n_a.vd[(17) * para->number_of_nodes + index] -
             n_a.vd[(18) * para->number_of_nodes + index]);

  // stress modes
  mode[4] = -n_a.vd[(0) * para->number_of_nodes + index] +
            n_a.vd[(7) * para->number_of_nodes + index] +
            n_a.vd[(8) * para->number_of_nodes + index] +
            n_a.vd[(9) * para->number_of_nodes + index] +
            n_a.vd[(10) * para->number_of_nodes + index] +
            n_a.vd[(11) * para->number_of_nodes + index] +
            n_a.vd[(12) * para->number_of_nodes + index] +
            n_a.vd[(13) * para->number_of_nodes + index] +
            n_a.vd[(14) * para->number_of_nodes + index] +
            n_a.vd[(15) * para->number_of_nodes + index] +
            n_a.vd[(16) * para->number_of_nodes + index] +
            n_a.vd[(17) * para->number_of_nodes + index] +
            n_a.vd[(18) * para->number_of_nodes + index];

  mode[5] = (n_a.vd[(1) * para->number_of_nodes + index] +
             n_a.vd[(2) * para->number_of_nodes + index]) -
            (n_a.vd[(3) * para->number_of_nodes + index] +
             n_a.vd[(4) * para->number_of_nodes + index]) +
            (n_a.vd[(11) * para->number_of_nodes + index] +
             n_a.vd[(12) * para->number_of_nodes + index]) +
            (n_a.vd[(13) * para->number_of_nodes + index] +
             n_a.vd[(14) * para->number_of_nodes + index]) -
            (n_a.vd[(15) * para->number_of_nodes + index] +
             n_a.vd[(16) * para->number_of_nodes + index]) -
            (n_a.vd[(17) * para->number_of_nodes + index] +
             n_a.vd[(18) * para->number_of_nodes + index]);

  mode[6] = (n_a.vd[(1) * para->number_of_nodes + index] +
             n_a.vd[(2) * para->number_of_nodes + index]) +
            (n_a.vd[(3) * para->number_of_nodes + index] +
             n_a.vd[(4) * para->number_of_nodes + index]) -
            (n_a.vd[(11) * para->number_of_nodes + index] +
             n_a.vd[(12) * para->number_of_nodes + index]) -
            (n_a.vd[(13) * para->number_of_nodes + index] +
             n_a.vd[(14) * para->number_of_nodes + index]) -
            (n_a.vd[(15) * para->number_of_nodes + index] +
             n_a.vd[(16) * para->number_of_nodes + index]) -
            (n_a.vd[(17) * para->number_of_nodes + index] +
             n_a.vd[(18) * para->number_of_nodes + index]) -
            2.0f * ((n_a.vd[(5) * para->number_of_nodes + index] +
                     n_a.vd[(6) * para->number_of_nodes + index]) -
                    (n_a.vd[(7) * para->number_of_nodes + index] +
                     n_a.vd[(8) * para->number_of_nodes + index]) -
                    (n_a.vd[(9) * para->number_of_nodes + index] +
                     n_a.vd[(10) * para->number_of_nodes + index]));

  mode[7] = (n_a.vd[(7) * para->number_of_nodes + index] +
             n_a.vd[(8) * para->number_of_nodes + index]) -
            (n_a.vd[(9) * para->number_of_nodes + index] +
             n_a.vd[(10) * para->number_of_nodes + index]);

  mode[8] = (n_a.vd[(11) * para->number_of_nodes + index] +
             n_a.vd[(12) * para->number_of_nodes + index]) -
            (n_a.vd[(13) * para->number_of_nodes + index] +
             n_a.vd[(14) * para->number_of_nodes + index]);

  mode[9] = (n_a.vd[(15) * para->number_of_nodes + index] +
             n_a.vd[(16) * para->number_of_nodes + index]) -
            (n_a.vd[(17) * para->number_of_nodes + index] +
             n_a.vd[(18) * para->number_of_nodes + index]);

  // kinetic modes

  mode[10] = -2.0f * (n_a.vd[(1) * para->number_of_nodes + index] -
                      n_a.vd[(2) * para->number_of_nodes + index]) +
             (n_a.vd[(7) * para->number_of_nodes + index] -
              n_a.vd[(8) * para->number_of_nodes + index]) +
             (n_a.vd[(9) * para->number_of_nodes + index] -
              n_a.vd[(10) * para->number_of_nodes + index]) +
             (n_a.vd[(11) * para->number_of_nodes + index] -
              n_a.vd[(12) * para->number_of_nodes + index]) +
             (n_a.vd[(13) * para->number_of_nodes + index] -
              n_a.vd[(14) * para->number_of_nodes + index]);

  mode[11] = -2.0f * (n_a.vd[(3) * para->number_of_nodes + index] -
                      n_a.vd[(4) * para->number_of_nodes + index]) +
             (n_a.vd[(7) * para->number_of_nodes + index] -
              n_a.vd[(8) * para->number_of_nodes + index]) -
             (n_a.vd[(9) * para->number_of_nodes + index] -
              n_a.vd[(10) * para->number_of_nodes + index]) +
             (n_a.vd[(15) * para->number_of_nodes + index] -
              n_a.vd[(16) * para->number_of_nodes + index]) +
             (n_a.vd[(17) * para->number_of_nodes + index] -
              n_a.vd[(18) * para->number_of_nodes + index]);

  mode[12] = -2.0f * (n_a.vd[(5) * para->number_of_nodes + index] -
                      n_a.vd[(6) * para->number_of_nodes + index]) +
             (n_a.vd[(11) * para->number_of_nodes + index] -
              n_a.vd[(12) * para->number_of_nodes + index]) -
             (n_a.vd[(13) * para->number_of_nodes + index] -
              n_a.vd[(14) * para->number_of_nodes + index]) +
             (n_a.vd[(15) * para->number_of_nodes + index] -
              n_a.vd[(16) * para->number_of_nodes + index]) -
             (n_a.vd[(17) * para->number_of_nodes + index] -
              n_a.vd[(18) * para->number_of_nodes + index]);

  mode[13] = (n_a.vd[(7) * para->number_of_nodes + index] -
              n_a.vd[(8) * para->number_of_nodes + index]) +
             (n_a.vd[(9) * para->number_of_nodes + index] -
              n_a.vd[(10) * para->number_of_nodes + index]) -
             (n_a.vd[(11) * para->number_of_nodes + index] -
              n_a.vd[(12) * para->number_of_nodes + index]) -
             (n_a.vd[(13) * para->number_of_nodes + index] -
              n_a.vd[(14) * para->number_of_nodes + index]);

  mode[14] = (n_a.vd[(7) * para->number_of_nodes + index] -
              n_a.vd[(8) * para->number_of_nodes + index]) -
             (n_a.vd[(9) * para->number_of_nodes + index] -
              n_a.vd[(10) * para->number_of_nodes + index]) -
             (n_a.vd[(15) * para->number_of_nodes + index] -
              n_a.vd[(16) * para->number_of_nodes + index]) -
             (n_a.vd[(17) * para->number_of_nodes + index] -
              n_a.vd[(18) * para->number_of_nodes + index]);

  mode[15] = (n_a.vd[(11) * para->number_of_nodes + index] -
              n_a.vd[(12) * para->number_of_nodes + index]) -
             (n_a.vd[(13) * para->number_of_nodes + index] -
              n_a.vd[(14) * para->number_of_nodes + index]) -
             (n_a.vd[(15) * para->number_of_nodes + index] -
              n_a.vd[(16) * para->number_of_nodes + index]) +
             (n_a.vd[(17) * para->number_of_nodes + index] -
              n_a.vd[(18) * para->number_of_nodes + index]);

  mode[16] = n_a.vd[(0) * para->number_of_nodes + index] +
             n_a.vd[(7) * para->number_of_nodes + index] +
             n_a.vd[(8) * para->number_of_nodes + index] +
             n_a.vd[(9) * para->number_of_nodes + index] +
             n_a.vd[(10) * para->number_of_nodes + index] +
             n_a.vd[(11) * para->number_of_nodes + index] +
             n_a.vd[(12) * para->number_of_nodes + index] +
             n_a.vd[(13) * para->number_of_nodes + index] +
             n_a.vd[(14) * para->number_of_nodes + index] +
             n_a.vd[(15) * para->number_of_nodes + index] +
             n_a.vd[(16) * para->number_of_nodes + index] +
             n_a.vd[(17) * para->number_of_nodes + index] +
             n_a.vd[(18) * para->number_of_nodes + index] -
             2.0f * ((n_a.vd[(1) * para->number_of_nodes + index] +
                      n_a.vd[(2) * para->number_of_nodes + index]) +
                     (n_a.vd[(3) * para->number_of_nodes + index] +
                      n_a.vd[(4) * para->number_of_nodes + index]) +
                     (n_a.vd[(5) * para->number_of_nodes + index] +
                      n_a.vd[(6) * para->number_of_nodes + index]));

  mode[17] = -(n_a.vd[(1) * para->number_of_nodes + index] +
               n_a.vd[(2) * para->number_of_nodes + index]) +
             (n_a.vd[(3) * para->number_of_nodes + index] +
              n_a.vd[(4) * para->number_of_nodes + index]) +
             (n_a.vd[(11) * para->number_of_nodes + index] +
              n_a.vd[(12) * para->number_of_nodes + index]) +
             (n_a.vd[(13) * para->number_of_nodes + index] +
              n_a.vd[(14) * para->number_of_nodes + index]) -
             (n_a.vd[(15) * para->number_of_nodes + index] +
              n_a.vd[(16) * para->number_of_nodes + index]) -
             (n_a.vd[(17) * para->number_of_nodes + index] +
              n_a.vd[(18) * para->number_of_nodes + index]);

  mode[18] = -(n_a.vd[(1) * para->number_of_nodes + index] +
               n_a.vd[(2) * para->number_of_nodes + index]) -
             (n_a.vd[(3) * para->number_of_nodes + index] +
              n_a.vd[(4) * para->number_of_nodes + index]) -
             (n_a.vd[(11) * para->number_of_nodes + index] +
              n_a.vd[(12) * para->number_of_nodes + index]) -
             (n_a.vd[(13) * para->number_of_nodes + index] +
              n_a.vd[(14) * para->number_of_nodes + index]) -
             (n_a.vd[(15) * para->number_of_nodes + index] +
              n_a.vd[(16) * para->number_of_nodes + index]) -
             (n_a.vd[(17) * para->number_of_nodes + index] +
              n_a.vd[(18) * para->number_of_nodes + index]) +
             2.0f * ((n_a.vd[(5) * para->number_of_nodes + index] +
                      n_a.vd[(6) * para->number_of_nodes + index]) +
                     (n_a.vd[(7) * para->number_of_nodes + index] +
                      n_a.vd[(8) * para->number_of_nodes + index]) +
                     (n_a.vd[(9) * para->number_of_nodes + index] +
                      n_a.vd[(10) * para->number_of_nodes + index]));
}

__device__ void reset_LB_force_densities(unsigned int index,
                                         LB_node_force_density_gpu node_f,
                                         bool buffer = true) {
<<<<<<< HEAD
  for (int ii = 0; ii < LB_COMPONENTS; ++ii) {
=======
>>>>>>> 6a245d7e
#if defined(VIRTUAL_SITES_INERTIALESS_TRACERS) || defined(EK_DEBUG)
  // Store backup of the node forces
  if (buffer) {
    node_f.force_density_buf[0 * para->number_of_nodes + index] =
        node_f.force_density[0 * para->number_of_nodes + index];
    node_f.force_density_buf[1 * para->number_of_nodes + index] =
        node_f.force_density[1 * para->number_of_nodes + index];
    node_f.force_density_buf[2 * para->number_of_nodes + index] =
        node_f.force_density[2 * para->number_of_nodes + index];
  }
#endif

#ifdef EXTERNAL_FORCES
<<<<<<< HEAD
    if (para->external_force_density) {
      node_f.force_density[(0 + ii * 3) * para->number_of_nodes + index] =
          para->ext_force_density[0 + ii * 3];
      node_f.force_density[(1 + ii * 3) * para->number_of_nodes + index] =
          para->ext_force_density[1 + ii * 3];
      node_f.force_density[(2 + ii * 3) * para->number_of_nodes + index] =
          para->ext_force_density[2 + ii * 3];
    } else {
      node_f.force_density[(0 + ii * 3) * para->number_of_nodes + index] = 0.0f;
      node_f.force_density[(1 + ii * 3) * para->number_of_nodes + index] = 0.0f;
      node_f.force_density[(2 + ii * 3) * para->number_of_nodes + index] = 0.0f;
    }
=======
  if (para->external_force_density) {
    node_f.force_density[0 * para->number_of_nodes + index] =
        para->ext_force_density[0];
    node_f.force_density[1 * para->number_of_nodes + index] =
        para->ext_force_density[1];
    node_f.force_density[2 * para->number_of_nodes + index] =
        para->ext_force_density[2];
  } else {
    node_f.force_density[0 * para->number_of_nodes + index] = 0.0f;
    node_f.force_density[1 * para->number_of_nodes + index] = 0.0f;
    node_f.force_density[2 * para->number_of_nodes + index] = 0.0f;
  }
>>>>>>> 6a245d7e
#else
  /* reset force */
  node_f.force_density[0 * para->number_of_nodes + index] = 0.0f;
  node_f.force_density[1 * para->number_of_nodes + index] = 0.0f;
  node_f.force_density[2 * para->number_of_nodes + index] = 0.0f;
#endif
}

__global__ void
reset_LB_force_densities_kernel(LB_node_force_density_gpu node_f,
                                bool buffer = true) {
  unsigned int index = blockIdx.y * gridDim.x * blockDim.x +
                       blockDim.x * blockIdx.x + threadIdx.x;

  if (index < para->number_of_nodes)
    reset_LB_force_densities(index, node_f, buffer);
}

void reset_LB_force_densities_GPU(bool buffer) {
  int threads_per_block = 64;
  int blocks_per_grid_y = 4;
  int blocks_per_grid_x =
      (lbpar_gpu.number_of_nodes + threads_per_block * blocks_per_grid_y - 1) /
      (threads_per_block * blocks_per_grid_y);
  dim3 dim_grid = make_uint3(blocks_per_grid_x, blocks_per_grid_y, 1);

  KERNELCALL(reset_LB_force_densities_kernel, dim_grid, threads_per_block,
             node_f, buffer);
}

/**
 *  @param[in]  mode    Local register values mode
 *  @param[in]  index   Node index / thread index
 *  @param[in]  node_f  Local node force
 *  @param[out] d_v     Local device values
 */
__device__ void update_rho_v(float *mode, unsigned int index,
                             LB_node_force_density_gpu node_f,
                             LB_rho_v_gpu *d_v) {
  float Rho_tot = 0.0f;
  float u_tot[3] = {0.0f, 0.0f, 0.0f};

<<<<<<< HEAD
#pragma unroll
  for (int ii = 0; ii < LB_COMPONENTS; ++ii) {
    /** re-construct the real density
     * remember that the populations are stored as differences to their
     * equilibrium value */

    d_v[index].rho[ii] = mode[0 + ii * LBQ] + para->rho[ii];
    Rho_tot += mode[0 + ii * LBQ] + para->rho[ii];
    u_tot[0] += mode[1 + ii * LBQ];
    u_tot[1] += mode[2 + ii * LBQ];
    u_tot[2] += mode[3 + ii * LBQ];

    /** if forces are present, the momentum density is redefined to
     * include one half-step of the force action.  See the
     * Chapman-Enskog expansion in [Ladd & Verberg]. */

    u_tot[0] +=
        0.5f *
        node_f.force_density[(0 + ii * 3) * para->number_of_nodes + index];
    u_tot[1] +=
        0.5f *
        node_f.force_density[(1 + ii * 3) * para->number_of_nodes + index];
    u_tot[2] +=
        0.5f *
        node_f.force_density[(2 + ii * 3) * para->number_of_nodes + index];
  }
=======
  /* re-construct the real density
   * remember that the populations are stored as differences to their
   * equilibrium value */

  d_v[index].rho = mode[0] + para->rho;
  Rho_tot += mode[0] + para->rho;
  u_tot[0] += mode[1];
  u_tot[1] += mode[2];
  u_tot[2] += mode[3];

  /** if forces are present, the momentum density is redefined to
   * include one half-step of the force action.  See the
   * Chapman-Enskog expansion in [Ladd & Verberg]. */

  u_tot[0] += 0.5f * node_f.force_density[0 * para->number_of_nodes + index];
  u_tot[1] += 0.5f * node_f.force_density[1 * para->number_of_nodes + index];
  u_tot[2] += 0.5f * node_f.force_density[2 * para->number_of_nodes + index];
>>>>>>> 6a245d7e

  u_tot[0] /= Rho_tot;
  u_tot[1] /= Rho_tot;
  u_tot[2] /= Rho_tot;

  d_v[index].v[0] = u_tot[0];
  d_v[index].v[1] = u_tot[1];
  d_v[index].v[2] = u_tot[2];
}

/** lb_relax_modes, means collision update of the modes
 *  @param[in] index     Node index / thread index
 *  @param[in,out] mode  Local register values mode
 *  @param[in] node_f    Local node force
 *  @param[in,out] d_v   Local device values
 */
__device__ void relax_modes(float *mode, unsigned int index,
                            LB_node_force_density_gpu node_f,
                            LB_rho_v_gpu *d_v) {
  float u_tot[3] = {0.0f, 0.0f, 0.0f};

  update_rho_v(mode, index, node_f, d_v);

  u_tot[0] = d_v[index].v[0];
  u_tot[1] = d_v[index].v[1];
  u_tot[2] = d_v[index].v[2];

<<<<<<< HEAD
#pragma unroll
  for (int ii = 0; ii < LB_COMPONENTS; ++ii) {
    float Rho;
    float j[3];
    float modes_from_pi_eq[6];

    Rho = mode[0 + ii * LBQ] + para->rho[ii];
    j[0] = Rho * u_tot[0];
    j[1] = Rho * u_tot[1];
    j[2] = Rho * u_tot[2];

    /** equilibrium part of the stress modes (eq13 schiller)*/

    modes_from_pi_eq[0] = ((j[0] * j[0]) + (j[1] * j[1]) + (j[2] * j[2])) / Rho;
    modes_from_pi_eq[1] = ((j[0] * j[0]) - (j[1] * j[1])) / Rho;
    modes_from_pi_eq[2] = (((j[0] * j[0]) + (j[1] * j[1]) + (j[2] * j[2])) -
                           3.0f * (j[2] * j[2])) /
                          Rho;
    modes_from_pi_eq[3] = j[0] * j[1] / Rho;
    modes_from_pi_eq[4] = j[0] * j[2] / Rho;
    modes_from_pi_eq[5] = j[1] * j[2] / Rho;

    /** in Shan-Chen we have to relax the momentum modes as well using the
       mobility, but the total momentum is conserved */

#ifdef SHANCHEN
    mode[1 + ii * LBQ] =
        j[0] + para->gamma_mobility[0] * (mode[1 + ii * LBQ] - j[0]);
    mode[2 + ii * LBQ] =
        j[1] + para->gamma_mobility[0] * (mode[2 + ii * LBQ] - j[1]);
    mode[3 + ii * LBQ] =
        j[2] + para->gamma_mobility[0] * (mode[3 + ii * LBQ] - j[2]);
#endif

    /** relax the stress modes (eq14 schiller)*/

    mode[4 + ii * LBQ] =
        modes_from_pi_eq[0] +
        para->gamma_bulk[ii] * (mode[4 + ii * LBQ] - modes_from_pi_eq[0]);
    mode[5 + ii * LBQ] =
        modes_from_pi_eq[1] +
        para->gamma_shear[ii] * (mode[5 + ii * LBQ] - modes_from_pi_eq[1]);
    mode[6 + ii * LBQ] =
        modes_from_pi_eq[2] +
        para->gamma_shear[ii] * (mode[6 + ii * LBQ] - modes_from_pi_eq[2]);
    mode[7 + ii * LBQ] =
        modes_from_pi_eq[3] +
        para->gamma_shear[ii] * (mode[7 + ii * LBQ] - modes_from_pi_eq[3]);
    mode[8 + ii * LBQ] =
        modes_from_pi_eq[4] +
        para->gamma_shear[ii] * (mode[8 + ii * LBQ] - modes_from_pi_eq[4]);
    mode[9 + ii * LBQ] =
        modes_from_pi_eq[5] +
        para->gamma_shear[ii] * (mode[9 + ii * LBQ] - modes_from_pi_eq[5]);

    /** relax the ghost modes (project them out) */
    /** ghost modes have no equilibrium part due to orthogonality */

    mode[10 + ii * LBQ] = para->gamma_odd[ii] * mode[10 + ii * LBQ];
    mode[11 + ii * LBQ] = para->gamma_odd[ii] * mode[11 + ii * LBQ];
    mode[12 + ii * LBQ] = para->gamma_odd[ii] * mode[12 + ii * LBQ];
    mode[13 + ii * LBQ] = para->gamma_odd[ii] * mode[13 + ii * LBQ];
    mode[14 + ii * LBQ] = para->gamma_odd[ii] * mode[14 + ii * LBQ];
    mode[15 + ii * LBQ] = para->gamma_odd[ii] * mode[15 + ii * LBQ];
    mode[16 + ii * LBQ] = para->gamma_even[ii] * mode[16 + ii * LBQ];
    mode[17 + ii * LBQ] = para->gamma_even[ii] * mode[17 + ii * LBQ];
    mode[18 + ii * LBQ] = para->gamma_even[ii] * mode[18 + ii * LBQ];
  }
}
=======
  float Rho;
  float j[3];
  float modes_from_pi_eq[6];
>>>>>>> 6a245d7e

  Rho = mode[0] + para->rho;
  j[0] = Rho * u_tot[0];
  j[1] = Rho * u_tot[1];
  j[2] = Rho * u_tot[2];

  /** equilibrium part of the stress modes (eq13 schiller) */

  modes_from_pi_eq[0] = ((j[0] * j[0]) + (j[1] * j[1]) + (j[2] * j[2])) / Rho;
  modes_from_pi_eq[1] = ((j[0] * j[0]) - (j[1] * j[1])) / Rho;
  modes_from_pi_eq[2] =
      (((j[0] * j[0]) + (j[1] * j[1]) + (j[2] * j[2])) - 3.0f * (j[2] * j[2])) /
      Rho;
  modes_from_pi_eq[3] = j[0] * j[1] / Rho;
  modes_from_pi_eq[4] = j[0] * j[2] / Rho;
  modes_from_pi_eq[5] = j[1] * j[2] / Rho;

  /** relax the stress modes (eq14 schiller) */

  mode[4] =
      modes_from_pi_eq[0] + para->gamma_bulk * (mode[4] - modes_from_pi_eq[0]);
  mode[5] =
      modes_from_pi_eq[1] + para->gamma_shear * (mode[5] - modes_from_pi_eq[1]);
  mode[6] =
      modes_from_pi_eq[2] + para->gamma_shear * (mode[6] - modes_from_pi_eq[2]);
  mode[7] =
      modes_from_pi_eq[3] + para->gamma_shear * (mode[7] - modes_from_pi_eq[3]);
  mode[8] =
      modes_from_pi_eq[4] + para->gamma_shear * (mode[8] - modes_from_pi_eq[4]);
  mode[9] =
      modes_from_pi_eq[5] + para->gamma_shear * (mode[9] - modes_from_pi_eq[5]);

  /** relax the ghost modes (project them out) */
  /** ghost modes have no equilibrium part due to orthogonality */

  mode[10] = para->gamma_odd * mode[10];
  mode[11] = para->gamma_odd * mode[11];
  mode[12] = para->gamma_odd * mode[12];
  mode[13] = para->gamma_odd * mode[13];
  mode[14] = para->gamma_odd * mode[14];
  mode[15] = para->gamma_odd * mode[15];
  mode[16] = para->gamma_even * mode[16];
  mode[17] = para->gamma_even * mode[17];
  mode[18] = para->gamma_even * mode[18];
}

/** Thermalization of the modes with Gaussian random numbers
 *  @param[in] index     Node index / thread index
 *  @param[in,out] mode  Local register values mode
 *  @param[in] philox_counter
 */
__device__ void thermalize_modes(float *mode, unsigned int index,
                                 uint64_t philox_counter) {
  float Rho;
  float4 random_floats;
<<<<<<< HEAD
#ifdef SHANCHEN
  float Rho_tot = 0.0, c;
#pragma unroll
  for (int ii = 0; ii < LB_COMPONENTS; ++ii) {
    Rho_tot += mode[0 + ii * LBQ] + para->rho[ii];
  }
  c = (mode[0 + 0 * LBQ] + para->rho[0]) / Rho_tot;
  for (int ii = 0; ii < LB_COMPONENTS; ++ii) {
    random_floats = random_wrapper_philox(index, 1 * ii * LBQ, philox_counter);
    mode[1 + ii * LBQ] +=
        sqrtf(c * (1 - c) * Rho_tot *
              (para->mu[ii] * (2.0f / 3.0f) *
               (1.0f - (para->gamma_mobility[0] * para->gamma_mobility[0])))) *
        (2 * ii - 1) * (random_floats.w - 0.5f) * sqrt12;
    mode[2 + ii * LBQ] +=
        sqrtf(c * (1 - c) * Rho_tot *
              (para->mu[ii] * (2.0f / 3.0f) *
               (1.0f - (para->gamma_mobility[0] * para->gamma_mobility[0])))) *
        (2 * ii - 1) * (random_floats.x - 0.5f) * sqrt12;
  }
  for (int ii = 0; ii < LB_COMPONENTS; ++ii)
    mode[3 + ii * LBQ] +=
        sqrtf(c * (1 - c) * Rho_tot *
              (para->mu[ii] * (2.0f / 3.0f) *
               (1.0f - (para->gamma_mobility[0] * para->gamma_mobility[0])))) *
        (2 * ii - 1) * (random_floats.y - 0.5f) * sqrt12;
#endif

  for (int ii = 0; ii < LB_COMPONENTS; ++ii) {
    /** mass mode */
    Rho = mode[0 + ii * LBQ] + para->rho[ii];

    /** momentum modes */

    /** stress modes */
    random_floats = random_wrapper_philox(index, 4 * ii * LBQ, philox_counter);
    mode[4 + ii * LBQ] +=
        sqrtf(Rho * (para->mu[ii] * (2.0f / 3.0f) *
                     (1.0f - (para->gamma_bulk[ii] * para->gamma_bulk[ii])))) *
        (random_floats.w - 0.5f) * sqrt12;
    mode[5 + ii * LBQ] +=
        sqrtf(Rho *
              (para->mu[ii] * (4.0f / 9.0f) *
               (1.0f - (para->gamma_shear[ii] * para->gamma_shear[ii])))) *
        (random_floats.x - 0.5f) * sqrt12;

    mode[6 + ii * LBQ] +=
        sqrtf(Rho *
              (para->mu[ii] * (4.0f / 3.0f) *
               (1.0f - (para->gamma_shear[ii] * para->gamma_shear[ii])))) *
        (random_floats.y - 0.5f) * sqrt12;
    mode[7 + ii * LBQ] +=
        sqrtf(Rho *
              (para->mu[ii] * (1.0f / 9.0f) *
               (1.0f - (para->gamma_shear[ii] * para->gamma_shear[ii])))) *
        (random_floats.z - 0.5f) * sqrt12;

    random_floats = random_wrapper_philox(index, 8 * ii * LBQ, philox_counter);
    mode[8 + ii * LBQ] +=
        sqrtf(Rho *
              (para->mu[ii] * (1.0f / 9.0f) *
               (1.0f - (para->gamma_shear[ii] * para->gamma_shear[ii])))) *
        (random_floats.w - 0.5f) * sqrt12;
    mode[9 + ii * LBQ] +=
        sqrtf(Rho *
              (para->mu[ii] * (1.0f / 9.0f) *
               (1.0f - (para->gamma_shear[ii] * para->gamma_shear[ii])))) *
        (random_floats.x - 0.5f) * sqrt12;

    /** ghost modes */
    mode[10 + ii * LBQ] +=
        sqrtf(Rho * (para->mu[ii] * (2.0f / 3.0f) *
                     (1.0f - (para->gamma_odd[ii] * para->gamma_odd[ii])))) *
        (random_floats.y - 0.5f) * sqrt12;
    mode[11 + ii * LBQ] +=
        sqrtf(Rho * (para->mu[ii] * (2.0f / 3.0f) *
                     (1.0f - (para->gamma_odd[ii] * para->gamma_odd[ii])))) *
        (random_floats.z - 0.5f) * sqrt12;

    random_floats = random_wrapper_philox(index, 12 * ii * LBQ, philox_counter);
    mode[12 + ii * LBQ] +=
        sqrtf(Rho * (para->mu[ii] * (2.0f / 3.0f) *
                     (1.0f - (para->gamma_odd[ii] * para->gamma_odd[ii])))) *
        (random_floats.w - 0.5f) * sqrt12;
    mode[13 + ii * LBQ] +=
        sqrtf(Rho * (para->mu[ii] * (2.0f / 9.0f) *
                     (1.0f - (para->gamma_odd[ii] * para->gamma_odd[ii])))) *
        (random_floats.x - 0.5f) * sqrt12;

    mode[14 + ii * LBQ] +=
        sqrtf(Rho * (para->mu[ii] * (2.0f / 9.0f) *
                     (1.0f - (para->gamma_odd[ii] * para->gamma_odd[ii])))) *
        (random_floats.y - 0.5f) * sqrt12;
    mode[15 + ii * LBQ] +=
        sqrtf(Rho * (para->mu[ii] * (2.0f / 9.0f) *
                     (1.0f - (para->gamma_odd[ii] * para->gamma_odd[ii])))) *
        (random_floats.z - 0.5f) * sqrt12;

    random_floats = random_wrapper_philox(index, 16 * ii * LBQ, philox_counter);
    mode[16 + ii * LBQ] +=
        sqrtf(Rho * (para->mu[ii] * (2.0f) *
                     (1.0f - (para->gamma_even[ii] * para->gamma_even[ii])))) *
        (random_floats.w - 0.5f) * sqrt12;
    mode[17 + ii * LBQ] +=
        sqrtf(Rho * (para->mu[ii] * (4.0f / 9.0f) *
                     (1.0f - (para->gamma_even[ii] * para->gamma_even[ii])))) *
        (random_floats.x - 0.5f) * sqrt12;

    mode[18 + ii * LBQ] +=
        sqrtf(Rho * (para->mu[ii] * (4.0f / 3.0f) *
                     (1.0f - (para->gamma_even[ii] * para->gamma_even[ii])))) *
        (random_floats.y - 0.5f) * sqrt12;
  }
=======
  /** mass mode */
  Rho = mode[0] + para->rho;

  /* momentum modes */

  /* stress modes */
  random_floats = random_wrapper_philox(index, 4, philox_counter);
  mode[4] += sqrtf(Rho * (para->mu * (2.0f / 3.0f) *
                          (1.0f - (para->gamma_bulk * para->gamma_bulk)))) *
             (random_floats.w - 0.5f) * sqrt12;
  mode[5] += sqrtf(Rho * (para->mu * (4.0f / 9.0f) *
                          (1.0f - (para->gamma_shear * para->gamma_shear)))) *
             (random_floats.x - 0.5f) * sqrt12;

  mode[6] += sqrtf(Rho * (para->mu * (4.0f / 3.0f) *
                          (1.0f - (para->gamma_shear * para->gamma_shear)))) *
             (random_floats.y - 0.5f) * sqrt12;
  mode[7] += sqrtf(Rho * (para->mu * (1.0f / 9.0f) *
                          (1.0f - (para->gamma_shear * para->gamma_shear)))) *
             (random_floats.z - 0.5f) * sqrt12;

  random_floats = random_wrapper_philox(index, 8, philox_counter);
  mode[8] += sqrtf(Rho * (para->mu * (1.0f / 9.0f) *
                          (1.0f - (para->gamma_shear * para->gamma_shear)))) *
             (random_floats.w - 0.5f) * sqrt12;
  mode[9] += sqrtf(Rho * (para->mu * (1.0f / 9.0f) *
                          (1.0f - (para->gamma_shear * para->gamma_shear)))) *
             (random_floats.x - 0.5f) * sqrt12;

  /* ghost modes */
  mode[10] += sqrtf(Rho * (para->mu * (2.0f / 3.0f) *
                           (1.0f - (para->gamma_odd * para->gamma_odd)))) *
              (random_floats.y - 0.5f) * sqrt12;
  mode[11] += sqrtf(Rho * (para->mu * (2.0f / 3.0f) *
                           (1.0f - (para->gamma_odd * para->gamma_odd)))) *
              (random_floats.z - 0.5f) * sqrt12;

  random_floats = random_wrapper_philox(index, 12, philox_counter);
  mode[12] += sqrtf(Rho * (para->mu * (2.0f / 3.0f) *
                           (1.0f - (para->gamma_odd * para->gamma_odd)))) *
              (random_floats.w - 0.5f) * sqrt12;
  mode[13] += sqrtf(Rho * (para->mu * (2.0f / 9.0f) *
                           (1.0f - (para->gamma_odd * para->gamma_odd)))) *
              (random_floats.x - 0.5f) * sqrt12;

  mode[14] += sqrtf(Rho * (para->mu * (2.0f / 9.0f) *
                           (1.0f - (para->gamma_odd * para->gamma_odd)))) *
              (random_floats.y - 0.5f) * sqrt12;
  mode[15] += sqrtf(Rho * (para->mu * (2.0f / 9.0f) *
                           (1.0f - (para->gamma_odd * para->gamma_odd)))) *
              (random_floats.z - 0.5f) * sqrt12;

  random_floats = random_wrapper_philox(index, 16, philox_counter);
  mode[16] += sqrtf(Rho * (para->mu * (2.0f) *
                           (1.0f - (para->gamma_even * para->gamma_even)))) *
              (random_floats.w - 0.5f) * sqrt12;
  mode[17] += sqrtf(Rho * (para->mu * (4.0f / 9.0f) *
                           (1.0f - (para->gamma_even * para->gamma_even)))) *
              (random_floats.x - 0.5f) * sqrt12;

  mode[18] += sqrtf(Rho * (para->mu * (4.0f / 3.0f) *
                           (1.0f - (para->gamma_even * para->gamma_even)))) *
              (random_floats.y - 0.5f) * sqrt12;
>>>>>>> 6a245d7e
}

/*-------------------------------------------------------*/
/** Normalization of the modes need before back-transformation into velocity
 *  space
 *  @param[in,out] mode  Local register values mode
 */
__device__ void normalize_modes(float *mode) {
  /* normalization factors enter in the back transformation */
  mode[0] *= 1.0f;
  mode[1] *= 3.0f;
  mode[2] *= 3.0f;
  mode[3] *= 3.0f;
  mode[4] *= 3.0f / 2.0f;
  mode[5] *= 9.0f / 4.0f;
  mode[6] *= 3.0f / 4.0f;
  mode[7] *= 9.0f;
  mode[8] *= 9.0f;
  mode[9] *= 9.0f;
  mode[10] *= 3.0f / 2.0f;
  mode[11] *= 3.0f / 2.0f;
  mode[12] *= 3.0f / 2.0f;
  mode[13] *= 9.0f / 2.0f;
  mode[14] *= 9.0f / 2.0f;
  mode[15] *= 9.0f / 2.0f;
  mode[16] *= 1.0f / 2.0f;
  mode[17] *= 9.0f / 4.0f;
  mode[18] *= 3.0f / 4.0f;
}

/*-------------------------------------------------------*/
/** Back-transformation from modespace to densityspace and streaming with
 *  the push method using pbc
 *  @param[in]  index  Node index / thread index
 *  @param[in]  mode   Local register values mode
 *  @param[out] n_b    Local node residing in array b
 */
__device__ void calc_n_from_modes_push(LB_nodes_gpu n_b, float *mode,
                                       unsigned int index) {
  unsigned int xyz[3];
  index_to_xyz(index, xyz);
  unsigned int x = xyz[0];
  unsigned int y = xyz[1];
  unsigned int z = xyz[2];

  n_b.vd[0 * para->number_of_nodes + x + para->dim_x * y +
         para->dim_x * para->dim_y * z] =
      1.0f / 3.0f * (mode[0] - mode[4] + mode[16]);

  n_b.vd[1 * para->number_of_nodes + (x + 1) % para->dim_x + para->dim_x * y +
         para->dim_x * para->dim_y * z] =
      1.0f / 18.0f *
      (mode[0] + mode[1] + mode[5] + mode[6] - mode[17] - mode[18] -
       2.0f * (mode[10] + mode[16]));

  n_b.vd[2 * para->number_of_nodes + (para->dim_x + x - 1) % para->dim_x +
         para->dim_x * y + para->dim_x * para->dim_y * z] =
      1.0f / 18.0f *
      (mode[0] - mode[1] + mode[5] + mode[6] - mode[17] - mode[18] +
       2.0f * (mode[10] - mode[16]));

  n_b.vd[3 * para->number_of_nodes + x + para->dim_x * ((y + 1) % para->dim_y) +
         para->dim_x * para->dim_y * z] =
      1.0f / 18.0f *
      (mode[0] + mode[2] - mode[5] + mode[6] + mode[17] - mode[18] -
       2.0f * (mode[11] + mode[16]));

  n_b.vd[4 * para->number_of_nodes + x +
         para->dim_x * ((para->dim_y + y - 1) % para->dim_y) +
         para->dim_x * para->dim_y * z] =
      1.0f / 18.0f *
      (mode[0] - mode[2] - mode[5] + mode[6] + mode[17] - mode[18] +
       2.0f * (mode[11] - mode[16]));

  n_b.vd[5 * para->number_of_nodes + x + para->dim_x * y +
         para->dim_x * para->dim_y * ((z + 1) % para->dim_z)] =
      1.0f / 18.0f *
      (mode[0] + mode[3] - 2.0f * (mode[6] + mode[12] + mode[16] - mode[18]));

  n_b.vd[6 * para->number_of_nodes + x + para->dim_x * y +
         para->dim_x * para->dim_y * ((para->dim_z + z - 1) % para->dim_z)] =
      1.0f / 18.0f *
      (mode[0] - mode[3] - 2.0f * (mode[6] - mode[12] + mode[16] - mode[18]));

  n_b.vd[7 * para->number_of_nodes + (x + 1) % para->dim_x +
         para->dim_x * ((y + 1) % para->dim_y) +
         para->dim_x * para->dim_y * z] =
      1.0f / 36.0f *
      (mode[0] + mode[1] + mode[2] + mode[4] + 2.0f * mode[6] + mode[7] +
       mode[10] + mode[11] + mode[13] + mode[14] + mode[16] + 2.0f * mode[18]);

  n_b.vd[8 * para->number_of_nodes + (para->dim_x + x - 1) % para->dim_x +
         para->dim_x * ((para->dim_y + y - 1) % para->dim_y) +
         para->dim_x * para->dim_y * z] =
      1.0f / 36.0f *
      (mode[0] - mode[1] - mode[2] + mode[4] + 2.0f * mode[6] + mode[7] -
       mode[10] - mode[11] - mode[13] - mode[14] + mode[16] + 2.0f * mode[18]);

  n_b.vd[9 * para->number_of_nodes + (x + 1) % para->dim_x +
         para->dim_x * ((para->dim_y + y - 1) % para->dim_y) +
         para->dim_x * para->dim_y * z] =
      1.0f / 36.0f *
      (mode[0] + mode[1] - mode[2] + mode[4] + 2.0f * mode[6] - mode[7] +
       mode[10] - mode[11] + mode[13] - mode[14] + mode[16] + 2.0f * mode[18]);

  n_b.vd[10 * para->number_of_nodes + (para->dim_x + x - 1) % para->dim_x +
         para->dim_x * ((y + 1) % para->dim_y) +
         para->dim_x * para->dim_y * z] =
      1.0f / 36.0f *
      (mode[0] - mode[1] + mode[2] + mode[4] + 2.0f * mode[6] - mode[7] -
       mode[10] + mode[11] - mode[13] + mode[14] + mode[16] + 2.0f * mode[18]);

  n_b.vd[11 * para->number_of_nodes + (x + 1) % para->dim_x + para->dim_x * y +
         para->dim_x * para->dim_y * ((z + 1) % para->dim_z)] =
      1.0f / 36.0f *
      (mode[0] + mode[1] + mode[3] + mode[4] + mode[5] - mode[6] + mode[8] +
       mode[10] + mode[12] - mode[13] + mode[15] + mode[16] + mode[17] -
       mode[18]);

  n_b.vd[12 * para->number_of_nodes + (para->dim_x + x - 1) % para->dim_x +
         para->dim_x * y +
         para->dim_x * para->dim_y * ((para->dim_z + z - 1) % para->dim_z)] =
      1.0f / 36.0f *
      (mode[0] - mode[1] - mode[3] + mode[4] + mode[5] - mode[6] + mode[8] -
       mode[10] - mode[12] + mode[13] - mode[15] + mode[16] + mode[17] -
       mode[18]);

  n_b.vd[13 * para->number_of_nodes + (x + 1) % para->dim_x + para->dim_x * y +
         para->dim_x * para->dim_y * ((para->dim_z + z - 1) % para->dim_z)] =
      1.0f / 36.0f *
      (mode[0] + mode[1] - mode[3] + mode[4] + mode[5] - mode[6] - mode[8] +
       mode[10] - mode[12] - mode[13] - mode[15] + mode[16] + mode[17] -
       mode[18]);

  n_b.vd[14 * para->number_of_nodes + (para->dim_x + x - 1) % para->dim_x +
         para->dim_x * y +
         para->dim_x * para->dim_y * ((z + 1) % para->dim_z)] =
      1.0f / 36.0f *
      (mode[0] - mode[1] + mode[3] + mode[4] + mode[5] - mode[6] - mode[8] -
       mode[10] + mode[12] + mode[13] + mode[15] + mode[16] + mode[17] -
       mode[18]);

  n_b.vd[15 * para->number_of_nodes + x +
         para->dim_x * ((y + 1) % para->dim_y) +
         para->dim_x * para->dim_y * ((z + 1) % para->dim_z)] =
      1.0f / 36.0f *
      (mode[0] + mode[2] + mode[3] + mode[4] - mode[5] - mode[6] + mode[9] +
       mode[11] + mode[12] - mode[14] - mode[15] + mode[16] - mode[17] -
       mode[18]);

  n_b.vd[16 * para->number_of_nodes + x +
         para->dim_x * ((para->dim_y + y - 1) % para->dim_y) +
         para->dim_x * para->dim_y * ((para->dim_z + z - 1) % para->dim_z)] =
      1.0f / 36.0f *
      (mode[0] - mode[2] - mode[3] + mode[4] - mode[5] - mode[6] + mode[9] -
       mode[11] - mode[12] + mode[14] + mode[15] + mode[16] - mode[17] -
       mode[18]);

  n_b.vd[17 * para->number_of_nodes + x +
         para->dim_x * ((y + 1) % para->dim_y) +
         para->dim_x * para->dim_y * ((para->dim_z + z - 1) % para->dim_z)] =
      1.0f / 36.0f *
      (mode[0] + mode[2] - mode[3] + mode[4] - mode[5] - mode[6] - mode[9] +
       mode[11] - mode[12] - mode[14] + mode[15] + mode[16] - mode[17] -
       mode[18]);

  n_b.vd[18 * para->number_of_nodes + x +
         para->dim_x * ((para->dim_y + y - 1) % para->dim_y) +
         para->dim_x * para->dim_y * ((z + 1) % para->dim_z)] =
      1.0f / 36.0f *
      (mode[0] - mode[2] + mode[3] + mode[4] - mode[5] - mode[6] - mode[9] -
       mode[11] + mode[12] + mode[14] - mode[15] + mode[16] - mode[17] -
       mode[18]);
}

/** Bounce back boundary conditions.
 *
 *  The populations that have propagated into a boundary node
 *  are bounced back to the node they came from. This results
 *  in no slip boundary conditions.
 *
 *  [cf. Ladd and Verberg, J. Stat. Phys. 104(5/6):1191-1251, 2001]
 *  @param[in]  index   Node index / thread index
 *  @param[in]  n_curr  Local node receiving the current node field
 *  @param[in]  lb_boundary_velocity  Constant velocity at the boundary,
 *                                    set by the user
 *  @param[out] lb_boundary_force     Force on the boundary nodes
 */
__device__ void bounce_back_boundaries(LB_nodes_gpu n_curr, unsigned int index,
                                       float *lb_boundary_velocity,
                                       float *lb_boundary_force) {
  unsigned int xyz[3];
  int c[3];
  float v[3];
  float shift, weight, pop_to_bounce_back;
  float boundary_force[3] = {0.0f, 0.0f, 0.0f};
  size_t to_index, to_index_x, to_index_y, to_index_z;
  int population, inverse;
  int boundary_index;

  boundary_index = n_curr.boundary[index];
  if (boundary_index != 0) {
    v[0] = lb_boundary_velocity[3 * (boundary_index - 1) + 0];
    v[1] = lb_boundary_velocity[3 * (boundary_index - 1) + 1];
    v[2] = lb_boundary_velocity[3 * (boundary_index - 1) + 2];

    index_to_xyz(index, xyz);

    unsigned int x = xyz[0];
    unsigned int y = xyz[1];
    unsigned int z = xyz[2];

    /** store vd temporary in second lattice to avoid race conditions */

    // TODO : PUT IN EQUILIBRIUM CONTRIBUTION TO THE BOUNCE-BACK DENSITY FOR THE
    // BOUNDARY FORCE
    // TODO : INITIALIZE BOUNDARY FORCE PROPERLY, HAS NONZERO ELEMENTS IN FIRST
    // STEP
    // TODO : SET INTERNAL BOUNDARY NODE VALUES TO ZERO

#define BOUNCEBACK()                                                           \
<<<<<<< HEAD
  shift = 2.0f / para->agrid * para->rho[0] * 3.0f * weight * para->tau *      \
=======
  shift = 2.0f / para->agrid * para->rho * 3.0f * weight * para->tau *         \
>>>>>>> 6a245d7e
          (v[0] * c[0] + v[1] * c[1] + v[2] * c[2]);                           \
  pop_to_bounce_back = n_curr.vd[population * para->number_of_nodes + index];  \
  to_index_x = (x + c[0] + para->dim_x) % para->dim_x;                         \
  to_index_y = (y + c[1] + para->dim_y) % para->dim_y;                         \
  to_index_z = (z + c[2] + para->dim_z) % para->dim_z;                         \
  to_index = to_index_x + para->dim_x * to_index_y +                           \
             para->dim_x * para->dim_y * to_index_z;                           \
  if (n_curr.boundary[to_index] == 0) {                                        \
    boundary_force[0] += (2.0f * pop_to_bounce_back + shift) * c[0] /          \
                         para->tau / para->tau / para->agrid;                  \
    boundary_force[1] += (2.0f * pop_to_bounce_back + shift) * c[1] /          \
                         para->tau / para->tau / para->agrid;                  \
    boundary_force[2] += (2.0f * pop_to_bounce_back + shift) * c[2] /          \
                         para->tau / para->tau / para->agrid;                  \
    n_curr.vd[inverse * para->number_of_nodes + to_index] =                    \
        pop_to_bounce_back + shift;                                            \
  }
<<<<<<< HEAD
#else

#define BOUNCEBACK()                                                           \
  for (int component = 0; component < LB_COMPONENTS; component++) {            \
    shift = 2.0f / para->agrid * para->rho[component] * 3.0f * weight *        \
            para->tau * (v[0] * c[0] + v[1] * c[1] + v[2] * c[2]);             \
    pop_to_bounce_back =                                                       \
        n_curr.vd[(population + component * LBQ) * para->number_of_nodes +     \
                  index];                                                      \
    to_index_x = (x + c[0] + para->dim_x) % para->dim_x;                       \
    to_index_y = (y + c[1] + para->dim_y) % para->dim_y;                       \
    to_index_z = (z + c[2] + para->dim_z) % para->dim_z;                       \
    to_index = to_index_x + para->dim_x * to_index_y +                         \
               para->dim_x * para->dim_y * to_index_z;                         \
    if (n_curr.boundary[to_index] == 0) {                                      \
      boundary_force[0] += (2.0f * pop_to_bounce_back + shift) * c[0] /        \
                           para->tau / para->tau / para->agrid;                \
      boundary_force[1] += (2.0f * pop_to_bounce_back + shift) * c[1] /        \
                           para->tau / para->tau / para->agrid;                \
      boundary_force[2] += (2.0f * pop_to_bounce_back + shift) * c[2] /        \
                           para->tau / para->tau / para->agrid;                \
      n_curr.vd[(inverse + component * LBQ) * para->number_of_nodes +          \
                to_index] = pop_to_bounce_back + shift;                        \
      n_curr.vd[(inverse + component * LBQ) * para->number_of_nodes +          \
                to_index] = pop_to_bounce_back + shift;                        \
    }                                                                          \
  }
#endif
=======
>>>>>>> 6a245d7e

    // the resting population does nothing, i.e., population 0.
    c[0] = 1;
    c[1] = 0;
    c[2] = 0;
    weight = 1. / 18.;
    population = 2;
    inverse = 1;
    BOUNCEBACK();

    c[0] = -1;
    c[1] = 0;
    c[2] = 0;
    weight = 1. / 18.;
    population = 1;
    inverse = 2;
    BOUNCEBACK();

    c[0] = 0;
    c[1] = 1;
    c[2] = 0;
    weight = 1. / 18.;
    population = 4;
    inverse = 3;
    BOUNCEBACK();

    c[0] = 0;
    c[1] = -1;
    c[2] = 0;
    weight = 1. / 18.;
    population = 3;
    inverse = 4;
    BOUNCEBACK();

    c[0] = 0;
    c[1] = 0;
    c[2] = 1;
    weight = 1. / 18.;
    population = 6;
    inverse = 5;
    BOUNCEBACK();

    c[0] = 0;
    c[1] = 0;
    c[2] = -1;
    weight = 1. / 18.;
    population = 5;
    inverse = 6;
    BOUNCEBACK();

    c[0] = 1;
    c[1] = 1;
    c[2] = 0;
    weight = 1. / 36.;
    population = 8;
    inverse = 7;
    BOUNCEBACK();

    c[0] = -1;
    c[1] = -1;
    c[2] = 0;
    weight = 1. / 36.;
    population = 7;
    inverse = 8;
    BOUNCEBACK();

    c[0] = 1;
    c[1] = -1;
    c[2] = 0;
    weight = 1. / 36.;
    population = 10;
    inverse = 9;
    BOUNCEBACK();

    c[0] = -1;
    c[1] = 1;
    c[2] = 0;
    weight = 1. / 36.;
    population = 9;
    inverse = 10;
    BOUNCEBACK();

    c[0] = 1;
    c[1] = 0;
    c[2] = 1;
    weight = 1. / 36.;
    population = 12;
    inverse = 11;
    BOUNCEBACK();

    c[0] = -1;
    c[1] = 0;
    c[2] = -1;
    weight = 1. / 36.;
    population = 11;
    inverse = 12;
    BOUNCEBACK();

    c[0] = 1;
    c[1] = 0;
    c[2] = -1;
    weight = 1. / 36.;
    population = 14;
    inverse = 13;
    BOUNCEBACK();

    c[0] = -1;
    c[1] = 0;
    c[2] = 1;
    weight = 1. / 36.;
    population = 13;
    inverse = 14;
    BOUNCEBACK();

    c[0] = 0;
    c[1] = 1;
    c[2] = 1;
    weight = 1. / 36.;
    population = 16;
    inverse = 15;
    BOUNCEBACK();

    c[0] = 0;
    c[1] = -1;
    c[2] = -1;
    weight = 1. / 36.;
    population = 15;
    inverse = 16;
    BOUNCEBACK();

    c[0] = 0;
    c[1] = 1;
    c[2] = -1;
    weight = 1. / 36.;
    population = 18;
    inverse = 17;
    BOUNCEBACK();

    c[0] = 0;
    c[1] = -1;
    c[2] = 1;
    weight = 1. / 36.;
    population = 17;
    inverse = 18;
    BOUNCEBACK();

    atomicAdd(&lb_boundary_force[3 * (n_curr.boundary[index] - 1) + 0],
              boundary_force[0]);
    atomicAdd(&lb_boundary_force[3 * (n_curr.boundary[index] - 1) + 1],
              boundary_force[1]);
    atomicAdd(&lb_boundary_force[3 * (n_curr.boundary[index] - 1) + 2],
              boundary_force[2]);
  }
}

/** Add external forces within the modespace, needed for particle-interaction
 *  @param[in]     index   Node index / thread index
 *  @param[in,out] mode    Local register values mode
 *  @param[in,out] node_f  Local node force
 *  @param[in]     d_v     Local device values
 */
__device__ void apply_forces(unsigned int index, float *mode,
                             LB_node_force_density_gpu node_f,
                             LB_rho_v_gpu *d_v) {
  float u[3] = {0.0f, 0.0f, 0.0f}, C[6] = {0.0f, 0.0f, 0.0f, 0.0f, 0.0f, 0.0f};
  /* Note: the values d_v were calculated in relax_modes() */

  u[0] = d_v[index].v[0];
  u[1] = d_v[index].v[1];
  u[2] = d_v[index].v[2];

  C[0] += (1.0f + para->gamma_bulk) * u[0] *
              node_f.force_density[0 * para->number_of_nodes + index] +
          1.0f / 3.0f * (para->gamma_bulk - para->gamma_shear) *
              (u[0] * node_f.force_density[0 * para->number_of_nodes + index] +
               u[1] * node_f.force_density[1 * para->number_of_nodes + index] +
               u[2] * node_f.force_density[2 * para->number_of_nodes + index]);

  C[2] += (1.0f + para->gamma_bulk) * u[1] *
              node_f.force_density[1 * para->number_of_nodes + index] +
          1.0f / 3.0f * (para->gamma_bulk - para->gamma_shear) *
              (u[0] * node_f.force_density[0 * para->number_of_nodes + index] +
               u[1] * node_f.force_density[1 * para->number_of_nodes + index] +
               u[2] * node_f.force_density[2 * para->number_of_nodes + index]);

  C[5] += (1.0f + para->gamma_bulk) * u[2] *
              node_f.force_density[2 * para->number_of_nodes + index] +
          1.0f / 3.0f * (para->gamma_bulk - para->gamma_shear) *
              (u[0] * node_f.force_density[0 * para->number_of_nodes + index] +
               u[1] * node_f.force_density[1 * para->number_of_nodes + index] +
               u[2] * node_f.force_density[2 * para->number_of_nodes + index]);

  C[1] += 1.0f / 2.0f * (1.0f + para->gamma_shear) *
          (u[0] * node_f.force_density[1 * para->number_of_nodes + index] +
           u[1] * node_f.force_density[0 * para->number_of_nodes + index]);

  C[3] += 1.0f / 2.0f * (1.0f + para->gamma_shear) *
          (u[0] * node_f.force_density[2 * para->number_of_nodes + index] +
           u[2] * node_f.force_density[0 * para->number_of_nodes + index]);

  C[4] += 1.0f / 2.0f * (1.0f + para->gamma_shear) *
          (u[1] * node_f.force_density[2 * para->number_of_nodes + index] +
           u[2] * node_f.force_density[1 * para->number_of_nodes + index]);

  /* update momentum modes */
  mode[1] += node_f.force_density[0 * para->number_of_nodes + index];
  mode[2] += node_f.force_density[1 * para->number_of_nodes + index];
  mode[3] += node_f.force_density[2 * para->number_of_nodes + index];

  /* update stress modes */
  mode[4] += C[0] + C[2] + C[5];
  mode[5] += C[0] - C[2];
  mode[6] += C[0] + C[2] - 2.0f * C[5];
  mode[7] += C[1];
  mode[8] += C[3];
  mode[9] += C[4];

  reset_LB_force_densities(index, node_f);
}

/** Calculate hydrodynamic fields in MD units
 *  @param[in]  n_a     Local node residing in array a for boundary flag
 *  @param[out] mode    Local register values mode
 *  @param[out] d_p_v   Local print values
 *  @param[out] d_v     Local device values
 *  @param[in]  node_f  Local node force
 *  @param[in]  index   Node index / thread index
 *  @param[in]  print_index  Node index / thread index
 */
__device__ void
calc_values_in_MD_units(LB_nodes_gpu n_a, float *mode, LB_rho_v_pi_gpu *d_p_v,
                        LB_rho_v_gpu *d_v, LB_node_force_density_gpu node_f,
                        unsigned int index, unsigned int print_index) {
  float j[3];
  float modes_from_pi_eq[6];
  float pi[6] = {0.0f, 0.0f, 0.0f, 0.0f, 0.0f, 0.0f};

  if (n_a.boundary[index] == 0) {
    /* Ensure we are working with the current values of d_v */

    update_rho_v(mode, index, node_f, d_v);

    d_p_v[print_index].rho =
        d_v[index].rho / para->agrid / para->agrid / para->agrid;

    d_p_v[print_index].v[0] = d_v[index].v[0] * para->agrid / para->tau;
    d_p_v[print_index].v[1] = d_v[index].v[1] * para->agrid / para->tau;
    d_p_v[print_index].v[2] = d_v[index].v[2] * para->agrid / para->tau;
    /* stress calculation */
    float Rho = d_v[index].rho;

    /* note that d_v[index].v[] already includes the 1/2 f term, accounting
     * for the pre- and post-collisional average
     */

    j[0] = Rho * d_v[index].v[0];
    j[1] = Rho * d_v[index].v[1];
    j[2] = Rho * d_v[index].v[2];

    // equilibrium part of the stress modes, which comes from
    // the equality between modes and stress tensor components

    /* m4 = trace(pi) - rho
       m5 = pi_xx - pi_yy
       m6 = trace(pi) - 3 pi_zz
       m7 = pi_xy
       m8 = pi_xz
       m9 = pi_yz */

    // and plugging in the Euler stress for the equilibrium:
    // pi_eq = rho_0*c_s^2*I3 + (j \otimes j)/rho
    // with I3 the 3D identity matrix and
    // rho = \trace(rho_0*c_s^2*I3), which yields

    /* m4_from_pi_eq = j.j
       m5_from_pi_eq = j_x*j_x - j_y*j_y
       m6_from_pi_eq = j.j - 3*j_z*j_z
       m7_from_pi_eq = j_x*j_y
       m8_from_pi_eq = j_x*j_z
       m9_from_pi_eq = j_y*j_z */

    // where the / Rho term has been dropped. We thus obtain:

    modes_from_pi_eq[0] = (j[0] * j[0] + j[1] * j[1] + j[2] * j[2]) / Rho;
    modes_from_pi_eq[1] = (j[0] * j[0] - j[1] * j[1]) / Rho;
    modes_from_pi_eq[2] =
        (j[0] * j[0] + j[1] * j[1] + j[2] * j[2] - 3.0f * j[2] * j[2]) / Rho;
    modes_from_pi_eq[3] = j[0] * j[1] / Rho;
    modes_from_pi_eq[4] = j[0] * j[2] / Rho;
    modes_from_pi_eq[5] = j[1] * j[2] / Rho;

    /* Now we must predict the outcome of the next collision */
    /* We immediately average pre- and post-collision.  */
    /* TODO: need a reference for this.   */

    mode[4] = modes_from_pi_eq[0] + (0.5f + 0.5f * para->gamma_bulk) *
                                        (mode[4] - modes_from_pi_eq[0]);
    mode[5] = modes_from_pi_eq[1] + (0.5f + 0.5f * para->gamma_shear) *
                                        (mode[5] - modes_from_pi_eq[1]);
    mode[6] = modes_from_pi_eq[2] + (0.5f + 0.5f * para->gamma_shear) *
                                        (mode[6] - modes_from_pi_eq[2]);
    mode[7] = modes_from_pi_eq[3] + (0.5f + 0.5f * para->gamma_shear) *
                                        (mode[7] - modes_from_pi_eq[3]);
    mode[8] = modes_from_pi_eq[4] + (0.5f + 0.5f * para->gamma_shear) *
                                        (mode[8] - modes_from_pi_eq[4]);
    mode[9] = modes_from_pi_eq[5] + (0.5f + 0.5f * para->gamma_shear) *
                                        (mode[9] - modes_from_pi_eq[5]);

    // Transform the stress tensor components according to the modes that
    // correspond to those used by U. Schiller. In terms of populations this
    // expression then corresponds exactly to those in Eqs. 116 - 121 in the
    // Duenweg and Ladd paper, when these are written out in populations.
    // But to ensure this, the expression in Schiller's modes has to be
    // different!

    pi[0] +=
        (2.0f * (mode[0] + mode[4]) + mode[6] + 3.0f * mode[5]) / 6.0f; // xx
    pi[1] += mode[7];                                                   // xy
    pi[2] +=
        (2.0f * (mode[0] + mode[4]) + mode[6] - 3.0f * mode[5]) / 6.0f; // yy
    pi[3] += mode[8];                                                   // xz
    pi[4] += mode[9];                                                   // yz
    pi[5] += (mode[0] + mode[4] - mode[6]) / 3.0f;                      // zz

    for (int i = 0; i < 6; i++) {
      d_p_v[print_index].pi[i] = pi[i] / para->tau / para->tau / para->agrid;
    }
  } else {
    d_p_v[print_index].rho = 0.0f;

    for (int i = 0; i < 3; i++)
      d_p_v[print_index].v[i] = 0.0f;

    for (int i = 0; i < 6; i++)
      d_p_v[print_index].pi[i] = 0.0f;
  }
}

/** Calculate hydrodynamic fields in MD units
 *  @param[out] mode_single   Local register values mode
 *  @param[in]  d_v_single    Local device values
 *  @param[out] rho_out       Density
 *  @param[out] j_out         Momentum
 *  @param[out] pi_out        Pressure tensor
 */
__device__ void calc_values_from_m_in_LB_units(float *mode_single,
                                               LB_rho_v_gpu *d_v_single,
                                               float *rho_out, float *j_out,
                                               float *pi_out) {
  float modes_from_pi_eq[6];
  float j[6];
  float Rho;

  // stress calculation

<<<<<<< HEAD
  for (int ii = 0; ii < LB_COMPONENTS; ii++) {
    // Set the rho output value

    Rho = d_v_single->rho[ii];
    rho_out[ii] = Rho;

    // note that d_v_single->v[] already includes the 1/2 f term,
    // accounting for the pre- and post-collisional average

    j[0] = Rho * d_v_single->v[0];
    j[1] = Rho * d_v_single->v[1];
    j[2] = Rho * d_v_single->v[2];

    j_out[3 * ii + 0] = j[0];
    j_out[3 * ii + 1] = j[1];
    j_out[3 * ii + 2] = j[2];

    // equilibrium part of the stress modes, which comes from
    // the equality between modes and stress tensor components

    modes_from_pi_eq[0] = (j[0] * j[0] + j[1] * j[1] + j[2] * j[2]) / Rho;
    modes_from_pi_eq[1] = (j[0] * j[0] - j[1] * j[1]) / Rho;
    modes_from_pi_eq[2] =
        (j[0] * j[0] + j[1] * j[1] + j[2] * j[2] - 3.0f * j[2] * j[2]) / Rho;
    modes_from_pi_eq[3] = j[0] * j[1] / Rho;
    modes_from_pi_eq[4] = j[0] * j[2] / Rho;
    modes_from_pi_eq[5] = j[1] * j[2] / Rho;

    // Now we must predict the outcome of the next collision
    // We immediately average pre- and post-collision.

    mode_single[4 + ii * LBQ] =
        modes_from_pi_eq[0] +
        (0.5f + 0.5f * para->gamma_bulk[ii]) *
            (mode_single[4 + ii * LBQ] - modes_from_pi_eq[0]);
    mode_single[5 + ii * LBQ] =
        modes_from_pi_eq[1] +
        (0.5f + 0.5f * para->gamma_shear[ii]) *
            (mode_single[5 + ii * LBQ] - modes_from_pi_eq[1]);
    mode_single[6 + ii * LBQ] =
        modes_from_pi_eq[2] +
        (0.5f + 0.5f * para->gamma_shear[ii]) *
            (mode_single[6 + ii * LBQ] - modes_from_pi_eq[2]);
    mode_single[7 + ii * LBQ] =
        modes_from_pi_eq[3] +
        (0.5f + 0.5f * para->gamma_shear[ii]) *
            (mode_single[7 + ii * LBQ] - modes_from_pi_eq[3]);
    mode_single[8 + ii * LBQ] =
        modes_from_pi_eq[4] +
        (0.5f + 0.5f * para->gamma_shear[ii]) *
            (mode_single[8 + ii * LBQ] - modes_from_pi_eq[4]);
    mode_single[9 + ii * LBQ] =
        modes_from_pi_eq[5] +
        (0.5f + 0.5f * para->gamma_shear[ii]) *
            (mode_single[9 + ii * LBQ] - modes_from_pi_eq[5]);

    // Transform the stress tensor components according to the mode_singles.

    pi_out[6 * ii + 0] =
        (2.0f * (mode_single[0 + ii * LBQ] + mode_single[4 + ii * LBQ]) +
         mode_single[6 + ii * LBQ] + 3.0f * mode_single[5 + ii * LBQ]) /
        6.0f;                                       // xx
    pi_out[6 * ii + 1] = mode_single[7 + ii * LBQ]; // xy
    pi_out[6 * ii + 2] =
        (2.0f * (mode_single[0 + ii * LBQ] + mode_single[4 + ii * LBQ]) +
         mode_single[6 + ii * LBQ] - 3.0f * mode_single[5 + ii * LBQ]) /
        6.0f;                                       // yy
    pi_out[6 * ii + 3] = mode_single[8 + ii * LBQ]; // xz
    pi_out[6 * ii + 4] = mode_single[9 + ii * LBQ]; // yz
    pi_out[6 * ii + 5] =
        (mode_single[0 + ii * LBQ] + mode_single[4 + ii * LBQ] -
         mode_single[6 + ii * LBQ]) /
        3.0f; // zz
  }
=======
  // Set the rho output value

  Rho = d_v_single->rho;
  *rho_out = d_v_single->rho;

  // note that d_v_single->v[] already includes the 1/2 f term,
  // accounting for the pre- and post-collisional average

  j[0] = Rho * d_v_single->v[0];
  j[1] = Rho * d_v_single->v[1];
  j[2] = Rho * d_v_single->v[2];

  j_out[3] = j[0];
  j_out[3] = j[1];
  j_out[3] = j[2];

  // equilibrium part of the stress modes, which comes from
  // the equality between modes and stress tensor components

  modes_from_pi_eq[0] = (j[0] * j[0] + j[1] * j[1] + j[2] * j[2]) / Rho;
  modes_from_pi_eq[1] = (j[0] * j[0] - j[1] * j[1]) / Rho;
  modes_from_pi_eq[2] =
      (j[0] * j[0] + j[1] * j[1] + j[2] * j[2] - 3.0f * j[2] * j[2]) / Rho;
  modes_from_pi_eq[3] = j[0] * j[1] / Rho;
  modes_from_pi_eq[4] = j[0] * j[2] / Rho;
  modes_from_pi_eq[5] = j[1] * j[2] / Rho;

  // Now we must predict the outcome of the next collision
  // We immediately average pre- and post-collision.

  mode_single[4] =
      modes_from_pi_eq[0] +
      (0.5f + 0.5f * para->gamma_bulk) * (mode_single[4] - modes_from_pi_eq[0]);
  mode_single[5] =
      modes_from_pi_eq[1] + (0.5f + 0.5f * para->gamma_shear) *
                                (mode_single[5] - modes_from_pi_eq[1]);
  mode_single[6] =
      modes_from_pi_eq[2] + (0.5f + 0.5f * para->gamma_shear) *
                                (mode_single[6] - modes_from_pi_eq[2]);
  mode_single[7] =
      modes_from_pi_eq[3] + (0.5f + 0.5f * para->gamma_shear) *
                                (mode_single[7] - modes_from_pi_eq[3]);
  mode_single[8] =
      modes_from_pi_eq[4] + (0.5f + 0.5f * para->gamma_shear) *
                                (mode_single[8] - modes_from_pi_eq[4]);
  mode_single[9] =
      modes_from_pi_eq[5] + (0.5f + 0.5f * para->gamma_shear) *
                                (mode_single[9] - modes_from_pi_eq[5]);

  // Transform the stress tensor components according to the mode_singles.

  pi_out[0] = (2.0f * (mode_single[0] + mode_single[4]) + mode_single[6] +
               3.0f * mode_single[5]) /
              6.0f;           // xx
  pi_out[1] = mode_single[7]; // xy
  pi_out[2] = (2.0f * (mode_single[0] + mode_single[4]) + mode_single[6] -
               3.0f * mode_single[5]) /
              6.0f;                                                      // yy
  pi_out[3] = mode_single[8];                                            // xz
  pi_out[4] = mode_single[9];                                            // yz
  pi_out[5] = (mode_single[0] + mode_single[4] - mode_single[6]) / 3.0f; // zz
>>>>>>> 6a245d7e
}

/**
 *  @param[in]  node_index        Node index around (8) particle
 *  @param[out] mode              Local register values mode
 *  @param[in]  n_a               Local node residing in array a
 */
__device__ void calc_mode(float *mode, LB_nodes_gpu n_a,
                          unsigned int node_index) {
  /* mass mode */
  mode[0] = n_a.vd[0 * para->number_of_nodes + node_index] +
            n_a.vd[1 * para->number_of_nodes + node_index] +
            n_a.vd[2 * para->number_of_nodes + node_index] +
            n_a.vd[3 * para->number_of_nodes + node_index] +
            n_a.vd[4 * para->number_of_nodes + node_index] +
            n_a.vd[5 * para->number_of_nodes + node_index] +
            n_a.vd[6 * para->number_of_nodes + node_index] +
            n_a.vd[7 * para->number_of_nodes + node_index] +
            n_a.vd[8 * para->number_of_nodes + node_index] +
            n_a.vd[9 * para->number_of_nodes + node_index] +
            n_a.vd[10 * para->number_of_nodes + node_index] +
            n_a.vd[11 * para->number_of_nodes + node_index] +
            n_a.vd[12 * para->number_of_nodes + node_index] +
            n_a.vd[13 * para->number_of_nodes + node_index] +
            n_a.vd[14 * para->number_of_nodes + node_index] +
            n_a.vd[15 * para->number_of_nodes + node_index] +
            n_a.vd[16 * para->number_of_nodes + node_index] +
            n_a.vd[17 * para->number_of_nodes + node_index] +
            n_a.vd[18 * para->number_of_nodes + node_index];

  /* momentum modes */
  mode[1] = (n_a.vd[1 * para->number_of_nodes + node_index] -
             n_a.vd[2 * para->number_of_nodes + node_index]) +
            (n_a.vd[7 * para->number_of_nodes + node_index] -
             n_a.vd[8 * para->number_of_nodes + node_index]) +
            (n_a.vd[9 * para->number_of_nodes + node_index] -
             n_a.vd[10 * para->number_of_nodes + node_index]) +
            (n_a.vd[11 * para->number_of_nodes + node_index] -
             n_a.vd[12 * para->number_of_nodes + node_index]) +
            (n_a.vd[13 * para->number_of_nodes + node_index] -
             n_a.vd[14 * para->number_of_nodes + node_index]);

  mode[2] = (n_a.vd[3 * para->number_of_nodes + node_index] -
             n_a.vd[4 * para->number_of_nodes + node_index]) +
            (n_a.vd[7 * para->number_of_nodes + node_index] -
             n_a.vd[8 * para->number_of_nodes + node_index]) -
            (n_a.vd[9 * para->number_of_nodes + node_index] -
             n_a.vd[10 * para->number_of_nodes + node_index]) +
            (n_a.vd[15 * para->number_of_nodes + node_index] -
             n_a.vd[16 * para->number_of_nodes + node_index]) +
            (n_a.vd[17 * para->number_of_nodes + node_index] -
             n_a.vd[18 * para->number_of_nodes + node_index]);

  mode[3] = (n_a.vd[5 * para->number_of_nodes + node_index] -
             n_a.vd[6 * para->number_of_nodes + node_index]) +
            (n_a.vd[11 * para->number_of_nodes + node_index] -
             n_a.vd[12 * para->number_of_nodes + node_index]) -
            (n_a.vd[13 * para->number_of_nodes + node_index] -
             n_a.vd[14 * para->number_of_nodes + node_index]) +
            (n_a.vd[15 * para->number_of_nodes + node_index] -
             n_a.vd[16 * para->number_of_nodes + node_index]) -
            (n_a.vd[17 * para->number_of_nodes + node_index] -
             n_a.vd[18 * para->number_of_nodes + node_index]);
}

/**
 *  (Eq. (12) Ahlrichs and Duenweg, JCP 111(17):8225 (1999))
 *  @param[in]  n_a                Local node residing in array a
 *  @param[out] delta              Weighting of particle position
 *  @param[in]  particle_position  Particle position and velocity
 *  @param[out] node_index         Node index around (8) particle
 *  @param[in]  d_v                Local device values
 *  @param[out] interpolated_u     Interpolated velocity
 */
__device__ __inline__ void
interpolation_three_point_coupling(LB_nodes_gpu n_a, float *particle_position,
                                   unsigned int *node_index, LB_rho_v_gpu *d_v,
                                   float *delta, float *interpolated_u) {
  int my_center[3];
  float temp_delta[27];
  float mode[19];

  /* see Duenweg and Ladd http://arxiv.org/abs/0803.2826 eqn. 301 */
  /* the i index is left node, nearest node, right node */
  for (int i = 0; i < 3; ++i) {
    /* note the -0.5f is to account for the shift of the LB grid relative to
     * the MD */
    float scaledpos = particle_position[i] / para->agrid - 0.5f;
    /* the +0.5 is to turn the floorf into a round function */
    my_center[i] = (int)(floorf(scaledpos + 0.5f));
    scaledpos = scaledpos - 1.0f * my_center[i];
    temp_delta[0 + 3 * i] = (5.0f - 3.0f * abs(scaledpos + 1.0f) -
                             sqrtf(-2.0f + 6.0f * abs(scaledpos + 1.0f) -
                                   3.0f * powf(scaledpos + 1.0f, 2))) /
                            6.0f;
    temp_delta[1 + 3 * i] =
        (1.0f + sqrtf(1.0f - 3.0f * powf(scaledpos, 2))) / 3.0f;
    temp_delta[2 + 3 * i] = (5.0f - 3.0f * abs(scaledpos - 1.0f) -
                             sqrtf(-2.0f + 6.0f * abs(scaledpos - 1.0f) -
                                   3.0f * powf(scaledpos - 1.0f, 2))) /
                            6.0f;
  }

  for (int i = -1; i <= 1; i++) {
    for (int j = -1; j <= 1; j++) {
      for (int k = -1; k <= 1; k++) {
        delta[i + 3 * j + 9 * k + 13] =
            temp_delta[i + 1] * temp_delta[3 + j + 1] * temp_delta[6 + k + 1];
      }
    }
  }

  // modulo for negative numbers is strange at best, shift to make sure we are
  // positive
  int x = my_center[0] + para->dim_x;
  int y = my_center[1] + para->dim_y;
  int z = my_center[2] + para->dim_z;
  /* Here we collect the nodes for the three point coupling scheme (27 nodes in
   * 3d) with the analogous numbering scheme of the two point coupling scheme */
  for (int i = -1; i <= 1; i++) {
    for (int j = -1; j <= 1; j++) {
      for (int k = -1; k <= 1; k++) {
        node_index[i + 3 * j + 9 * k + 13] =
            (x + i + para->dim_x) % para->dim_x +
            para->dim_x * ((y + j + para->dim_y) % para->dim_y) +
            para->dim_x * para->dim_y * ((z + k + para->dim_z) % para->dim_z);
      }
    }
  }

  interpolated_u[0] = 0.0f;
  interpolated_u[1] = 0.0f;
  interpolated_u[2] = 0.0f;
#pragma unroll
  for (int i = 0; i < 27; ++i) {
    float totmass = 0.0f;
    calc_m_from_n(n_a, node_index[i], mode);
<<<<<<< HEAD
#pragma unroll
    for (int ii = 0; ii < LB_COMPONENTS; ii++) {
      totmass += mode[0] + para->rho[ii];
    }
=======
    totmass += mode[0] + para->rho;
>>>>>>> 6a245d7e
    /* The boolean expression (n_a.boundary[node_index[i]] == 0) causes boundary
       nodes to couple with velocity 0 to particles. This is necessary, since
       boundary nodes undergo the same LB dynamics as fluid nodes do. The flow
       within the boundaries does not interact with the physical fluid, since
       these populations are overwritten by the bounce back kernel. Particles
       close to walls can couple to this unphysical flow, though.
    */
    interpolated_u[0] +=
        (mode[1] / totmass) * delta[i] * (n_a.boundary[node_index[i]] == 0);
    interpolated_u[1] +=
        (mode[2] / totmass) * delta[i] * (n_a.boundary[node_index[i]] == 0);
    interpolated_u[2] +=
        (mode[3] / totmass) * delta[i] * (n_a.boundary[node_index[i]] == 0);
  }
}

/**
 * (Eq. (12) Ahlrichs and Duenweg, JCP 111(17):8225 (1999))
 * @param[in]  n_a                Local node residing in array a
 * @param[out] delta              Weighting of particle position
 * @param[out] delta_j            Weighting of particle momentum
 * @param[in,out] particle_data   Particle position and velocity
 * @param[in,out] particle_force  Particle force
 * @param[in]  part_index         Particle id / thread id
 * @param[out] node_index         Node index around (8) particle
 * @param[in]  d_v                Local device values
 * @param[in]  flag_cs            Determine if we are at the centre (0,
 *                                typical) or at the source (1, swimmer only)
 * @param[in]  philox_counter
 */
__device__ void calc_viscous_force_three_point_couple(
    LB_nodes_gpu n_a, float *delta, CUDA_particle_data *particle_data,
    float *particle_force, unsigned int part_index, float *delta_j,
    unsigned int *node_index, LB_rho_v_gpu *d_v, int flag_cs,
    uint64_t philox_counter) {
  float interpolated_u[3];
  float interpolated_rho;
  float viscforce_density[3];

  // Zero out workspace
#pragma unroll
  for (int jj = 0; jj < 3; ++jj) {
    viscforce_density[jj] = 0.0f;
    delta_j[jj] = 0.0f;
  }
  // Zero out only if we are at the centre of the particle <=> flag_cs = 0
  particle_force[3 * part_index + 0] =
      flag_cs * particle_force[3 * part_index + 0];
  particle_force[3 * part_index + 1] =
      flag_cs * particle_force[3 * part_index + 1];
  particle_force[3 * part_index + 2] =
      flag_cs * particle_force[3 * part_index + 2];

  float position[3];
  position[0] = particle_data[part_index].p[0];
  position[1] = particle_data[part_index].p[1];
  position[2] = particle_data[part_index].p[2];

  float velocity[3];
  velocity[0] = particle_data[part_index].v[0];
  velocity[1] = particle_data[part_index].v[1];
  velocity[2] = particle_data[part_index].v[2];

#ifdef ENGINE
  // First calculate interpolated velocity for dipole source,
  // such that we don't overwrite mode, d_v, etc. for the rest of the function
  float direction = float(particle_data[part_index].swim.push_pull) *
                    particle_data[part_index].swim.dipole_length;
  // Extrapolate position by dipole length if we are at the centre of the
  // particle
  position[0] +=
      flag_cs * direction * particle_data[part_index].swim.director[0];
  position[1] +=
      flag_cs * direction * particle_data[part_index].swim.director[1];
  position[2] +=
      flag_cs * direction * particle_data[part_index].swim.director[2];
#endif

  // Do the velocity interpolation
  interpolation_three_point_coupling(n_a, position, node_index, d_v, delta,
                                     interpolated_u);

#ifdef ENGINE
  velocity[0] -= (particle_data[part_index].swim.v_swim) *
                 particle_data[part_index].swim.director[0];
  velocity[1] -= (particle_data[part_index].swim.v_swim) *
                 particle_data[part_index].swim.director[1];
  velocity[2] -= (particle_data[part_index].swim.v_swim) *
                 particle_data[part_index].swim.director[2];

  // The first three components are v_center, the last three v_source
  // Do not use within LB, because these have already been converted back to MD
  // units
  particle_data[part_index].swim.v_cs[0 + 3 * flag_cs] =
      interpolated_u[0] * para->agrid / para->tau;
  particle_data[part_index].swim.v_cs[1 + 3 * flag_cs] =
      interpolated_u[1] * para->agrid / para->tau;
  particle_data[part_index].swim.v_cs[2 + 3 * flag_cs] =
      interpolated_u[2] * para->agrid / para->tau;
#endif

  interpolated_rho = 1.0;

  /** calculate viscous force
   * take care to rescale velocities with time_step and transform to MD units
   * (Eq. (9) Ahlrichs and Duenweg, JCP 111(17):8225 (1999)) */
  float rhotot = 0;

  rhotot += interpolated_rho;

  /* Viscous force */
  viscforce_density[0] -=
      interpolated_rho * para->friction *
      (velocity[0] - interpolated_u[0] * para->agrid / para->tau) / rhotot;
  viscforce_density[1] -=
      interpolated_rho * para->friction *
      (velocity[1] - interpolated_u[1] * para->agrid / para->tau) / rhotot;
  viscforce_density[2] -=
      interpolated_rho * para->friction *
      (velocity[2] - interpolated_u[2] * para->agrid / para->tau) / rhotot;

#ifdef LB_ELECTROHYDRODYNAMICS
  viscforce_density[0] += interpolated_rho * para->friction *
                          particle_data[part_index].mu_E[0] / rhotot;
  viscforce_density[1] += interpolated_rho * para->friction *
                          particle_data[part_index].mu_E[1] / rhotot;
  viscforce_density[2] += interpolated_rho * para->friction *
                          particle_data[part_index].mu_E[2] / rhotot;
#endif

  /** add stochastic force of zero mean (Ahlrichs, Duenweg equ. 15)*/
  float4 random_floats = random_wrapper_philox(
      particle_data[part_index].identity, LBQ * 32, philox_counter);
  float lb_coupl_pref =
      sqrtf(12.f * 2.f * para->friction * para->kT / para->time_step);
  viscforce_density[0] += lb_coupl_pref * (random_floats.w - 0.5f);
  viscforce_density[1] += lb_coupl_pref * (random_floats.x - 0.5f);
  viscforce_density[2] += lb_coupl_pref * (random_floats.y - 0.5f);
  /** delta_j for transform momentum transfer to lattice units which is done
    in calc_node_force (Eq. (12) Ahlrichs and Duenweg, JCP 111(17):8225
    (1999)) */
  // only add to particle_force for particle centre <=> (1-flag_cs) = 1
  particle_force[3 * part_index + 0] += (1 - flag_cs) * viscforce_density[0];
  particle_force[3 * part_index + 1] += (1 - flag_cs) * viscforce_density[1];
  particle_force[3 * part_index + 2] += (1 - flag_cs) * viscforce_density[2];

  // only add to particle_force for particle centre <=> (1-flag_cs) = 1
  delta_j[0] -= (1 - flag_cs) * viscforce_density[0] * para->time_step *
                para->tau / para->agrid;
  delta_j[1] -= (1 - flag_cs) * viscforce_density[1] * para->time_step *
                para->tau / para->agrid;
  delta_j[2] -= (1 - flag_cs) * viscforce_density[2] * para->time_step *
                para->tau / para->agrid;
#ifdef ENGINE
  // add swimming force to source position
  delta_j[0] -= flag_cs * particle_data[part_index].swim.f_swim *
                particle_data[part_index].swim.director[0] * para->time_step *
                para->tau / para->agrid;
  delta_j[1] -= flag_cs * particle_data[part_index].swim.f_swim *
                particle_data[part_index].swim.director[1] * para->time_step *
                para->tau / para->agrid;
  delta_j[2] -= flag_cs * particle_data[part_index].swim.f_swim *
                particle_data[part_index].swim.director[2] * para->time_step *
                para->tau / para->agrid;
#endif
}

/** Calculate the node force caused by the particles, with atomicAdd due to
 *  avoiding race conditions
 *  (Eq. (14) Ahlrichs and Duenweg, JCP 111(17):8225 (1999))
 *  @param[in]  delta       Weighting of particle position
 *  @param[in]  delta_j     Weighting of particle momentum
 *  @param[in]  node_index  Node index around (8) particle
 *  @param[out] node_f      Pointer to the node force
 */
__device__ void
calc_node_force_three_point_couple(float *delta, float *delta_j,
                                   unsigned int *node_index,
                                   LB_node_force_density_gpu node_f) {
  /* TODO: should the drag depend on the density?? */
  for (int i = -1; i <= 1; i++) {
    for (int j = -1; j <= 1; j++) {
      for (int k = -1; k <= 1; k++) {
        atomicAdd(&(node_f.force_density[0 * para->number_of_nodes +
                                         node_index[i + 3 * j + 9 * k + 13]]),
                  (delta[i + 3 * j + 9 * k + 13] * delta_j[0]));
        atomicAdd(&(node_f.force_density[1 * para->number_of_nodes +
                                         node_index[i + 3 * j + 9 * k + 13]]),
                  (delta[i + 3 * j + 9 * k + 13] * delta_j[1]));
        atomicAdd(&(node_f.force_density[2 * para->number_of_nodes +
                                         node_index[i + 3 * j + 9 * k + 13]]),
                  (delta[i + 3 * j + 9 * k + 13] * delta_j[2]));
      }
    }
  }
}

/** Calculate temperature of the fluid kernel
 *  @param[out] cpu_jsquared  Result
 *  @param[in]  n_a           Local node residing in array a
 *  @param[out] number_of_non_boundary_nodes  Local node residing in array a
 */
__global__ void temperature(LB_nodes_gpu n_a, float *cpu_jsquared,
                            int *number_of_non_boundary_nodes) {
  float mode[4];
  float jsquared = 0.0f;
  unsigned int index = blockIdx.y * gridDim.x * blockDim.x +
                       blockDim.x * blockIdx.x + threadIdx.x;

  if (index < para->number_of_nodes) {
    if (!n_a.boundary[index]) {
      calc_mode(mode, n_a, index);
      jsquared = mode[1] * mode[1] + mode[2] * mode[2] + mode[3] * mode[3];
      atomicAdd(cpu_jsquared, jsquared);
      atomicAdd(number_of_non_boundary_nodes, 1);
    }
  }
}

/**
 *  (Eq. (12) Ahlrichs and Duenweg, JCP 111(17):8225 (1999))
 *  @param[in]  n_a                Local node residing in array a
 *  @param[in]  particle_position  Particle position
 *  @param[out] node_index         Node index around (8) particle
 *  @param[out] mode               The 19 modes for current lattice point
 *  @param[in]  d_v                Local device values
 *  @param[out] delta              Weighting of particle position
 *  @param[out] interpolated_u     Interpolated velocity
 */
__device__ __inline__ void interpolation_two_point_coupling(
    LB_nodes_gpu n_a, float *particle_position, unsigned int *node_index,
    float *mode, LB_rho_v_gpu *d_v, float *delta, float *interpolated_u) {
  int left_node_index[3];
  float temp_delta[6];
  float temp_delta_half[6];

  // see ahlrichs + duenweg page 8227 equ (10) and (11)
#pragma unroll
  for (int i = 0; i < 3; ++i) {
    float scaledpos = particle_position[i] / para->agrid - 0.5f;
    left_node_index[i] = (int)(floorf(scaledpos));
    temp_delta[3 + i] = scaledpos - left_node_index[i];
    temp_delta[i] = 1.0f - temp_delta[3 + i];
    // further value used for interpolation of fluid velocity at part pos near
    // boundaries
    temp_delta_half[3 + i] = (scaledpos - left_node_index[i]) * 2.0f;
    temp_delta_half[i] = 2.0f - temp_delta_half[3 + i];
  }

  delta[0] = temp_delta[0] * temp_delta[1] * temp_delta[2];
  delta[1] = temp_delta[3] * temp_delta[1] * temp_delta[2];
  delta[2] = temp_delta[0] * temp_delta[4] * temp_delta[2];
  delta[3] = temp_delta[3] * temp_delta[4] * temp_delta[2];
  delta[4] = temp_delta[0] * temp_delta[1] * temp_delta[5];
  delta[5] = temp_delta[3] * temp_delta[1] * temp_delta[5];
  delta[6] = temp_delta[0] * temp_delta[4] * temp_delta[5];
  delta[7] = temp_delta[3] * temp_delta[4] * temp_delta[5];

  // modulo for negative numbers is strange at best, shift to make sure we are
  // positive
  int x = left_node_index[0] + para->dim_x;
  int y = left_node_index[1] + para->dim_y;
  int z = left_node_index[2] + para->dim_z;

  node_index[0] = x % para->dim_x + para->dim_x * (y % para->dim_y) +
                  para->dim_x * para->dim_y * (z % para->dim_z);
  node_index[1] = (x + 1) % para->dim_x + para->dim_x * (y % para->dim_y) +
                  para->dim_x * para->dim_y * (z % para->dim_z);
  node_index[2] = x % para->dim_x + para->dim_x * ((y + 1) % para->dim_y) +
                  para->dim_x * para->dim_y * (z % para->dim_z);
  node_index[3] = (x + 1) % para->dim_x +
                  para->dim_x * ((y + 1) % para->dim_y) +
                  para->dim_x * para->dim_y * (z % para->dim_z);
  node_index[4] = x % para->dim_x + para->dim_x * (y % para->dim_y) +
                  para->dim_x * para->dim_y * ((z + 1) % para->dim_z);
  node_index[5] = (x + 1) % para->dim_x + para->dim_x * (y % para->dim_y) +
                  para->dim_x * para->dim_y * ((z + 1) % para->dim_z);
  node_index[6] = x % para->dim_x + para->dim_x * ((y + 1) % para->dim_y) +
                  para->dim_x * para->dim_y * ((z + 1) % para->dim_z);
  node_index[7] = (x + 1) % para->dim_x +
                  para->dim_x * ((y + 1) % para->dim_y) +
                  para->dim_x * para->dim_y * ((z + 1) % para->dim_z);

  interpolated_u[0] = 0.0f;
  interpolated_u[1] = 0.0f;
  interpolated_u[2] = 0.0f;
#pragma unroll
  for (int i = 0; i < 8; ++i) {
    float totmass = 0.0f;

    calc_m_from_n(n_a, node_index[i], mode);

<<<<<<< HEAD
#pragma unroll
    for (int ii = 0; ii < LB_COMPONENTS; ii++) {
      totmass += mode[0] + para->rho[ii];
    }
=======
    totmass += mode[0] + para->rho;
>>>>>>> 6a245d7e

    /* The boolean expression (n_a.boundary[node_index[i]] == 0) causes boundary
       nodes to couple with velocity 0 to particles. This is necessary, since
       boundary nodes undergo the same LB dynamics as fluid nodes do. The flow
       within the boundaries does not interact with the physical fluid, since
       these populations are overwritten by the bounce back kernel. Particles
       close to walls can couple to this unphysical flow, though.
    */
    interpolated_u[0] +=
        (mode[1] / totmass) * delta[i] * (n_a.boundary[node_index[i]] == 0);
    interpolated_u[1] +=
        (mode[2] / totmass) * delta[i] * (n_a.boundary[node_index[i]] == 0);
    interpolated_u[2] +=
        (mode[3] / totmass) * delta[i] * (n_a.boundary[node_index[i]] == 0);
  }
}

/**
 *  (Eq. (12) Ahlrichs and Duenweg, JCP 111(17):8225 (1999))
 *  @param[in]  n_a                Local node residing in array a
 *  @param[out] delta              Weighting of particle position
 *  @param[out] delta_j            Weighting of particle momentum
 *  @param[in,out] particle_data   Particle position and velocity
 *  @param[in,out] particle_force  Particle force
 *  @param[in]  part_index         Particle id / thread id
 *  @param[out] node_index         Node index around (8) particle
 *  @param[in]  d_v                Local device values
 *  @param[in]  flag_cs            Determine if we are at the centre (0,
 *                                 typical) or at the source (1, swimmer only)
 *  @param[in]  philox_counter
 */
__device__ void calc_viscous_force(LB_nodes_gpu n_a, float *delta,
                                   CUDA_particle_data *particle_data,
                                   float *particle_force,
                                   unsigned int part_index, float *delta_j,
                                   unsigned int *node_index, LB_rho_v_gpu *d_v,
                                   int flag_cs, uint64_t philox_counter) {
  float interpolated_u[3];
  float interpolated_rho;
  float viscforce_density[3];
  float mode[19];
// Zero out workspace
#pragma unroll
  for (int jj = 0; jj < 3; ++jj) {
    viscforce_density[jj] = 0.0f;
    delta_j[jj] = 0.0f;
  }

  // Zero out only if we are at the centre of the particle <=> flag_cs = 0
  particle_force[3 * part_index + 0] =
      flag_cs * particle_force[3 * part_index + 0];
  particle_force[3 * part_index + 1] =
      flag_cs * particle_force[3 * part_index + 1];
  particle_force[3 * part_index + 2] =
      flag_cs * particle_force[3 * part_index + 2];

  float position[3];
  position[0] = particle_data[part_index].p[0];
  position[1] = particle_data[part_index].p[1];
  position[2] = particle_data[part_index].p[2];

  float velocity[3];
  velocity[0] = particle_data[part_index].v[0];
  velocity[1] = particle_data[part_index].v[1];
  velocity[2] = particle_data[part_index].v[2];

#ifdef ENGINE
  // First calculate interpolated velocity for dipole source,
  // such that we don't overwrite mode, d_v, etc. for the rest of the function
  float direction = float(particle_data[part_index].swim.push_pull) *
                    particle_data[part_index].swim.dipole_length;
  // Extrapolate position by dipole length if we are at the centre of the
  // particle
  position[0] +=
      flag_cs * direction * particle_data[part_index].swim.director[0];
  position[1] +=
      flag_cs * direction * particle_data[part_index].swim.director[1];
  position[2] +=
      flag_cs * direction * particle_data[part_index].swim.director[2];
#endif

  // Do the velocity interpolation
  interpolation_two_point_coupling(n_a, position, node_index, mode, d_v, delta,
                                   interpolated_u);

#ifdef ENGINE
  velocity[0] -= particle_data[part_index].swim.v_swim *
                 particle_data[part_index].swim.director[0];
  velocity[1] -= particle_data[part_index].swim.v_swim *
                 particle_data[part_index].swim.director[1];
  velocity[2] -= particle_data[part_index].swim.v_swim *
                 particle_data[part_index].swim.director[2];

  // The first three components are v_center, the last three v_source
  // Do not use within LB, because these have already been converted back to MD
  // units
  particle_data[part_index].swim.v_cs[0 + 3 * flag_cs] =
      interpolated_u[0] * para->agrid / para->tau;
  particle_data[part_index].swim.v_cs[1 + 3 * flag_cs] =
      interpolated_u[1] * para->agrid / para->tau;
  particle_data[part_index].swim.v_cs[2 + 3 * flag_cs] =
      interpolated_u[2] * para->agrid / para->tau;
#endif

<<<<<<< HEAD
#ifdef SHANCHEN

#pragma unroll
  for (int ii = 0; ii < LB_COMPONENTS; ++ii) {
    float solvation2 = particle_data[part_index].solvation[2 * ii + 1];

    interpolated_rho[ii] = 0.0f;
    gradrho1 = gradrho2 = gradrho3 = 0.0f;

    // TODO: should one introduce a density-dependent friction ?
    calc_mode(mode, n_a, node_index[0], ii);
    Rho = mode[0] + para->rho[ii];
    interpolated_rho[ii] += delta[0] * Rho;
    partgrad1[ii * 8 + 0] += Rho * solvation2;
    partgrad2[ii * 8 + 0] += Rho * solvation2;
    partgrad3[ii * 8 + 0] += Rho * solvation2;
    gradrho1 -= (delta[0] + delta[1]) * Rho;
    gradrho2 -= (delta[0] + delta[2]) * Rho;
    gradrho3 -= (delta[0] + delta[4]) * Rho;

    calc_mode(mode, n_a, node_index[1], ii);
    Rho = mode[0] + para->rho[ii];
    interpolated_rho[ii] += delta[1] * Rho;
    partgrad1[ii * 8 + 1] -= Rho * solvation2;
    partgrad2[ii * 8 + 1] += Rho * solvation2;
    partgrad3[ii * 8 + 1] += Rho * solvation2;
    gradrho1 += (delta[1] + delta[0]) * Rho;
    gradrho2 -= (delta[1] + delta[3]) * Rho;
    gradrho3 -= (delta[1] + delta[5]) * Rho;

    calc_mode(mode, n_a, node_index[2], ii);
    Rho = mode[0] + para->rho[ii];
    interpolated_rho[ii] += delta[2] * Rho;
    partgrad1[ii * 8 + 2] += Rho * solvation2;
    partgrad2[ii * 8 + 2] -= Rho * solvation2;
    partgrad3[ii * 8 + 2] += Rho * solvation2;
    gradrho1 -= (delta[2] + delta[3]) * Rho;
    gradrho2 += (delta[2] + delta[0]) * Rho;
    gradrho3 -= (delta[2] + delta[6]) * Rho;

    calc_mode(mode, n_a, node_index[3], ii);
    Rho = mode[0] + para->rho[ii];
    interpolated_rho[ii] += delta[3] * Rho;
    partgrad1[ii * 8 + 3] -= Rho * solvation2;
    partgrad2[ii * 8 + 3] -= Rho * solvation2;
    partgrad3[ii * 8 + 3] += Rho * solvation2;
    gradrho1 += (delta[3] + delta[2]) * Rho;
    gradrho2 += (delta[3] + delta[1]) * Rho;
    gradrho3 -= (delta[3] + delta[7]) * Rho;

    calc_mode(mode, n_a, node_index[4], ii);
    Rho = mode[0] + para->rho[ii];
    interpolated_rho[ii] += delta[4] * Rho;
    partgrad1[ii * 8 + 4] += Rho * solvation2;
    partgrad2[ii * 8 + 4] += Rho * solvation2;
    partgrad3[ii * 8 + 4] -= Rho * solvation2;
    gradrho1 -= (delta[4] + delta[5]) * Rho;
    gradrho2 -= (delta[4] + delta[6]) * Rho;
    gradrho3 += (delta[4] + delta[0]) * Rho;

    calc_mode(mode, n_a, node_index[5], ii);
    Rho = mode[0] + para->rho[ii];
    interpolated_rho[ii] += delta[5] * Rho;
    partgrad1[ii * 8 + 5] -= Rho * solvation2;
    partgrad2[ii * 8 + 5] += Rho * solvation2;
    partgrad3[ii * 8 + 5] -= Rho * solvation2;
    gradrho1 += (delta[5] + delta[4]) * Rho;
    gradrho2 -= (delta[5] + delta[7]) * Rho;
    gradrho3 += (delta[5] + delta[1]) * Rho;

    calc_mode(mode, n_a, node_index[6], ii);
    Rho = mode[0] + para->rho[ii];
    interpolated_rho[ii] += delta[6] * Rho;
    partgrad1[ii * 8 + 6] += Rho * solvation2;
    partgrad2[ii * 8 + 6] -= Rho * solvation2;
    partgrad3[ii * 8 + 6] -= Rho * solvation2;
    gradrho1 -= (delta[6] + delta[7]) * Rho;
    gradrho2 += (delta[6] + delta[4]) * Rho;
    gradrho3 += (delta[6] + delta[2]) * Rho;

    calc_mode(mode, n_a, node_index[7], ii);
    Rho = mode[0] + para->rho[ii];
    interpolated_rho[ii] += delta[7] * Rho;
    partgrad1[ii * 8 + 7] -= Rho * solvation2;
    partgrad2[ii * 8 + 7] -= Rho * solvation2;
    partgrad3[ii * 8 + 7] -= Rho * solvation2;
    gradrho1 += (delta[7] + delta[6]) * Rho;
    gradrho2 += (delta[7] + delta[5]) * Rho;
    gradrho3 += (delta[7] + delta[3]) * Rho;

    /* normalize the gradient to md units TODO: is that correct?*/
    gradrho1 *= para->agrid;
    gradrho2 *= para->agrid;
    gradrho3 *= para->agrid;

    // scforce_density is 0 at the interpolated point where the swimming force
    // gets put back on the fluid only add sc_force up for particle centre <=>
    // (1-flag_cs) = 1
    scforce_density[0 + ii * 3] +=
        (1 - flag_cs) * particle_data[part_index].solvation[2 * ii] * gradrho1;
    scforce_density[1 + ii * 3] +=
        (1 - flag_cs) * particle_data[part_index].solvation[2 * ii] * gradrho2;
    scforce_density[2 + ii * 3] +=
        (1 - flag_cs) * particle_data[part_index].solvation[2 * ii] * gradrho3;

    /* scforce_density is used also later...*/
    particle_force[3 * part_index + 0] += scforce_density[0 + ii * 3];
    particle_force[3 * part_index + 1] += scforce_density[1 + ii * 3];
    particle_force[3 * part_index + 2] += scforce_density[2 + ii * 3];
    // only set fluid_composition for particle centre <=> (1-flag_cs) = 1
    fluid_composition[part_index].weight[ii] =
        (1 - flag_cs) * interpolated_rho[ii];
  }

#else // SHANCHEN is not defined

=======
>>>>>>> 6a245d7e
  /* for LB we do not reweight the friction force */
  interpolated_rho = 1.0;

  /** calculate viscous force
   * take care to rescale velocities with time_step and transform to MD units
   * (Eq. (9) Ahlrichs and Duenweg, JCP 111(17):8225 (1999)) */
  float rhotot = 0;

  rhotot += interpolated_rho;

  /* Viscous force */
  viscforce_density[0] -=
      interpolated_rho * para->friction *
      (velocity[0] - interpolated_u[0] * para->agrid / para->tau) / rhotot;
  viscforce_density[1] -=
      interpolated_rho * para->friction *
      (velocity[1] - interpolated_u[1] * para->agrid / para->tau) / rhotot;
  viscforce_density[2] -=
      interpolated_rho * para->friction *
      (velocity[2] - interpolated_u[2] * para->agrid / para->tau) / rhotot;

#ifdef LB_ELECTROHYDRODYNAMICS
  viscforce_density[0] += interpolated_rho * para->friction *
                          particle_data[part_index].mu_E[0] / rhotot;
  viscforce_density[1] += interpolated_rho * para->friction *
                          particle_data[part_index].mu_E[1] / rhotot;
  viscforce_density[2] += interpolated_rho * para->friction *
                          particle_data[part_index].mu_E[2] / rhotot;
#endif

  /** add stochastic force of zero mean (Ahlrichs, Duenweg equ. 15)*/
  float4 random_floats = random_wrapper_philox(
      particle_data[part_index].identity, LBQ * 32, philox_counter);
  /* lb_coupl_pref is stored in MD units (force)
   * Eq. (16) Ahlrichs and Duenweg, JCP 111(17):8225 (1999).
   * The factor 12 comes from the fact that we use random numbers
   * from -0.5 to 0.5 (equally distributed) which have variance 1/12.
   * time_step comes from the discretization.
   */
  float lb_coupl_pref =
      sqrtf(12.f * 2.f * para->friction * para->kT / para->time_step);
  viscforce_density[0] += lb_coupl_pref * (random_floats.w - 0.5f);
  viscforce_density[1] += lb_coupl_pref * (random_floats.x - 0.5f);
  viscforce_density[2] += lb_coupl_pref * (random_floats.y - 0.5f);

  /** delta_j for transform momentum transfer to lattice units which is done
    in calc_node_force (Eq. (12) Ahlrichs and Duenweg, JCP 111(17):8225
    (1999)) */

  // only add to particle_force for particle centre <=> (1-flag_cs) = 1
  particle_force[3 * part_index + 0] += (1 - flag_cs) * viscforce_density[0];
  particle_force[3 * part_index + 1] += (1 - flag_cs) * viscforce_density[1];
  particle_force[3 * part_index + 2] += (1 - flag_cs) * viscforce_density[2];

  // only add to particle_force for particle centre <=> (1-flag_cs) = 1
  delta_j[0] -= ((1 - flag_cs) * viscforce_density[0]) * para->time_step *
                para->tau / para->agrid;
  delta_j[1] -= ((1 - flag_cs) * viscforce_density[1]) * para->time_step *
                para->tau / para->agrid;
  delta_j[2] -= ((1 - flag_cs) * viscforce_density[2]) * para->time_step *
                para->tau / para->agrid;

#ifdef ENGINE
  // add swimming force to source position
  delta_j[0] -= flag_cs * particle_data[part_index].swim.f_swim *
                particle_data[part_index].swim.director[0] * para->time_step *
                para->tau / para->agrid;
  delta_j[1] -= flag_cs * particle_data[part_index].swim.f_swim *
                particle_data[part_index].swim.director[1] * para->time_step *
                para->tau / para->agrid;
  delta_j[2] -= flag_cs * particle_data[part_index].swim.f_swim *
                particle_data[part_index].swim.director[2] * para->time_step *
                para->tau / para->agrid;
#endif
}

/** Calculate the node force caused by the particles, with atomicAdd due to
 *  avoiding race conditions
 *  (Eq. (14) Ahlrichs and Duenweg, JCP 111(17):8225 (1999))
 *  @param[in]  delta              Weighting of particle position
 *  @param[in]  delta_j            Weighting of particle momentum
 *  @param[in]  node_index         Node index around (8) particle
 *  @param[out] node_f             Node force
 */
__device__ void calc_node_force(float *delta, float *delta_j,
                                unsigned int *node_index,
                                LB_node_force_density_gpu node_f) {
  /* TODO: should the drag depend on the density?? */
  atomicAdd(
      &(node_f.force_density[(0) * para->number_of_nodes + node_index[0]]),
      (delta[0] * delta_j[0]));
  atomicAdd(
      &(node_f.force_density[(1) * para->number_of_nodes + node_index[0]]),
      (delta[0] * delta_j[1]));
  atomicAdd(
      &(node_f.force_density[(2) * para->number_of_nodes + node_index[0]]),
      (delta[0] * delta_j[2]));

  atomicAdd(
      &(node_f.force_density[(0) * para->number_of_nodes + node_index[1]]),
      (delta[1] * delta_j[0]));
  atomicAdd(
      &(node_f.force_density[(1) * para->number_of_nodes + node_index[1]]),
      (delta[1] * delta_j[1]));
  atomicAdd(
      &(node_f.force_density[(2) * para->number_of_nodes + node_index[1]]),
      (delta[1] * delta_j[2]));

  atomicAdd(
      &(node_f.force_density[(0) * para->number_of_nodes + node_index[2]]),
      (delta[2] * delta_j[0]));
  atomicAdd(
      &(node_f.force_density[(1) * para->number_of_nodes + node_index[2]]),
      (delta[2] * delta_j[1]));
  atomicAdd(
      &(node_f.force_density[(2) * para->number_of_nodes + node_index[2]]),
      (delta[2] * delta_j[2]));

  atomicAdd(
      &(node_f.force_density[(0) * para->number_of_nodes + node_index[3]]),
      (delta[3] * delta_j[0]));
  atomicAdd(
      &(node_f.force_density[(1) * para->number_of_nodes + node_index[3]]),
      (delta[3] * delta_j[1]));
  atomicAdd(
      &(node_f.force_density[(2) * para->number_of_nodes + node_index[3]]),
      (delta[3] * delta_j[2]));

  atomicAdd(
      &(node_f.force_density[(0) * para->number_of_nodes + node_index[4]]),
      (delta[4] * delta_j[0]));
  atomicAdd(
      &(node_f.force_density[(1) * para->number_of_nodes + node_index[4]]),
      (delta[4] * delta_j[1]));
  atomicAdd(
      &(node_f.force_density[(2) * para->number_of_nodes + node_index[4]]),
      (delta[4] * delta_j[2]));

  atomicAdd(
      &(node_f.force_density[(0) * para->number_of_nodes + node_index[5]]),
      (delta[5] * delta_j[0]));
  atomicAdd(
      &(node_f.force_density[(1) * para->number_of_nodes + node_index[5]]),
      (delta[5] * delta_j[1]));
  atomicAdd(
      &(node_f.force_density[(2) * para->number_of_nodes + node_index[5]]),
      (delta[5] * delta_j[2]));

  atomicAdd(
      &(node_f.force_density[(0) * para->number_of_nodes + node_index[6]]),
      (delta[6] * delta_j[0]));
  atomicAdd(
      &(node_f.force_density[(1) * para->number_of_nodes + node_index[6]]),
      (delta[6] * delta_j[1]));
  atomicAdd(
      &(node_f.force_density[(2) * para->number_of_nodes + node_index[6]]),
      (delta[6] * delta_j[2]));

  atomicAdd(
      &(node_f.force_density[(0) * para->number_of_nodes + node_index[7]]),
      (delta[7] * delta_j[0]));
  atomicAdd(
      &(node_f.force_density[(1) * para->number_of_nodes + node_index[7]]),
      (delta[7] * delta_j[1]));
  atomicAdd(
      &(node_f.force_density[(2) * para->number_of_nodes + node_index[7]]),
      (delta[7] * delta_j[2]));
}

/*********************************************************/
/** \name System setup and Kernel functions */
/*********************************************************/

/** Kernel to calculate local populations from hydrodynamic fields.
 *  The mapping is given in terms of the equilibrium distribution.
 *
 *  Eq. (2.15) Ladd, J. Fluid Mech. 271, 295-309 (1994)
 *  Eq. (4) in Berk Usta, Ladd and Butler, JCP 122, 094902 (2005)
 *
 *  @param[out] n_a        %Lattice site
 *  @param[out] gpu_check  Additional check if GPU kernel are executed
 *  @param[out] d_v        Local device values
 *  @param[in]  node_f     Node forces
 */
__global__ void calc_n_from_rho_j_pi(LB_nodes_gpu n_a, LB_rho_v_gpu *d_v,
                                     LB_node_force_density_gpu node_f,
                                     int *gpu_check) {
  /* TODO: this can handle only a uniform density, something similar, but local,
           has to be called every time the fields are set by the user ! */
  unsigned int index = blockIdx.y * gridDim.x * blockDim.x +
                       blockDim.x * blockIdx.x + threadIdx.x;
  if (index < para->number_of_nodes) {
    float mode[19];

<<<<<<< HEAD
#pragma unroll
    for (int ii = 0; ii < LB_COMPONENTS; ++ii) {
      /** default values for fields in lattice units */
      gpu_check[0] = 1;

      float Rho = para->rho[ii];
      float v[3] = {0.0f, 0.0f, 0.0f};
      float pi[6] = {Rho * c_sound_sq, 0.0f, Rho * c_sound_sq, 0.0f, 0.0f,
                     Rho * c_sound_sq};

      float rhoc_sq = Rho * c_sound_sq;
      float avg_rho = para->rho[ii];
      float local_rho, local_j[3], *local_pi, trace;

      local_rho = Rho;

      local_j[0] = Rho * v[0];
      local_j[1] = Rho * v[1];
      local_j[2] = Rho * v[2];

      local_pi = pi;

      /** reduce the pressure tensor to the part needed here.
          NOTE: this not true anymore for SHANCHEN
          if the densities are not uniform. FIXME*/

      local_pi[0] -= rhoc_sq;
      local_pi[2] -= rhoc_sq;
      local_pi[5] -= rhoc_sq;

      trace = local_pi[0] + local_pi[2] + local_pi[5];

      float rho_times_coeff;
      float tmp1, tmp2;

      /** update the q=0 sublattice */
      n_a.vd[(0 + ii * LBQ) * para->number_of_nodes + index] =
          1.0f / 3.0f * (local_rho - avg_rho) - 1.0f / 2.0f * trace;

      /** update the q=1 sublattice */
      rho_times_coeff = 1.0f / 18.0f * (local_rho - avg_rho);

      n_a.vd[(1 + ii * LBQ) * para->number_of_nodes + index] =
          rho_times_coeff + 1.0f / 6.0f * local_j[0] +
          1.0f / 4.0f * local_pi[0] - 1.0f / 12.0f * trace;
      n_a.vd[(2 + ii * LBQ) * para->number_of_nodes + index] =
          rho_times_coeff - 1.0f / 6.0f * local_j[0] +
          1.0f / 4.0f * local_pi[0] - 1.0f / 12.0f * trace;
      n_a.vd[(3 + ii * LBQ) * para->number_of_nodes + index] =
          rho_times_coeff + 1.0f / 6.0f * local_j[1] +
          1.0f / 4.0f * local_pi[2] - 1.0f / 12.0f * trace;
      n_a.vd[(4 + ii * LBQ) * para->number_of_nodes + index] =
          rho_times_coeff - 1.0f / 6.0f * local_j[1] +
          1.0f / 4.0f * local_pi[2] - 1.0f / 12.0f * trace;
      n_a.vd[(5 + ii * LBQ) * para->number_of_nodes + index] =
          rho_times_coeff + 1.0f / 6.0f * local_j[2] +
          1.0f / 4.0f * local_pi[5] - 1.0f / 12.0f * trace;
      n_a.vd[(6 + ii * LBQ) * para->number_of_nodes + index] =
          rho_times_coeff - 1.0f / 6.0f * local_j[2] +
          1.0f / 4.0f * local_pi[5] - 1.0f / 12.0f * trace;

      /** update the q=2 sublattice */
      rho_times_coeff = 1.0f / 36.0f * (local_rho - avg_rho);

      tmp1 = local_pi[0] + local_pi[2];
      tmp2 = 2.0f * local_pi[1];
      n_a.vd[(7 + ii * LBQ) * para->number_of_nodes + index] =
          rho_times_coeff + 1.0f / 12.0f * (local_j[0] + local_j[1]) +
          1.0f / 8.0f * (tmp1 + tmp2) - 1.0f / 24.0f * trace;
      n_a.vd[(8 + ii * LBQ) * para->number_of_nodes + index] =
          rho_times_coeff - 1.0f / 12.0f * (local_j[0] + local_j[1]) +
          1.0f / 8.0f * (tmp1 + tmp2) - 1.0f / 24.0f * trace;
      n_a.vd[(9 + ii * LBQ) * para->number_of_nodes + index] =
          rho_times_coeff + 1.0f / 12.0f * (local_j[0] - local_j[1]) +
          1.0f / 8.0f * (tmp1 - tmp2) - 1.0f / 24.0f * trace;
      n_a.vd[(10 + ii * LBQ) * para->number_of_nodes + index] =
          rho_times_coeff - 1.0f / 12.0f * (local_j[0] - local_j[1]) +
          1.0f / 8.0f * (tmp1 - tmp2) - 1.0f / 24.0f * trace;

      tmp1 = local_pi[0] + local_pi[5];
      tmp2 = 2.0f * local_pi[3];

      n_a.vd[(11 + ii * LBQ) * para->number_of_nodes + index] =
          rho_times_coeff + 1.0f / 12.0f * (local_j[0] + local_j[2]) +
          1.0f / 8.0f * (tmp1 + tmp2) - 1.0f / 24.0f * trace;
      n_a.vd[(12 + ii * LBQ) * para->number_of_nodes + index] =
          rho_times_coeff - 1.0f / 12.0f * (local_j[0] + local_j[2]) +
          1.0f / 8.0f * (tmp1 + tmp2) - 1.0f / 24.0f * trace;
      n_a.vd[(13 + ii * LBQ) * para->number_of_nodes + index] =
          rho_times_coeff + 1.0f / 12.0f * (local_j[0] - local_j[2]) +
          1.0f / 8.0f * (tmp1 - tmp2) - 1.0f / 24.0f * trace;
      n_a.vd[(14 + ii * LBQ) * para->number_of_nodes + index] =
          rho_times_coeff - 1.0f / 12.0f * (local_j[0] - local_j[2]) +
          1.0f / 8.0f * (tmp1 - tmp2) - 1.0f / 24.0f * trace;

      tmp1 = local_pi[2] + local_pi[5];
      tmp2 = 2.0f * local_pi[4];

      n_a.vd[(15 + ii * LBQ) * para->number_of_nodes + index] =
          rho_times_coeff + 1.0f / 12.0f * (local_j[1] + local_j[2]) +
          1.0f / 8.0f * (tmp1 + tmp2) - 1.0f / 24.0f * trace;
      n_a.vd[(16 + ii * LBQ) * para->number_of_nodes + index] =
          rho_times_coeff - 1.0f / 12.0f * (local_j[1] + local_j[2]) +
          1.0f / 8.0f * (tmp1 + tmp2) - 1.0f / 24.0f * trace;
      n_a.vd[(17 + ii * LBQ) * para->number_of_nodes + index] =
          rho_times_coeff + 1.0f / 12.0f * (local_j[1] - local_j[2]) +
          1.0f / 8.0f * (tmp1 - tmp2) - 1.0f / 24.0f * trace;
      n_a.vd[(18 + ii * LBQ) * para->number_of_nodes + index] =
          rho_times_coeff - 1.0f / 12.0f * (local_j[1] - local_j[2]) +
          1.0f / 8.0f * (tmp1 - tmp2) - 1.0f / 24.0f * trace;
    }
=======
    /* default values for fields in lattice units */
    gpu_check[0] = 1;

    float Rho = para->rho;
    float v[3] = {0.0f, 0.0f, 0.0f};
    float pi[6] = {Rho * c_sound_sq, 0.0f, Rho * c_sound_sq, 0.0f, 0.0f,
                   Rho * c_sound_sq};

    float rhoc_sq = Rho * c_sound_sq;
    float avg_rho = para->rho;
    float local_rho, local_j[3], *local_pi, trace;

    local_rho = Rho;

    local_j[0] = Rho * v[0];
    local_j[1] = Rho * v[1];
    local_j[2] = Rho * v[2];

    local_pi = pi;

    // reduce the pressure tensor to the part needed here.

    local_pi[0] -= rhoc_sq;
    local_pi[2] -= rhoc_sq;
    local_pi[5] -= rhoc_sq;

    trace = local_pi[0] + local_pi[2] + local_pi[5];

    float rho_times_coeff;
    float tmp1, tmp2;

    /* update the q=0 sublattice */
    n_a.vd[(0) * para->number_of_nodes + index] =
        1.0f / 3.0f * (local_rho - avg_rho) - 1.0f / 2.0f * trace;

    /* update the q=1 sublattice */
    rho_times_coeff = 1.0f / 18.0f * (local_rho - avg_rho);

    n_a.vd[(1) * para->number_of_nodes + index] =
        rho_times_coeff + 1.0f / 6.0f * local_j[0] + 1.0f / 4.0f * local_pi[0] -
        1.0f / 12.0f * trace;
    n_a.vd[(2) * para->number_of_nodes + index] =
        rho_times_coeff - 1.0f / 6.0f * local_j[0] + 1.0f / 4.0f * local_pi[0] -
        1.0f / 12.0f * trace;
    n_a.vd[(3) * para->number_of_nodes + index] =
        rho_times_coeff + 1.0f / 6.0f * local_j[1] + 1.0f / 4.0f * local_pi[2] -
        1.0f / 12.0f * trace;
    n_a.vd[(4) * para->number_of_nodes + index] =
        rho_times_coeff - 1.0f / 6.0f * local_j[1] + 1.0f / 4.0f * local_pi[2] -
        1.0f / 12.0f * trace;
    n_a.vd[(5) * para->number_of_nodes + index] =
        rho_times_coeff + 1.0f / 6.0f * local_j[2] + 1.0f / 4.0f * local_pi[5] -
        1.0f / 12.0f * trace;
    n_a.vd[(6) * para->number_of_nodes + index] =
        rho_times_coeff - 1.0f / 6.0f * local_j[2] + 1.0f / 4.0f * local_pi[5] -
        1.0f / 12.0f * trace;

    /* update the q=2 sublattice */
    rho_times_coeff = 1.0f / 36.0f * (local_rho - avg_rho);

    tmp1 = local_pi[0] + local_pi[2];
    tmp2 = 2.0f * local_pi[1];
    n_a.vd[(7) * para->number_of_nodes + index] =
        rho_times_coeff + 1.0f / 12.0f * (local_j[0] + local_j[1]) +
        1.0f / 8.0f * (tmp1 + tmp2) - 1.0f / 24.0f * trace;
    n_a.vd[(8) * para->number_of_nodes + index] =
        rho_times_coeff - 1.0f / 12.0f * (local_j[0] + local_j[1]) +
        1.0f / 8.0f * (tmp1 + tmp2) - 1.0f / 24.0f * trace;
    n_a.vd[(9) * para->number_of_nodes + index] =
        rho_times_coeff + 1.0f / 12.0f * (local_j[0] - local_j[1]) +
        1.0f / 8.0f * (tmp1 - tmp2) - 1.0f / 24.0f * trace;
    n_a.vd[(10) * para->number_of_nodes + index] =
        rho_times_coeff - 1.0f / 12.0f * (local_j[0] - local_j[1]) +
        1.0f / 8.0f * (tmp1 - tmp2) - 1.0f / 24.0f * trace;

    tmp1 = local_pi[0] + local_pi[5];
    tmp2 = 2.0f * local_pi[3];

    n_a.vd[(11) * para->number_of_nodes + index] =
        rho_times_coeff + 1.0f / 12.0f * (local_j[0] + local_j[2]) +
        1.0f / 8.0f * (tmp1 + tmp2) - 1.0f / 24.0f * trace;
    n_a.vd[(12) * para->number_of_nodes + index] =
        rho_times_coeff - 1.0f / 12.0f * (local_j[0] + local_j[2]) +
        1.0f / 8.0f * (tmp1 + tmp2) - 1.0f / 24.0f * trace;
    n_a.vd[(13) * para->number_of_nodes + index] =
        rho_times_coeff + 1.0f / 12.0f * (local_j[0] - local_j[2]) +
        1.0f / 8.0f * (tmp1 - tmp2) - 1.0f / 24.0f * trace;
    n_a.vd[(14) * para->number_of_nodes + index] =
        rho_times_coeff - 1.0f / 12.0f * (local_j[0] - local_j[2]) +
        1.0f / 8.0f * (tmp1 - tmp2) - 1.0f / 24.0f * trace;

    tmp1 = local_pi[2] + local_pi[5];
    tmp2 = 2.0f * local_pi[4];

    n_a.vd[(15) * para->number_of_nodes + index] =
        rho_times_coeff + 1.0f / 12.0f * (local_j[1] + local_j[2]) +
        1.0f / 8.0f * (tmp1 + tmp2) - 1.0f / 24.0f * trace;
    n_a.vd[(16) * para->number_of_nodes + index] =
        rho_times_coeff - 1.0f / 12.0f * (local_j[1] + local_j[2]) +
        1.0f / 8.0f * (tmp1 + tmp2) - 1.0f / 24.0f * trace;
    n_a.vd[(17) * para->number_of_nodes + index] =
        rho_times_coeff + 1.0f / 12.0f * (local_j[1] - local_j[2]) +
        1.0f / 8.0f * (tmp1 - tmp2) - 1.0f / 24.0f * trace;
    n_a.vd[(18) * para->number_of_nodes + index] =
        rho_times_coeff - 1.0f / 12.0f * (local_j[1] - local_j[2]) +
        1.0f / 8.0f * (tmp1 - tmp2) - 1.0f / 24.0f * trace;
>>>>>>> 6a245d7e

    calc_m_from_n(n_a, index, mode);
    update_rho_v(mode, index, node_f, d_v);
  }
}

/** Kernel to calculate local populations from hydrodynamic fields
 *  from given flow field velocities. The mapping is given in terms of
 *  the equilibrium distribution.
 *
 *  Eq. (2.15) Ladd, J. Fluid Mech. 271, 295-309 (1994)
 *  Eq. (4) in Berk Usta, Ladd and Butler, JCP 122, 094902 (2005)
 *
 *  @param[out] n_a               Current nodes array (double buffering!)
 *  @param[in]  single_nodeindex  Single node index
 *  @param[in]  velocity          Velocity
 *  @param[out] d_v               Local device values
 *  @param[in]  node_f            Node forces
 */
__global__ void set_u_from_rho_v_pi(LB_nodes_gpu n_a, int single_nodeindex,
                                    float *velocity, LB_rho_v_gpu *d_v,
                                    LB_node_force_density_gpu node_f) {
  unsigned int index = blockIdx.y * gridDim.x * blockDim.x +
                       blockDim.x * blockIdx.x + threadIdx.x;

  if (index == 0) {
    float local_rho;
    float local_j[3];
    float local_pi[6];
    float trace, avg_rho;
    float rho_times_coeff;
    float tmp1, tmp2;

    float mode_for_pi[19];
    float rho_from_m;
    float j_from_m[3];
    float pi_from_m[6];

    // Calculate the modes for this node

    calc_m_from_n(n_a, single_nodeindex, mode_for_pi);

    // Reset the d_v

    update_rho_v(mode_for_pi, single_nodeindex, node_f, d_v);

    // Calculate the density, velocity, and pressure tensor
    // in LB unit for this node

    calc_values_from_m_in_LB_units(mode_for_pi, &d_v[single_nodeindex],
<<<<<<< HEAD
                                   rho_from_m, j_from_m, pi_from_m);

#pragma unroll
    for (int ii = 0; ii < LB_COMPONENTS; ++ii) {
      // Take LB component density and calculate the equilibrium part

      local_rho = rho_from_m[ii];
      avg_rho = para->rho[ii];

      // Take LB component velocity and make it a momentum

      local_j[0] = local_rho * velocity[0];
      local_j[1] = local_rho * velocity[1];
      local_j[2] = local_rho * velocity[2];

      // Take LB component pressure tensor and put in equilibrium

      local_pi[0] = pi_from_m[6 * ii + 0];
      local_pi[1] = pi_from_m[6 * ii + 1];
      local_pi[2] = pi_from_m[6 * ii + 2];
      local_pi[3] = pi_from_m[6 * ii + 3];
      local_pi[4] = pi_from_m[6 * ii + 4];
      local_pi[5] = pi_from_m[6 * ii + 5];

      trace = local_pi[0] + local_pi[2] + local_pi[5];

      // update the q=0 sublattice

      n_a.vd[(0 + ii * LBQ) * para->number_of_nodes + single_nodeindex] =
          1.0f / 3.0f * (local_rho - avg_rho) - 1.0f / 2.0f * trace;

      // update the q=1 sublattice

      rho_times_coeff = 1.0f / 18.0f * (local_rho - avg_rho);

      n_a.vd[(1 + ii * LBQ) * para->number_of_nodes + single_nodeindex] =
          rho_times_coeff + 1.0f / 6.0f * local_j[0] +
          1.0f / 4.0f * local_pi[0] - 1.0f / 12.0f * trace;
      n_a.vd[(2 + ii * LBQ) * para->number_of_nodes + single_nodeindex] =
          rho_times_coeff - 1.0f / 6.0f * local_j[0] +
          1.0f / 4.0f * local_pi[0] - 1.0f / 12.0f * trace;
      n_a.vd[(3 + ii * LBQ) * para->number_of_nodes + single_nodeindex] =
          rho_times_coeff + 1.0f / 6.0f * local_j[1] +
          1.0f / 4.0f * local_pi[2] - 1.0f / 12.0f * trace;
      n_a.vd[(4 + ii * LBQ) * para->number_of_nodes + single_nodeindex] =
          rho_times_coeff - 1.0f / 6.0f * local_j[1] +
          1.0f / 4.0f * local_pi[2] - 1.0f / 12.0f * trace;
      n_a.vd[(5 + ii * LBQ) * para->number_of_nodes + single_nodeindex] =
          rho_times_coeff + 1.0f / 6.0f * local_j[2] +
          1.0f / 4.0f * local_pi[5] - 1.0f / 12.0f * trace;
      n_a.vd[(6 + ii * LBQ) * para->number_of_nodes + single_nodeindex] =
          rho_times_coeff - 1.0f / 6.0f * local_j[2] +
          1.0f / 4.0f * local_pi[5] - 1.0f / 12.0f * trace;

      // update the q=2 sublattice

      rho_times_coeff = 1.0f / 36.0f * (local_rho - avg_rho);

      tmp1 = local_pi[0] + local_pi[2];
      tmp2 = 2.0f * local_pi[1];

      n_a.vd[(7 + ii * LBQ) * para->number_of_nodes + single_nodeindex] =
          rho_times_coeff + 1.0f / 12.0f * (local_j[0] + local_j[1]) +
          1.0f / 8.0f * (tmp1 + tmp2) - 1.0f / 24.0f * trace;
      n_a.vd[(8 + ii * LBQ) * para->number_of_nodes + single_nodeindex] =
          rho_times_coeff - 1.0f / 12.0f * (local_j[0] + local_j[1]) +
          1.0f / 8.0f * (tmp1 + tmp2) - 1.0f / 24.0f * trace;
      n_a.vd[(9 + ii * LBQ) * para->number_of_nodes + single_nodeindex] =
          rho_times_coeff + 1.0f / 12.0f * (local_j[0] - local_j[1]) +
          1.0f / 8.0f * (tmp1 - tmp2) - 1.0f / 24.0f * trace;
      n_a.vd[(10 + ii * LBQ) * para->number_of_nodes + single_nodeindex] =
          rho_times_coeff - 1.0f / 12.0f * (local_j[0] - local_j[1]) +
          1.0f / 8.0f * (tmp1 - tmp2) - 1.0f / 24.0f * trace;

      tmp1 = local_pi[0] + local_pi[5];
      tmp2 = 2.0f * local_pi[3];

      n_a.vd[(11 + ii * LBQ) * para->number_of_nodes + single_nodeindex] =
          rho_times_coeff + 1.0f / 12.0f * (local_j[0] + local_j[2]) +
          1.0f / 8.0f * (tmp1 + tmp2) - 1.0f / 24.0f * trace;
      n_a.vd[(12 + ii * LBQ) * para->number_of_nodes + single_nodeindex] =
          rho_times_coeff - 1.0f / 12.0f * (local_j[0] + local_j[2]) +
          1.0f / 8.0f * (tmp1 + tmp2) - 1.0f / 24.0f * trace;
      n_a.vd[(13 + ii * LBQ) * para->number_of_nodes + single_nodeindex] =
          rho_times_coeff + 1.0f / 12.0f * (local_j[0] - local_j[2]) +
          1.0f / 8.0f * (tmp1 - tmp2) - 1.0f / 24.0f * trace;
      n_a.vd[(14 + ii * LBQ) * para->number_of_nodes + single_nodeindex] =
          rho_times_coeff - 1.0f / 12.0f * (local_j[0] - local_j[2]) +
          1.0f / 8.0f * (tmp1 - tmp2) - 1.0f / 24.0f * trace;

      tmp1 = local_pi[2] + local_pi[5];
      tmp2 = 2.0f * local_pi[4];

      n_a.vd[(15 + ii * LBQ) * para->number_of_nodes + single_nodeindex] =
          rho_times_coeff + 1.0f / 12.0f * (local_j[1] + local_j[2]) +
          1.0f / 8.0f * (tmp1 + tmp2) - 1.0f / 24.0f * trace;
      n_a.vd[(16 + ii * LBQ) * para->number_of_nodes + single_nodeindex] =
          rho_times_coeff - 1.0f / 12.0f * (local_j[1] + local_j[2]) +
          1.0f / 8.0f * (tmp1 + tmp2) - 1.0f / 24.0f * trace;
      n_a.vd[(17 + ii * LBQ) * para->number_of_nodes + single_nodeindex] =
          rho_times_coeff + 1.0f / 12.0f * (local_j[1] - local_j[2]) +
          1.0f / 8.0f * (tmp1 - tmp2) - 1.0f / 24.0f * trace;
      n_a.vd[(18 + ii * LBQ) * para->number_of_nodes + single_nodeindex] =
          rho_times_coeff - 1.0f / 12.0f * (local_j[1] - local_j[2]) +
          1.0f / 8.0f * (tmp1 - tmp2) - 1.0f / 24.0f * trace;
    }
=======
                                   &rho_from_m, j_from_m, pi_from_m);

    // Take LB component density and calculate the equilibrium part
    local_rho = rho_from_m;
    avg_rho = para->rho;

    // Take LB component velocity and make it a momentum

    local_j[0] = local_rho * velocity[0];
    local_j[1] = local_rho * velocity[1];
    local_j[2] = local_rho * velocity[2];
    // Take LB component pressure tensor and put in equilibrium

    local_pi[0] = pi_from_m[0];
    local_pi[1] = pi_from_m[1];
    local_pi[2] = pi_from_m[2];
    local_pi[3] = pi_from_m[3];
    local_pi[4] = pi_from_m[4];
    local_pi[5] = pi_from_m[5];

    trace = local_pi[0] + local_pi[2] + local_pi[5];

    // update the q=0 sublattice

    n_a.vd[(0) * para->number_of_nodes + single_nodeindex] =
        1.0f / 3.0f * (local_rho - avg_rho) - 1.0f / 2.0f * trace;

    // update the q=1 sublattice

    rho_times_coeff = 1.0f / 18.0f * (local_rho - avg_rho);

    n_a.vd[(1) * para->number_of_nodes + single_nodeindex] =
        rho_times_coeff + 1.0f / 6.0f * local_j[0] + 1.0f / 4.0f * local_pi[0] -
        1.0f / 12.0f * trace;
    n_a.vd[(2) * para->number_of_nodes + single_nodeindex] =
        rho_times_coeff - 1.0f / 6.0f * local_j[0] + 1.0f / 4.0f * local_pi[0] -
        1.0f / 12.0f * trace;
    n_a.vd[(3) * para->number_of_nodes + single_nodeindex] =
        rho_times_coeff + 1.0f / 6.0f * local_j[1] + 1.0f / 4.0f * local_pi[2] -
        1.0f / 12.0f * trace;
    n_a.vd[(4) * para->number_of_nodes + single_nodeindex] =
        rho_times_coeff - 1.0f / 6.0f * local_j[1] + 1.0f / 4.0f * local_pi[2] -
        1.0f / 12.0f * trace;
    n_a.vd[(5) * para->number_of_nodes + single_nodeindex] =
        rho_times_coeff + 1.0f / 6.0f * local_j[2] + 1.0f / 4.0f * local_pi[5] -
        1.0f / 12.0f * trace;
    n_a.vd[(6) * para->number_of_nodes + single_nodeindex] =
        rho_times_coeff - 1.0f / 6.0f * local_j[2] + 1.0f / 4.0f * local_pi[5] -
        1.0f / 12.0f * trace;

    // update the q=2 sublattice

    rho_times_coeff = 1.0f / 36.0f * (local_rho - avg_rho);

    tmp1 = local_pi[0] + local_pi[2];
    tmp2 = 2.0f * local_pi[1];

    n_a.vd[(7) * para->number_of_nodes + single_nodeindex] =
        rho_times_coeff + 1.0f / 12.0f * (local_j[0] + local_j[1]) +
        1.0f / 8.0f * (tmp1 + tmp2) - 1.0f / 24.0f * trace;
    n_a.vd[(8) * para->number_of_nodes + single_nodeindex] =
        rho_times_coeff - 1.0f / 12.0f * (local_j[0] + local_j[1]) +
        1.0f / 8.0f * (tmp1 + tmp2) - 1.0f / 24.0f * trace;
    n_a.vd[(9) * para->number_of_nodes + single_nodeindex] =
        rho_times_coeff + 1.0f / 12.0f * (local_j[0] - local_j[1]) +
        1.0f / 8.0f * (tmp1 - tmp2) - 1.0f / 24.0f * trace;
    n_a.vd[(10) * para->number_of_nodes + single_nodeindex] =
        rho_times_coeff - 1.0f / 12.0f * (local_j[0] - local_j[1]) +
        1.0f / 8.0f * (tmp1 - tmp2) - 1.0f / 24.0f * trace;

    tmp1 = local_pi[0] + local_pi[5];
    tmp2 = 2.0f * local_pi[3];

    n_a.vd[(11) * para->number_of_nodes + single_nodeindex] =
        rho_times_coeff + 1.0f / 12.0f * (local_j[0] + local_j[2]) +
        1.0f / 8.0f * (tmp1 + tmp2) - 1.0f / 24.0f * trace;
    n_a.vd[(12) * para->number_of_nodes + single_nodeindex] =
        rho_times_coeff - 1.0f / 12.0f * (local_j[0] + local_j[2]) +
        1.0f / 8.0f * (tmp1 + tmp2) - 1.0f / 24.0f * trace;
    n_a.vd[(13) * para->number_of_nodes + single_nodeindex] =
        rho_times_coeff + 1.0f / 12.0f * (local_j[0] - local_j[2]) +
        1.0f / 8.0f * (tmp1 - tmp2) - 1.0f / 24.0f * trace;
    n_a.vd[(14) * para->number_of_nodes + single_nodeindex] =
        rho_times_coeff - 1.0f / 12.0f * (local_j[0] - local_j[2]) +
        1.0f / 8.0f * (tmp1 - tmp2) - 1.0f / 24.0f * trace;

    tmp1 = local_pi[2] + local_pi[5];
    tmp2 = 2.0f * local_pi[4];

    n_a.vd[(15) * para->number_of_nodes + single_nodeindex] =
        rho_times_coeff + 1.0f / 12.0f * (local_j[1] + local_j[2]) +
        1.0f / 8.0f * (tmp1 + tmp2) - 1.0f / 24.0f * trace;
    n_a.vd[(16) * para->number_of_nodes + single_nodeindex] =
        rho_times_coeff - 1.0f / 12.0f * (local_j[1] + local_j[2]) +
        1.0f / 8.0f * (tmp1 + tmp2) - 1.0f / 24.0f * trace;
    n_a.vd[(17) * para->number_of_nodes + single_nodeindex] =
        rho_times_coeff + 1.0f / 12.0f * (local_j[1] - local_j[2]) +
        1.0f / 8.0f * (tmp1 - tmp2) - 1.0f / 24.0f * trace;
    n_a.vd[(18) * para->number_of_nodes + single_nodeindex] =
        rho_times_coeff - 1.0f / 12.0f * (local_j[1] - local_j[2]) +
        1.0f / 8.0f * (tmp1 - tmp2) - 1.0f / 24.0f * trace;
>>>>>>> 6a245d7e

    // Calculate the modes for this node

    calc_m_from_n(n_a, single_nodeindex, mode_for_pi);

    // Update the density and velocity field for this mode

    update_rho_v(mode_for_pi, single_nodeindex, node_f, d_v);
  }
}

/** Calculate the mass of the whole fluid kernel
 *  @param[out] sum  Resulting mass
 *  @param[in]  n_a  Local node residing in array a
 */
__global__ void calc_mass(LB_nodes_gpu n_a, float *sum) {
  float mode[4];

  unsigned int index = blockIdx.y * gridDim.x * blockDim.x +
                       blockDim.x * blockIdx.x + threadIdx.x;

  if (index < para->number_of_nodes) {
<<<<<<< HEAD
    for (int ii = 0; ii < LB_COMPONENTS; ++ii) {
      calc_mode(mode, n_a, index, ii);
      float Rho = mode[0] + para->rho[ii];
      atomicAdd(&(sum[0]), Rho);
    }
=======
    calc_mode(mode, n_a, index);
    float Rho = mode[0] + para->rho;
    atomicAdd(&(sum[0]), Rho);
>>>>>>> 6a245d7e
  }
}

/** (Re-)initialize the node force density / set the external force
 *  density in lb units
 *  @param[out] node_f  Local node force density
 */
__global__ void reinit_node_force(LB_node_force_density_gpu node_f) {
  unsigned int index = blockIdx.y * gridDim.x * blockDim.x +
                       blockDim.x * blockIdx.x + threadIdx.x;

  if (index < para->number_of_nodes) {
    node_f.force_density[0 * para->number_of_nodes + index] = 0.0f;
    node_f.force_density[1 * para->number_of_nodes + index] = 0.0f;
    node_f.force_density[2 * para->number_of_nodes + index] = 0.0f;
  }
}

/** Set external force on single nodes kernel
 *  @param[in]  n_extern_node_force_densities  Number of nodes
 *  @param[in]  extern_node_force_densities    External node force array
 *  @param[out] node_f                         Node force struct
 */
__global__ void init_extern_node_force_densities(
    int n_extern_node_force_densities,
    LB_extern_nodeforcedensity_gpu *extern_node_force_densities,
    LB_node_force_density_gpu node_f) {
  unsigned int index = blockIdx.y * gridDim.x * blockDim.x +
                       blockDim.x * blockIdx.x + threadIdx.x;
  float factor = powf(para->agrid, 2) * para->tau * para->tau;
  if (index < n_extern_node_force_densities) {
    node_f.force_density[0 * para->number_of_nodes +
                         extern_node_force_densities[index].index] =
        extern_node_force_densities[index].force_density[0] * factor;
    node_f.force_density[1 * para->number_of_nodes +
                         extern_node_force_densities[index].index] =
        extern_node_force_densities[index].force_density[1] * factor;
    node_f.force_density[2 * para->number_of_nodes +
                         extern_node_force_densities[index].index] =
        extern_node_force_densities[index].force_density[2] * factor;
  }
}

<<<<<<< HEAD
#ifdef SHANCHEN

/**
 * @param single_nodeindex  Single node index        (Input)
 * @param component_index   Shanchen component index        (Input)
 * @param n_a               Pointer to local node residing in array a(Input)
 */
__device__ __inline__ float
calc_massmode(LB_nodes_gpu n_a, int single_nodeindex, int component_index) {
  /** mass mode */
  float mode;
  mode = n_a.vd[(0 + component_index * LBQ) * para->number_of_nodes +
                single_nodeindex] +
         n_a.vd[(1 + component_index * LBQ) * para->number_of_nodes +
                single_nodeindex] +
         n_a.vd[(2 + component_index * LBQ) * para->number_of_nodes +
                single_nodeindex] +
         n_a.vd[(3 + component_index * LBQ) * para->number_of_nodes +
                single_nodeindex] +
         n_a.vd[(4 + component_index * LBQ) * para->number_of_nodes +
                single_nodeindex] +
         n_a.vd[(5 + component_index * LBQ) * para->number_of_nodes +
                single_nodeindex] +
         n_a.vd[(6 + component_index * LBQ) * para->number_of_nodes +
                single_nodeindex] +
         n_a.vd[(7 + component_index * LBQ) * para->number_of_nodes +
                single_nodeindex] +
         n_a.vd[(8 + component_index * LBQ) * para->number_of_nodes +
                single_nodeindex] +
         n_a.vd[(9 + component_index * LBQ) * para->number_of_nodes +
                single_nodeindex] +
         n_a.vd[(10 + component_index * LBQ) * para->number_of_nodes +
                single_nodeindex] +
         n_a.vd[(11 + component_index * LBQ) * para->number_of_nodes +
                single_nodeindex] +
         n_a.vd[(12 + component_index * LBQ) * para->number_of_nodes +
                single_nodeindex] +
         n_a.vd[(13 + component_index * LBQ) * para->number_of_nodes +
                single_nodeindex] +
         n_a.vd[(14 + component_index * LBQ) * para->number_of_nodes +
                single_nodeindex] +
         n_a.vd[(15 + component_index * LBQ) * para->number_of_nodes +
                single_nodeindex] +
         n_a.vd[(16 + component_index * LBQ) * para->number_of_nodes +
                single_nodeindex] +
         n_a.vd[(17 + component_index * LBQ) * para->number_of_nodes +
                single_nodeindex] +
         n_a.vd[(18 + component_index * LBQ) * para->number_of_nodes +
                single_nodeindex];

  mode += para->rho[component_index];

  return mode;
}

__device__ __inline__ void calc_shanchen_contribution(LB_nodes_gpu n_a,
                                                      int component_index,
                                                      int x, int y, int z,
                                                      float *p) {
  float tmp_p[3] = {0.0f, 0.0f, 0.0f};
  float pseudo;
  int index;

  index =
      (x + 1) % para->dim_x + para->dim_x * y + para->dim_x * para->dim_y * z;
  pseudo = calc_massmode(n_a, index, component_index);
  tmp_p[0] += pseudo / 18.0f;

  index = (para->dim_x + x - 1) % para->dim_x + para->dim_x * y +
          para->dim_x * para->dim_y * z;
  pseudo = calc_massmode(n_a, index, component_index);
  tmp_p[0] -= pseudo / 18.0f;

  index =
      x + para->dim_x * ((y + 1) % para->dim_y) + para->dim_x * para->dim_y * z;
  pseudo = calc_massmode(n_a, index, component_index);
  tmp_p[1] += pseudo / 18.0f;

  index = x + para->dim_x * ((para->dim_y + y - 1) % para->dim_y) +
          para->dim_x * para->dim_y * z;
  pseudo = calc_massmode(n_a, index, component_index);
  tmp_p[1] -= pseudo / 18.0f;

  index =
      x + para->dim_x * y + para->dim_x * para->dim_y * ((z + 1) % para->dim_z);
  pseudo = calc_massmode(n_a, index, component_index);
  tmp_p[2] += pseudo / 18.0f;

  index = x + para->dim_x * y +
          para->dim_x * para->dim_y * ((para->dim_z + z - 1) % para->dim_z);
  pseudo = calc_massmode(n_a, index, component_index);
  tmp_p[2] -= pseudo / 18.0f;

  index = (x + 1) % para->dim_x + para->dim_x * ((y + 1) % para->dim_y) +
          para->dim_x * para->dim_y * z;
  pseudo = calc_massmode(n_a, index, component_index);
  tmp_p[0] += pseudo / 36.0f;
  tmp_p[1] += pseudo / 36.0f;

  index = (para->dim_x + x - 1) % para->dim_x +
          para->dim_x * ((para->dim_y + y - 1) % para->dim_y) +
          para->dim_x * para->dim_y * z;
  pseudo = calc_massmode(n_a, index, component_index);
  tmp_p[0] -= pseudo / 36.0f;
  tmp_p[1] -= pseudo / 36.0f;

  index = (x + 1) % para->dim_x +
          para->dim_x * ((para->dim_y + y - 1) % para->dim_y) +
          para->dim_x * para->dim_y * z;
  pseudo = calc_massmode(n_a, index, component_index);
  tmp_p[0] += pseudo / 36.0f;
  tmp_p[1] -= pseudo / 36.0f;

  index = (para->dim_x + x - 1) % para->dim_x +
          para->dim_x * ((y + 1) % para->dim_y) + para->dim_x * para->dim_y * z;
  pseudo = calc_massmode(n_a, index, component_index);
  tmp_p[0] -= pseudo / 36.0f;
  tmp_p[1] += pseudo / 36.0f;

  index = (x + 1) % para->dim_x + para->dim_x * y +
          para->dim_x * para->dim_y * ((z + 1) % para->dim_z);
  pseudo = calc_massmode(n_a, index, component_index);
  tmp_p[0] += pseudo / 36.0f;
  tmp_p[2] += pseudo / 36.0f;

  index = (para->dim_x + x - 1) % para->dim_x + para->dim_x * y +
          para->dim_x * para->dim_y * ((para->dim_z + z - 1) % para->dim_z);
  pseudo = calc_massmode(n_a, index, component_index);
  tmp_p[0] -= pseudo / 36.0f;
  tmp_p[2] -= pseudo / 36.0f;

  index = (x + 1) % para->dim_x + para->dim_x * y +
          para->dim_x * para->dim_y * ((para->dim_z + z - 1) % para->dim_z);
  pseudo = calc_massmode(n_a, index, component_index);
  tmp_p[0] += pseudo / 36.0f;
  tmp_p[2] -= pseudo / 36.0f;

  index = (para->dim_x + x - 1) % para->dim_x + para->dim_x * y +
          para->dim_x * para->dim_y * ((z + 1) % para->dim_z);
  pseudo = calc_massmode(n_a, index, component_index);
  tmp_p[0] -= pseudo / 36.0f;
  tmp_p[2] += pseudo / 36.0f;

  index = x + para->dim_x * ((y + 1) % para->dim_y) +
          para->dim_x * para->dim_y * ((z + 1) % para->dim_z);
  pseudo = calc_massmode(n_a, index, component_index);
  tmp_p[1] += pseudo / 36.0f;
  tmp_p[2] += pseudo / 36.0f;

  index = x + para->dim_x * ((para->dim_y + y - 1) % para->dim_y) +
          para->dim_x * para->dim_y * ((para->dim_z + z - 1) % para->dim_z);
  pseudo = calc_massmode(n_a, index, component_index);
  tmp_p[1] -= pseudo / 36.0f;
  tmp_p[2] -= pseudo / 36.0f;

  index = x + para->dim_x * ((y + 1) % para->dim_y) +
          para->dim_x * para->dim_y * ((para->dim_z + z - 1) % para->dim_z);
  pseudo = calc_massmode(n_a, index, component_index);
  tmp_p[1] += pseudo / 36.0f;
  tmp_p[2] -= pseudo / 36.0f;

  index = x + para->dim_x * ((para->dim_y + y - 1) % para->dim_y) +
          para->dim_x * para->dim_y * ((z + 1) % para->dim_z);
  pseudo = calc_massmode(n_a, index, component_index);
  tmp_p[1] -= pseudo / 36.0f;
  tmp_p[2] += pseudo / 36.0f;

  p[0] = tmp_p[0];
  p[1] = tmp_p[1];
  p[2] = tmp_p[2];
}

/** function to calc shanchen forces
 * @param n_a     Pointer to local node residing in array a(Input)
 * @param node_f  Pointer to local node force (Input)
 */
__global__ void lb_shanchen_GPU(LB_nodes_gpu n_a,
                                LB_node_force_density_gpu node_f) {
#if (LB_COMPONENTS == 1)
#warning shanchen forces not implemented
#else
  unsigned int index = blockIdx.y * gridDim.x * blockDim.x +
                       blockDim.x * blockIdx.x + threadIdx.x;
  unsigned int xyz[3];
  float pseudo;

  if (index < para->number_of_nodes)
    if (n_a.boundary[index] == 0) {
      /* ShanChen forces are not reset at the end of the integration cycle,
         in order to compute properly the hydrodynamic fields, so we have
         to reset them here. For the standard LB this is not needed */
      reset_LB_force_densities(index, node_f);
      /*Let's first identify the neighboring nodes */
      index_to_xyz(index, xyz);
      int x = xyz[0];
      int y = xyz[1];
      int z = xyz[2];

#pragma unroll
      for (int ii = 0; ii < LB_COMPONENTS; ii++) {
        float p[3] = {0.0f, 0.0f, 0.0f};
        pseudo = calc_massmode(n_a, index, ii);

#pragma unroll
        for (int jj = 0; jj < LB_COMPONENTS; jj++) {
          float tmpp[3] = {0.0f, 0.0f, 0.0f};
          calc_shanchen_contribution(n_a, jj, x, y, z, tmpp);

          // FIXME  coupling HAS to be rescaled with agrid....
          p[0] += -para->coupling[(LB_COMPONENTS)*ii + jj] * pseudo * tmpp[0];
          p[1] += -para->coupling[(LB_COMPONENTS)*ii + jj] * pseudo * tmpp[1];
          p[2] += -para->coupling[(LB_COMPONENTS)*ii + jj] * pseudo * tmpp[2];
        }

        node_f.force_density[(0 + ii * 3) * para->number_of_nodes + index] +=
            p[0];
        node_f.force_density[(1 + ii * 3) * para->number_of_nodes + index] +=
            p[1];
        node_f.force_density[(2 + ii * 3) * para->number_of_nodes + index] +=
            p[2];
        /* copy to be used when resetting force densities */
        node_f.scforce_density[(0 + ii * 3) * para->number_of_nodes + index] =
            p[0];
        node_f.scforce_density[(1 + ii * 3) * para->number_of_nodes + index] =
            p[1];
        node_f.scforce_density[(2 + ii * 3) * para->number_of_nodes + index] =
            p[2];
      }
    }
#endif
  return;
}

#endif // SHANCHEN

/** kernel to set the local density
=======
/** Kernel to set the local density
>>>>>>> 6a245d7e
 *
 *  @param[out] n_a              Current nodes array (double buffering!)
 *  @param[in] single_nodeindex  Node to set the velocity for
 *  @param[in] rho               Density to set
 *  @param[in] d_v               Local modes
 */
__global__ void set_rho(LB_nodes_gpu n_a, LB_rho_v_gpu *d_v,
                        int single_nodeindex, float rho) {
  unsigned int index = blockIdx.y * gridDim.x * blockDim.x +
                       blockDim.x * blockIdx.x + threadIdx.x;
  /*Note: this sets the velocities to zero */
  if (index == 0) {
    float local_rho;

<<<<<<< HEAD
#pragma unroll
    for (int ii = 0; ii < LB_COMPONENTS; ++ii) {
      /** default values for fields in lattice units */
      local_rho = (rho[ii] - para->rho[ii]);
      d_v[single_nodeindex].rho[ii] = rho[ii];

      n_a.vd[(0 + ii * LBQ) * para->number_of_nodes + single_nodeindex] =
          1.0f / 3.0f * local_rho;
      n_a.vd[(1 + ii * LBQ) * para->number_of_nodes + single_nodeindex] =
          1.0f / 18.0f * local_rho;
      n_a.vd[(2 + ii * LBQ) * para->number_of_nodes + single_nodeindex] =
          1.0f / 18.0f * local_rho;
      n_a.vd[(3 + ii * LBQ) * para->number_of_nodes + single_nodeindex] =
          1.0f / 18.0f * local_rho;
      n_a.vd[(4 + ii * LBQ) * para->number_of_nodes + single_nodeindex] =
          1.0f / 18.0f * local_rho;
      n_a.vd[(5 + ii * LBQ) * para->number_of_nodes + single_nodeindex] =
          1.0f / 18.0f * local_rho;
      n_a.vd[(6 + ii * LBQ) * para->number_of_nodes + single_nodeindex] =
          1.0f / 18.0f * local_rho;
      n_a.vd[(7 + ii * LBQ) * para->number_of_nodes + single_nodeindex] =
          1.0f / 36.0f * local_rho;
      n_a.vd[(8 + ii * LBQ) * para->number_of_nodes + single_nodeindex] =
          1.0f / 36.0f * local_rho;
      n_a.vd[(9 + ii * LBQ) * para->number_of_nodes + single_nodeindex] =
          1.0f / 36.0f * local_rho;
      n_a.vd[(10 + ii * LBQ) * para->number_of_nodes + single_nodeindex] =
          1.0f / 36.0f * local_rho;
      n_a.vd[(11 + ii * LBQ) * para->number_of_nodes + single_nodeindex] =
          1.0f / 36.0f * local_rho;
      n_a.vd[(12 + ii * LBQ) * para->number_of_nodes + single_nodeindex] =
          1.0f / 36.0f * local_rho;
      n_a.vd[(13 + ii * LBQ) * para->number_of_nodes + single_nodeindex] =
          1.0f / 36.0f * local_rho;
      n_a.vd[(14 + ii * LBQ) * para->number_of_nodes + single_nodeindex] =
          1.0f / 36.0f * local_rho;
      n_a.vd[(15 + ii * LBQ) * para->number_of_nodes + single_nodeindex] =
          1.0f / 36.0f * local_rho;
      n_a.vd[(16 + ii * LBQ) * para->number_of_nodes + single_nodeindex] =
          1.0f / 36.0f * local_rho;
      n_a.vd[(17 + ii * LBQ) * para->number_of_nodes + single_nodeindex] =
          1.0f / 36.0f * local_rho;
      n_a.vd[(18 + ii * LBQ) * para->number_of_nodes + single_nodeindex] =
          1.0f / 36.0f * local_rho;
    }
  }
}

/**set the boundary flag for all boundary nodes
 * @param boundary_node_list    The indices of the boundary nodes
 * @param boundary_index_list   The flag representing the corresponding boundary
 * @param number_of_boundnodes  The number of boundary nodes
 * @param n_a                   Pointer to local node residing in array a
 * (Input)
 * @param n_b                   Pointer to local node residing in array b
 * (Input)
=======
    /** default values for fields in lattice units */
    local_rho = (rho - para->rho);
    d_v[single_nodeindex].rho = rho;

    n_a.vd[0 * para->number_of_nodes + single_nodeindex] =
        1.0f / 3.0f * local_rho;
    n_a.vd[1 * para->number_of_nodes + single_nodeindex] =
        1.0f / 18.0f * local_rho;
    n_a.vd[2 * para->number_of_nodes + single_nodeindex] =
        1.0f / 18.0f * local_rho;
    n_a.vd[3 * para->number_of_nodes + single_nodeindex] =
        1.0f / 18.0f * local_rho;
    n_a.vd[4 * para->number_of_nodes + single_nodeindex] =
        1.0f / 18.0f * local_rho;
    n_a.vd[5 * para->number_of_nodes + single_nodeindex] =
        1.0f / 18.0f * local_rho;
    n_a.vd[6 * para->number_of_nodes + single_nodeindex] =
        1.0f / 18.0f * local_rho;
    n_a.vd[7 * para->number_of_nodes + single_nodeindex] =
        1.0f / 36.0f * local_rho;
    n_a.vd[8 * para->number_of_nodes + single_nodeindex] =
        1.0f / 36.0f * local_rho;
    n_a.vd[9 * para->number_of_nodes + single_nodeindex] =
        1.0f / 36.0f * local_rho;
    n_a.vd[10 * para->number_of_nodes + single_nodeindex] =
        1.0f / 36.0f * local_rho;
    n_a.vd[11 * para->number_of_nodes + single_nodeindex] =
        1.0f / 36.0f * local_rho;
    n_a.vd[12 * para->number_of_nodes + single_nodeindex] =
        1.0f / 36.0f * local_rho;
    n_a.vd[13 * para->number_of_nodes + single_nodeindex] =
        1.0f / 36.0f * local_rho;
    n_a.vd[14 * para->number_of_nodes + single_nodeindex] =
        1.0f / 36.0f * local_rho;
    n_a.vd[15 * para->number_of_nodes + single_nodeindex] =
        1.0f / 36.0f * local_rho;
    n_a.vd[16 * para->number_of_nodes + single_nodeindex] =
        1.0f / 36.0f * local_rho;
    n_a.vd[17 * para->number_of_nodes + single_nodeindex] =
        1.0f / 36.0f * local_rho;
    n_a.vd[18 * para->number_of_nodes + single_nodeindex] =
        1.0f / 36.0f * local_rho;
  }
}

/** Set the boundary flag for all boundary nodes
 *  @param[in]  boundary_node_list    Indices of the boundary nodes
 *  @param[in]  boundary_index_list   Flag for the corresponding boundary
 *  @param[in]  number_of_boundnodes  Number of boundary nodes
 *  @param[out] n_a                   Local node residing in array a
 *  @param[out] n_b                   Local node residing in array b
>>>>>>> 6a245d7e
 */
__global__ void init_boundaries(int *boundary_node_list,
                                int *boundary_index_list,
                                int number_of_boundnodes, LB_nodes_gpu n_a,
                                LB_nodes_gpu n_b) {
  unsigned int index = blockIdx.y * gridDim.x * blockDim.x +
                       blockDim.x * blockIdx.x + threadIdx.x;

  if (index < number_of_boundnodes) {
    n_a.boundary[boundary_node_list[index]] = boundary_index_list[index];
    n_b.boundary[boundary_node_list[index]] = boundary_index_list[index];
  }
}

/** Reset the boundary flag of every node
 *  @param[out] n_a   Local node residing in array a
 *  @param[out] n_b   Local node residing in array b
 */
__global__ void reset_boundaries(LB_nodes_gpu n_a, LB_nodes_gpu n_b) {
  size_t index = blockIdx.y * gridDim.x * blockDim.x + blockDim.x * blockIdx.x +
                 threadIdx.x;
  if (index < para->number_of_nodes)
    n_a.boundary[index] = n_b.boundary[index] = 0;
}

/** Integration step of the LB-fluid-solver
 *  @param[in]     n_a     Local node residing in array a
 *  @param[out]    n_b     Local node residing in array b
 *  @param[in,out] d_v     Local device values
 *  @param[in,out] node_f  Local node force density
 *  @param[in]     ek_parameters_gpu  Parameters for the electrokinetics
 *  @param[in]     philox_counter
 */
__global__ void integrate(LB_nodes_gpu n_a, LB_nodes_gpu n_b, LB_rho_v_gpu *d_v,
                          LB_node_force_density_gpu node_f,
                          EK_parameters *ek_parameters_gpu,
                          unsigned int philox_counter) {
  /*every node is connected to a thread via the index*/
  unsigned int index = blockIdx.y * gridDim.x * blockDim.x +
                       blockDim.x * blockIdx.x + threadIdx.x;
  /*the 19 moments (modes) are only temporary register values */
  float mode[19];

  if (index < para->number_of_nodes) {
    calc_m_from_n(n_a, index, mode);
    relax_modes(mode, index, node_f, d_v);
    if (para->kT > 0.0) {
      thermalize_modes(mode, index, philox_counter);
    }
    apply_forces(index, mode, node_f, d_v);
    normalize_modes(mode);
    calc_n_from_modes_push(n_b, mode, index);
  }
}

/** Particle interaction kernel
 *  @param[in]  n_a                 Local node residing in array a
 *  @param[in,out]  particle_data   Particle position and velocity
 *  @param[in,out]  particle_force  Particle force
 *  @param[out] node_f              Local node force
 *  @param[in]  d_v                 Local device values
 *  @param[in]  couple_virtual
 *  @param[in]  philox_counter
 */
__global__ void calc_fluid_particle_ia(LB_nodes_gpu n_a,
                                       CUDA_particle_data *particle_data,
                                       float *particle_force,
                                       LB_node_force_density_gpu node_f,
                                       LB_rho_v_gpu *d_v, bool couple_virtual,
                                       uint64_t philox_counter) {

  unsigned int part_index = blockIdx.y * gridDim.x * blockDim.x +
                            blockDim.x * blockIdx.x + threadIdx.x;
  unsigned int node_index[8];
  float delta[8];
  float delta_j[3];
  if (part_index < para->number_of_particles) {
#if defined(VIRTUAL_SITES)
    if (!particle_data[part_index].is_virtual || couple_virtual)
#endif
    {
      /* force acting on the particle. delta_j will be used later to compute the
       * force that acts back onto the fluid. */
      calc_viscous_force(n_a, delta, particle_data, particle_force, part_index,
                         delta_j, node_index, d_v, 0, philox_counter);
      calc_node_force(delta, delta_j, node_index, node_f);

#ifdef ENGINE
      if (particle_data[part_index].swim.swimming) {
        calc_viscous_force(n_a, delta, particle_data, particle_force,
                           part_index, delta_j, node_index, d_v, 1,
                           philox_counter);
        calc_node_force(delta, delta_j, node_index, node_f);
      }
#endif
    }
  }
}

/** Particle interaction kernel
 *  @param[in]     n_a             Local node residing in array a
 *  @param[in,out] particle_data   Particle position and velocity
 *  @param[in,out] particle_force  Particle force
 *  @param[out]    node_f          Local node force
 *  @param[in]     d_v             Local device values
 *  @param[in]     philox_counter
 */
__global__ void calc_fluid_particle_ia_three_point_couple(
    LB_nodes_gpu n_a, CUDA_particle_data *particle_data, float *particle_force,
    LB_node_force_density_gpu node_f, LB_rho_v_gpu *d_v,
    uint64_t philox_counter) {
  unsigned int part_index = blockIdx.y * gridDim.x * blockDim.x +
                            blockDim.x * blockIdx.x + threadIdx.x;
  unsigned int node_index[27];
  float delta[27];
  float delta_j[3];
  if (part_index < para->number_of_particles) {
    /**force acting on the particle. delta_j will be used later to compute the
     * force that acts back onto the fluid. */
    calc_viscous_force_three_point_couple(n_a, delta, particle_data,
                                          particle_force, part_index, delta_j,
                                          node_index, d_v, 0, philox_counter);
    calc_node_force_three_point_couple(delta, delta_j, node_index, node_f);

#ifdef ENGINE
    if (particle_data[part_index].swim.swimming) {
      calc_viscous_force_three_point_couple(n_a, delta, particle_data,
                                            particle_force, part_index, delta_j,
                                            node_index, d_v, 1, philox_counter);
      calc_node_force_three_point_couple(delta, delta_j, node_index, node_f);
    }
#endif
  }
}

#ifdef LB_BOUNDARIES_GPU
/** Bounce back boundary kernel
 *  @param[in]  n_curr  Pointer to local node receiving the current node field
 *  @param[in]  lb_boundary_velocity  Constant velocity at the boundary,
 *                                    set by the user
 *  @param[out] lb_boundary_force     Force on the boundary nodes
 */
__global__ void apply_boundaries(LB_nodes_gpu n_curr,
                                 float *lb_boundary_velocity,
                                 float *lb_boundary_force) {
  unsigned int index = blockIdx.y * gridDim.x * blockDim.x +
                       blockDim.x * blockIdx.x + threadIdx.x;

  if (index < para->number_of_nodes)
    bounce_back_boundaries(n_curr, index, lb_boundary_velocity,
                           lb_boundary_force);
}

#endif

/** Get physical values of the nodes (density, velocity, ...)
 *  @param[in]  n_a     Local node residing in array a
 *  @param[out] p_v     Local print values
 *  @param[out] d_v     Local device values
 *  @param[in]  node_f  Local node force
 */
__global__ void
get_mesoscopic_values_in_MD_units(LB_nodes_gpu n_a, LB_rho_v_pi_gpu *p_v,
                                  LB_rho_v_gpu *d_v,
                                  LB_node_force_density_gpu node_f) {
  unsigned int index = blockIdx.y * gridDim.x * blockDim.x +
                       blockDim.x * blockIdx.x + threadIdx.x;

  if (index < para->number_of_nodes) {
    float mode[19];
    calc_m_from_n(n_a, index, mode);
    calc_values_in_MD_units(n_a, mode, p_v, d_v, node_f, index, index);
  }
}

/** Get boundary flags
 *  @param[in]  n_a                 Local node residing in array a
 *  @param[out] device_bound_array  Local device values
 */
__global__ void lb_get_boundaries(LB_nodes_gpu n_a,
                                  unsigned int *device_bound_array) {
  unsigned int index = blockIdx.y * gridDim.x * blockDim.x +
                       blockDim.x * blockIdx.x + threadIdx.x;

  if (index < para->number_of_nodes)
    device_bound_array[index] = n_a.boundary[index];
}

/** Print single node values kernel
 *  @param[in]  single_nodeindex  Node index
 *  @param[out] d_p_v   Result
 *  @param[in]  n_a     Local node residing in array a
 *  @param[out] d_v     Local device values
 *  @param[in]  node_f  Local node force
 */
__global__ void lb_print_node(int single_nodeindex, LB_rho_v_pi_gpu *d_p_v,
                              LB_nodes_gpu n_a, LB_rho_v_gpu *d_v,
                              LB_node_force_density_gpu node_f) {
  float mode[19];
  unsigned int index = blockIdx.y * gridDim.x * blockDim.x +
                       blockDim.x * blockIdx.x + threadIdx.x;

  if (index == 0) {
    calc_m_from_n(n_a, single_nodeindex, mode);

    /* the following actually copies rho and v from d_v, and calculates pi */
    calc_values_in_MD_units(n_a, mode, d_p_v, d_v, node_f, single_nodeindex, 0);
  }
}

__global__ void momentum(LB_nodes_gpu n_a, LB_rho_v_gpu *d_v,
                         LB_node_force_density_gpu node_f, float *sum) {
  unsigned int index = blockIdx.y * gridDim.x * blockDim.x +
                       blockDim.x * blockIdx.x + threadIdx.x;

  if (index < para->number_of_nodes) {
    float j[3] = {0.0f, 0.0f, 0.0f};
    float mode[4];

    calc_mode(mode, n_a, index);

    j[0] += mode[1] + node_f.force_density[0 * para->number_of_nodes + index];
    j[1] += mode[2] + node_f.force_density[1 * para->number_of_nodes + index];
    j[2] += mode[3] + node_f.force_density[2 * para->number_of_nodes + index];

#ifdef LB_BOUNDARIES_GPU
    if (n_a.boundary[index])
      j[0] = j[1] = j[2] = 0.0f;
#endif

    atomicAdd(&(sum[0]), j[0]);
    atomicAdd(&(sum[1]), j[1]);
    atomicAdd(&(sum[2]), j[2]);
  }
}
__global__ void remove_momentum(LB_nodes_gpu n_a, LB_rho_v_gpu *d_v,
                                LB_node_force_density_gpu node_f, float *sum) {
  unsigned int index = blockIdx.y * gridDim.x * blockDim.x +
                       blockDim.x * blockIdx.x + threadIdx.x;
  if (index < para->number_of_nodes) {
    node_f.force_density[0 * para->number_of_nodes + index] -=
        sum[0] / para->number_of_nodes;
    node_f.force_density[1 * para->number_of_nodes + index] -=
        sum[1] / para->number_of_nodes;
    node_f.force_density[2 * para->number_of_nodes + index] -=
        sum[2] / para->number_of_nodes;
  }
}

/** Print single node boundary flag
 *  @param[in]  single_nodeindex  Node index
 *  @param[out] device_flag       Result
 *  @param[in]  n_a               Local node residing in array a
 */
__global__ void lb_get_boundary_flag(int single_nodeindex,
                                     unsigned int *device_flag,
                                     LB_nodes_gpu n_a) {
  unsigned int index = blockIdx.y * gridDim.x * blockDim.x +
                       blockDim.x * blockIdx.x + threadIdx.x;

  if (index == 0)
    device_flag[0] = n_a.boundary[single_nodeindex];
}

/**********************************************************************/
/* Host functions to setup and call kernels*/
/**********************************************************************/

void lb_get_para_pointer(LB_parameters_gpu **pointeradress) {
  if (cudaGetSymbolAddress((void **)pointeradress, HIP_SYMBOL(para)) !=
      cudaSuccess) {
    fprintf(stderr,
            "Trouble getting address of LB parameters.\n"); // TODO give proper
                                                            // error message
    errexit();
  }
}

void lb_get_lbpar_pointer(LB_parameters_gpu **pointeradress) {
  *pointeradress = &lbpar_gpu;
}

void lb_get_boundary_force_pointer(float **pointeradress) {
#ifdef LB_BOUNDARIES_GPU
  *pointeradress = lb_boundary_force;
#endif
}

void lb_get_device_values_pointer(LB_rho_v_gpu **pointeradress) {
  *pointeradress = device_rho_v;
}

/** Initialization for the lb gpu fluid called from host
 *  @param lbpar_gpu   Pointer to parameters to setup the lb field
 */
void lb_init_GPU(LB_parameters_gpu *lbpar_gpu) {
#define free_realloc_and_clear(var, size)                                      \
  {                                                                            \
    if ((var) != nullptr)                                                      \
      cuda_safe_mem(cudaFree((var)));                                          \
    cuda_safe_mem(cudaMalloc((void **)&var, size));                            \
    cudaMemset(var, 0, size);                                                  \
  }

  size_of_rho_v = lbpar_gpu->number_of_nodes * sizeof(LB_rho_v_gpu);
  size_of_rho_v_pi = lbpar_gpu->number_of_nodes * sizeof(LB_rho_v_pi_gpu);

  /** Allocate structs in device memory*/
  free_realloc_and_clear(device_rho_v, size_of_rho_v);

  /* TODO: this is a almost a copy of device_rho_v; think about eliminating
   * it, and maybe pi can be added to device_rho_v in this case */
  free_realloc_and_clear(print_rho_v_pi, size_of_rho_v_pi);
  free_realloc_and_clear(nodes_a.vd,
                         lbpar_gpu->number_of_nodes * 19 * sizeof(float));
  free_realloc_and_clear(nodes_b.vd,
                         lbpar_gpu->number_of_nodes * 19 * sizeof(float));
  free_realloc_and_clear(node_f.force_density,
                         lbpar_gpu->number_of_nodes * 3 * sizeof(lbForceFloat));
#if defined(VIRTUAL_SITES_INERTIALESS_TRACERS) || defined(EK_DEBUG)
  free_realloc_and_clear(node_f.force_density_buf,
                         lbpar_gpu->number_of_nodes * 3 * sizeof(lbForceFloat));
#endif
  free_realloc_and_clear(nodes_a.boundary,
                         lbpar_gpu->number_of_nodes * sizeof(unsigned int));
  free_realloc_and_clear(nodes_b.boundary,
                         lbpar_gpu->number_of_nodes * sizeof(unsigned int));

  /*write parameters in const memory*/
  cuda_safe_mem(cudaMemcpyToSymbol(HIP_SYMBOL(para), lbpar_gpu,
                                   sizeof(LB_parameters_gpu)));

  /*check flag if lb gpu init works*/
  free_realloc_and_clear(gpu_check, sizeof(int));

  if (h_gpu_check != nullptr)
    free(h_gpu_check);

  h_gpu_check = (int *)Utils::malloc(sizeof(int));

  /* values for the kernel call */
  int threads_per_block = 64;
  int blocks_per_grid_y = 4;
  int blocks_per_grid_x =
      (lbpar_gpu->number_of_nodes + threads_per_block * blocks_per_grid_y - 1) /
      (threads_per_block * blocks_per_grid_y);
  dim3 dim_grid = make_uint3(blocks_per_grid_x, blocks_per_grid_y, 1);

  KERNELCALL(reset_boundaries, dim_grid, threads_per_block, nodes_a, nodes_b);

  /* calc of velocitydensities from given parameters and initialize the
   * Node_Force array with zero */
  KERNELCALL(reinit_node_force, dim_grid, threads_per_block, (node_f));
  KERNELCALL(calc_n_from_rho_j_pi, dim_grid, threads_per_block, nodes_a,
             device_rho_v, node_f, gpu_check);

  intflag = 1;
  current_nodes = &nodes_a;
  h_gpu_check[0] = 0;
  cuda_safe_mem(
      cudaMemcpy(h_gpu_check, gpu_check, sizeof(int), cudaMemcpyDeviceToHost));
  cudaDeviceSynchronize();

  if (!h_gpu_check[0]) {
    fprintf(stderr, "initialization of lb gpu code failed! \n");
    errexit();
  }
}

/** Reinitialization for the lb gpu fluid called from host
 *  @param lbpar_gpu   Pointer to parameters to setup the lb field
 */
void lb_reinit_GPU(LB_parameters_gpu *lbpar_gpu) {
  /* write parameters in const memory */
  cuda_safe_mem(cudaMemcpyToSymbol(HIP_SYMBOL(para), lbpar_gpu,
                                   sizeof(LB_parameters_gpu)));

  /* values for the kernel call */
  int threads_per_block = 64;
  int blocks_per_grid_y = 4;
  int blocks_per_grid_x =
      (lbpar_gpu->number_of_nodes + threads_per_block * blocks_per_grid_y - 1) /
      (threads_per_block * blocks_per_grid_y);
  dim3 dim_grid = make_uint3(blocks_per_grid_x, blocks_per_grid_y, 1);

  /* calc of velocity densities from given parameters and initialize the
   * Node_Force array with zero */
  KERNELCALL(calc_n_from_rho_j_pi, dim_grid, threads_per_block, nodes_a,
             device_rho_v, node_f, gpu_check);
}

void lb_realloc_particles_GPU_leftovers(LB_parameters_gpu *lbpar_gpu) {
  // copy parameters, especially number of parts to gpu mem
  cuda_safe_mem(cudaMemcpyToSymbol(HIP_SYMBOL(para), lbpar_gpu,
                                   sizeof(LB_parameters_gpu)));
}

#ifdef LB_BOUNDARIES_GPU
/** Setup and call boundaries from the host
 *  @param host_n_lb_boundaries        Number of LB boundaries
 *  @param number_of_boundnodes        Number of boundnodes
 *  @param host_boundary_node_list     The indices of the boundary nodes
 *  @param host_boundary_index_list    The flag representing the corresponding
 *                                     boundary
 *  @param host_lb_boundary_velocity   The constant velocity at the boundary,
 *                                     set by the user
 */
void lb_init_boundaries_GPU(int host_n_lb_boundaries, int number_of_boundnodes,
                            int *host_boundary_node_list,
                            int *host_boundary_index_list,
                            float *host_lb_boundary_velocity) {
  if (this_node != 0)
    return;

  size_of_boundindex = number_of_boundnodes * sizeof(int);
  cuda_safe_mem(cudaMalloc((void **)&boundary_node_list, size_of_boundindex));
  cuda_safe_mem(cudaMalloc((void **)&boundary_index_list, size_of_boundindex));
  cuda_safe_mem(cudaMemcpy(boundary_index_list, host_boundary_index_list,
                           size_of_boundindex, cudaMemcpyHostToDevice));
  cuda_safe_mem(cudaMemcpy(boundary_node_list, host_boundary_node_list,
                           size_of_boundindex, cudaMemcpyHostToDevice));
  cuda_safe_mem(cudaMalloc((void **)&lb_boundary_force,
                           3 * host_n_lb_boundaries * sizeof(float)));
  cuda_safe_mem(cudaMalloc((void **)&lb_boundary_velocity,
                           3 * host_n_lb_boundaries * sizeof(float)));
  cuda_safe_mem(
      cudaMemcpy(lb_boundary_velocity, host_lb_boundary_velocity,
                 3 * LBBoundaries::lbboundaries.size() * sizeof(float),
                 cudaMemcpyHostToDevice));

  /* values for the kernel call */
  int threads_per_block = 64;
  int blocks_per_grid_y = 4;
  int blocks_per_grid_x =
      (lbpar_gpu.number_of_nodes + threads_per_block * blocks_per_grid_y - 1) /
      (threads_per_block * blocks_per_grid_y);
  dim3 dim_grid = make_uint3(blocks_per_grid_x, blocks_per_grid_y, 1);

  KERNELCALL(reset_boundaries, dim_grid, threads_per_block, nodes_a, nodes_b);

  if (LBBoundaries::lbboundaries.size() == 0 && !pdb_boundary_lattice) {
    cudaDeviceSynchronize();
    return;
  }

  if (number_of_boundnodes == 0) {
    fprintf(stderr,
            "WARNING: boundary cmd executed but no boundary node found!\n");
  } else {
    int threads_per_block_bound = 64;
    int blocks_per_grid_bound_y = 4;
    int blocks_per_grid_bound_x =
        (number_of_boundnodes +
         threads_per_block_bound * blocks_per_grid_bound_y - 1) /
        (threads_per_block_bound * blocks_per_grid_bound_y);
    dim3 dim_grid_bound =
        make_uint3(blocks_per_grid_bound_x, blocks_per_grid_bound_y, 1);

    KERNELCALL(init_boundaries, dim_grid_bound, threads_per_block_bound,
               boundary_node_list, boundary_index_list, number_of_boundnodes,
               nodes_a, nodes_b);
  }

  cudaDeviceSynchronize();
}
#endif
/** Setup and call extern single node force initialization from the host
 *  @param lbpar_gpu    Host parameter struct
 */
void lb_reinit_extern_nodeforce_GPU(LB_parameters_gpu *lbpar_gpu) {
  cuda_safe_mem(cudaMemcpyToSymbol(HIP_SYMBOL(para), lbpar_gpu,
                                   sizeof(LB_parameters_gpu)));

  /* values for the kernel call */
  int threads_per_block = 64;
  int blocks_per_grid_y = 4;
  int blocks_per_grid_x =
      (lbpar_gpu->number_of_nodes + threads_per_block * blocks_per_grid_y - 1) /
      (threads_per_block * blocks_per_grid_y);
  dim3 dim_grid = make_uint3(blocks_per_grid_x, blocks_per_grid_y, 1);

  KERNELCALL(reinit_node_force, dim_grid, threads_per_block, node_f);
}
/** Setup and call extern single node force initialization from the host
 *  @param n_extern_node_force_densities     Number of nodes on which the
 *                                           external force has to be applied
 *  @param host_extern_node_force_densities  Host extern node forces
 *  @param lbpar_gpu                         Host parameter struct
 */
void lb_init_extern_nodeforcedensities_GPU(
    int n_extern_node_force_densities,
    LB_extern_nodeforcedensity_gpu *host_extern_node_force_densities,
    LB_parameters_gpu *lbpar_gpu) {

  size_of_extern_node_force_densities =
      n_extern_node_force_densities * sizeof(LB_extern_nodeforcedensity_gpu);
  cuda_safe_mem(cudaMalloc((void **)&extern_node_force_densities,
                           size_of_extern_node_force_densities));
  cuda_safe_mem(
      cudaMemcpy(extern_node_force_densities, host_extern_node_force_densities,
                 size_of_extern_node_force_densities, cudaMemcpyHostToDevice));

  cuda_safe_mem(cudaMemcpyToSymbol(HIP_SYMBOL(para), lbpar_gpu,
                                   sizeof(LB_parameters_gpu)));

  int threads_per_block_exf = 64;
  int blocks_per_grid_exf_y = 4;
  int blocks_per_grid_exf_x =
      (n_extern_node_force_densities +
       threads_per_block_exf * blocks_per_grid_exf_y - 1) /
      (threads_per_block_exf * blocks_per_grid_exf_y);
  dim3 dim_grid_exf =
      make_uint3(blocks_per_grid_exf_x, blocks_per_grid_exf_y, 1);

  KERNELCALL(init_extern_node_force_densities, dim_grid_exf,
             threads_per_block_exf, n_extern_node_force_densities,
             extern_node_force_densities, node_f);
  cudaFree(extern_node_force_densities);
}

/** Setup and call particle kernel from the host */
void lb_calc_particle_lattice_ia_gpu(bool couple_virtual) {
  if (lbpar_gpu.number_of_particles) {
    /* call of the particle kernel */
    /* values for the particle kernel */
    int threads_per_block_particles = 64;
    int blocks_per_grid_particles_y = 4;
    int blocks_per_grid_particles_x =
        (lbpar_gpu.number_of_particles +
         threads_per_block_particles * blocks_per_grid_particles_y - 1) /
        (threads_per_block_particles * blocks_per_grid_particles_y);
    dim3 dim_grid_particles =
        make_uint3(blocks_per_grid_particles_x, blocks_per_grid_particles_y, 1);

    if (lbpar_gpu.lb_couple_switch & LB_COUPLE_TWO_POINT) {
      KERNELCALL(calc_fluid_particle_ia, dim_grid_particles,
                 threads_per_block_particles, *current_nodes,
                 gpu_get_particle_pointer(), gpu_get_particle_force_pointer(),
<<<<<<< HEAD
                 gpu_get_fluid_composition_pointer(), node_f, device_rho_v,
                 couple_virtual, rng_counter_coupling_gpu.value());
=======
                 node_f, device_rho_v, couple_virtual,
                 rng_counter_coupling_gpu.value());
>>>>>>> 6a245d7e
    } else { /** only other option is the three point coupling scheme */
      KERNELCALL(calc_fluid_particle_ia_three_point_couple, dim_grid_particles,
                 threads_per_block_particles, *current_nodes,
                 gpu_get_particle_pointer(), gpu_get_particle_force_pointer(),
                 node_f, device_rho_v, rng_counter_coupling_gpu.value());
    }
    rng_counter_coupling_gpu.increment();
  }
}

/** Setup and call kernel for getting macroscopic fluid values of all nodes
 *  @param host_values   struct to save the gpu values
 */
void lb_get_values_GPU(LB_rho_v_pi_gpu *host_values) {
  /* values for the kernel call */
  int threads_per_block = 64;
  int blocks_per_grid_y = 4;
  int blocks_per_grid_x =
      (lbpar_gpu.number_of_nodes + threads_per_block * blocks_per_grid_y - 1) /
      (threads_per_block * blocks_per_grid_y);
  dim3 dim_grid = make_uint3(blocks_per_grid_x, blocks_per_grid_y, 1);

  KERNELCALL(get_mesoscopic_values_in_MD_units, dim_grid, threads_per_block,
             *current_nodes, print_rho_v_pi, device_rho_v, node_f);
  cuda_safe_mem(cudaMemcpy(host_values, print_rho_v_pi, size_of_rho_v_pi,
                           cudaMemcpyDeviceToHost));
}

/** Get all the boundary flags for all nodes
 *  @param host_bound_array   here go the values of the boundary flag
 */
void lb_get_boundary_flags_GPU(unsigned int *host_bound_array) {
  unsigned int *device_bound_array;
  cuda_safe_mem(cudaMalloc((void **)&device_bound_array,
                           lbpar_gpu.number_of_nodes * sizeof(unsigned int)));
  /* values for the kernel call */
  int threads_per_block = 64;
  int blocks_per_grid_y = 4;
  int blocks_per_grid_x =
      (lbpar_gpu.number_of_nodes + threads_per_block * blocks_per_grid_y - 1) /
      (threads_per_block * blocks_per_grid_y);
  dim3 dim_grid = make_uint3(blocks_per_grid_x, blocks_per_grid_y, 1);

  KERNELCALL(lb_get_boundaries, dim_grid, threads_per_block, *current_nodes,
             device_bound_array);

  cuda_safe_mem(cudaMemcpy(host_bound_array, device_bound_array,
                           lbpar_gpu.number_of_nodes * sizeof(unsigned int),
                           cudaMemcpyDeviceToHost));

  cudaFree(device_bound_array);
}

/** Setup and call kernel for getting macroscopic fluid values of a single
 *  node
 */
void lb_print_node_GPU(int single_nodeindex,
                       LB_rho_v_pi_gpu *host_print_values) {
  LB_rho_v_pi_gpu *device_print_values;
  cuda_safe_mem(
      cudaMalloc((void **)&device_print_values, sizeof(LB_rho_v_pi_gpu)));
  int threads_per_block_print = 1;
  int blocks_per_grid_print_y = 1;
  int blocks_per_grid_print_x = 1;
  dim3 dim_grid_print =
      make_uint3(blocks_per_grid_print_x, blocks_per_grid_print_y, 1);

  KERNELCALL(lb_print_node, dim_grid_print, threads_per_block_print,
             single_nodeindex, device_print_values, *current_nodes,
             device_rho_v, node_f);

  cuda_safe_mem(cudaMemcpy(host_print_values, device_print_values,
                           sizeof(LB_rho_v_pi_gpu), cudaMemcpyDeviceToHost));
  cudaFree(device_print_values);
}

/** Setup and call kernel to calculate the total momentum of the hole fluid
 *  @param mass   value of the mass calculated on the GPU
 */
void lb_calc_fluid_mass_GPU(double *mass) {
  float *tot_mass;
  float cpu_mass = 0.0f;
  cuda_safe_mem(cudaMalloc((void **)&tot_mass, sizeof(float)));
  cuda_safe_mem(
      cudaMemcpy(tot_mass, &cpu_mass, sizeof(float), cudaMemcpyHostToDevice));

  /* values for the kernel call */
  int threads_per_block = 64;
  int blocks_per_grid_y = 4;
  int blocks_per_grid_x =
      (lbpar_gpu.number_of_nodes + threads_per_block * blocks_per_grid_y - 1) /
      (threads_per_block * blocks_per_grid_y);
  dim3 dim_grid = make_uint3(blocks_per_grid_x, blocks_per_grid_y, 1);

  KERNELCALL(calc_mass, dim_grid, threads_per_block, *current_nodes, tot_mass);

  cuda_safe_mem(
      cudaMemcpy(&cpu_mass, tot_mass, sizeof(float), cudaMemcpyDeviceToHost));

  cudaFree(tot_mass);
  mass[0] = (double)(cpu_mass);
}

/** Setup and call kernel to calculate the total momentum of the whole fluid
 *  @param host_mom   value of the momentum calculated on the GPU
 */
void lb_calc_fluid_momentum_GPU(double *host_mom) {
  float *tot_momentum;
  float host_momentum[3] = {0.0f, 0.0f, 0.0f};
  cuda_safe_mem(cudaMalloc((void **)&tot_momentum, 3 * sizeof(float)));
  cuda_safe_mem(cudaMemcpy(tot_momentum, host_momentum, 3 * sizeof(float),
                           cudaMemcpyHostToDevice));

  /* values for the kernel call */
  int threads_per_block = 64;
  int blocks_per_grid_y = 4;
  int blocks_per_grid_x =
      (lbpar_gpu.number_of_nodes + threads_per_block * blocks_per_grid_y - 1) /
      (threads_per_block * blocks_per_grid_y);
  dim3 dim_grid = make_uint3(blocks_per_grid_x, blocks_per_grid_y, 1);

  KERNELCALL(momentum, dim_grid, threads_per_block, *current_nodes,
             device_rho_v, node_f, tot_momentum);

  cuda_safe_mem(cudaMemcpy(host_momentum, tot_momentum, 3 * sizeof(float),
                           cudaMemcpyDeviceToHost));

  cudaFree(tot_momentum);
  host_mom[0] = (double)(host_momentum[0] * lbpar_gpu.agrid / lbpar_gpu.tau);
  host_mom[1] = (double)(host_momentum[1] * lbpar_gpu.agrid / lbpar_gpu.tau);
  host_mom[2] = (double)(host_momentum[2] * lbpar_gpu.agrid / lbpar_gpu.tau);
}

/** Setup and call kernel to remove the net momentum of the whole fluid
 */
void lb_remove_fluid_momentum_GPU(void) {
  float *tot_momentum;
  float host_momentum[3] = {0.0f, 0.0f, 0.0f};
  cuda_safe_mem(cudaMalloc((void **)&tot_momentum, 3 * sizeof(float)));
  cuda_safe_mem(cudaMemcpy(tot_momentum, host_momentum, 3 * sizeof(float),
                           cudaMemcpyHostToDevice));

  /* values for the kernel call */
  int threads_per_block = 64;
  int blocks_per_grid_y = 4;
  int blocks_per_grid_x =
      (lbpar_gpu.number_of_nodes + threads_per_block * blocks_per_grid_y - 1) /
      (threads_per_block * blocks_per_grid_y);
  dim3 dim_grid = make_uint3(blocks_per_grid_x, blocks_per_grid_y, 1);

  KERNELCALL(momentum, dim_grid, threads_per_block, *current_nodes,
             device_rho_v, node_f, tot_momentum);

  cuda_safe_mem(cudaMemcpy(host_momentum, tot_momentum, 3 * sizeof(float),
                           cudaMemcpyDeviceToHost));

  KERNELCALL(remove_momentum, dim_grid, threads_per_block, *current_nodes,
             device_rho_v, node_f, tot_momentum);

  cudaFree(tot_momentum);
}

/** Setup and call kernel to calculate the temperature of the hole fluid
 *  @param host_temp   value of the temperature calculated on the GPU
 */
void lb_calc_fluid_temperature_GPU(double *host_temp) {
  int host_number_of_non_boundary_nodes = 0;
  int *device_number_of_non_boundary_nodes;
  cuda_safe_mem(
      cudaMalloc((void **)&device_number_of_non_boundary_nodes, sizeof(int)));
  cuda_safe_mem(cudaMemcpy(device_number_of_non_boundary_nodes,
                           &host_number_of_non_boundary_nodes, sizeof(int),
                           cudaMemcpyHostToDevice));

  float host_jsquared = 0.0f;
  float *device_jsquared;
  cuda_safe_mem(cudaMalloc((void **)&device_jsquared, sizeof(float)));
  cuda_safe_mem(cudaMemcpy(device_jsquared, &host_jsquared, sizeof(float),
                           cudaMemcpyHostToDevice));

  /* values for the kernel call */
  int threads_per_block = 64;
  int blocks_per_grid_y = 4;
  int blocks_per_grid_x =
      (lbpar_gpu.number_of_nodes + threads_per_block * blocks_per_grid_y - 1) /
      (threads_per_block * blocks_per_grid_y);
  dim3 dim_grid = make_uint3(blocks_per_grid_x, blocks_per_grid_y, 1);

  KERNELCALL(temperature, dim_grid, threads_per_block, *current_nodes,
             device_jsquared, device_number_of_non_boundary_nodes);

  cuda_safe_mem(cudaMemcpy(&host_number_of_non_boundary_nodes,
                           device_number_of_non_boundary_nodes, sizeof(int),
                           cudaMemcpyDeviceToHost));
  cuda_safe_mem(cudaMemcpy(&host_jsquared, device_jsquared, sizeof(float),
                           cudaMemcpyDeviceToHost));

  *host_temp = 0;

<<<<<<< HEAD
#pragma unroll
  for (int ii = 0; ii < LB_COMPONENTS; ++ii) {
    *host_temp +=
        (double)(host_jsquared * 1. /
                 (3.0f * lbpar_gpu.rho[ii] / lbpar_gpu.agrid / lbpar_gpu.agrid /
                  lbpar_gpu.agrid * host_number_of_non_boundary_nodes *
                  lbpar_gpu.tau * lbpar_gpu.tau * lbpar_gpu.agrid));
  }
=======
  *host_temp +=
      (double)(host_jsquared * 1. /
               (3.0f * lbpar_gpu.rho / lbpar_gpu.agrid / lbpar_gpu.agrid /
                lbpar_gpu.agrid * host_number_of_non_boundary_nodes *
                lbpar_gpu.tau * lbpar_gpu.tau * lbpar_gpu.agrid));
>>>>>>> 6a245d7e
}

/** Setup and call kernel for getting macroscopic fluid values of all nodes
 *  @param host_checkpoint_vd         struct to save the gpu populations
 *  @param host_checkpoint_boundary   struct to save the boundary nodes
 *  @param host_checkpoint_force      struct to save the forces on the nodes
 */
void lb_save_checkpoint_GPU(float *host_checkpoint_vd,
                            unsigned int *host_checkpoint_boundary,
                            lbForceFloat *host_checkpoint_force) {
  cuda_safe_mem(cudaMemcpy(host_checkpoint_vd, current_nodes->vd,
                           lbpar_gpu.number_of_nodes * 19 * sizeof(float),
                           cudaMemcpyDeviceToHost));
  cuda_safe_mem(cudaMemcpy(host_checkpoint_boundary, current_nodes->boundary,
                           lbpar_gpu.number_of_nodes * sizeof(unsigned int),
                           cudaMemcpyDeviceToHost));
  cuda_safe_mem(cudaMemcpy(host_checkpoint_force, node_f.force_density,
                           lbpar_gpu.number_of_nodes * 3 * sizeof(lbForceFloat),
                           cudaMemcpyDeviceToHost));
}

/** Setup and call kernel for getting macroscopic fluid values of all nodes
 *  @param host_checkpoint_vd         struct to save the GPU populations
 *  @param host_checkpoint_boundary   struct to save the boundary nodes
 *  @param host_checkpoint_force      struct to save the forces on the nodes
 *  @param host_checkpoint_philox_counter
 */
void lb_load_checkpoint_GPU(float *host_checkpoint_vd,
                            unsigned int *host_checkpoint_boundary,
                            lbForceFloat *host_checkpoint_force) {
  current_nodes = &nodes_a;
  intflag = 1;

  cuda_safe_mem(cudaMemcpy(current_nodes->vd, host_checkpoint_vd,
                           lbpar_gpu.number_of_nodes * 19 * sizeof(float),
                           cudaMemcpyHostToDevice));

  cuda_safe_mem(cudaMemcpy(current_nodes->boundary, host_checkpoint_boundary,
                           lbpar_gpu.number_of_nodes * sizeof(unsigned int),
                           cudaMemcpyHostToDevice));
  cuda_safe_mem(cudaMemcpy(node_f.force_density, host_checkpoint_force,
                           lbpar_gpu.number_of_nodes * 3 * sizeof(lbForceFloat),
                           cudaMemcpyHostToDevice));
}

/** Setup and call kernel to get the boundary flag of a single node
 *  @param single_nodeindex   number of the node to get the flag for
 *  @param host_flag          here goes the value of the boundary flag
 */
void lb_get_boundary_flag_GPU(int single_nodeindex, unsigned int *host_flag) {
  unsigned int *device_flag;
  cuda_safe_mem(cudaMalloc((void **)&device_flag, sizeof(unsigned int)));
  int threads_per_block_flag = 1;
  int blocks_per_grid_flag_y = 1;
  int blocks_per_grid_flag_x = 1;
  dim3 dim_grid_flag =
      make_uint3(blocks_per_grid_flag_x, blocks_per_grid_flag_y, 1);

  KERNELCALL(lb_get_boundary_flag, dim_grid_flag, threads_per_block_flag,
             single_nodeindex, device_flag, *current_nodes);

  cuda_safe_mem(cudaMemcpy(host_flag, device_flag, sizeof(unsigned int),
                           cudaMemcpyDeviceToHost));

  cudaFree(device_flag);
}

/** Set the density at a single node
 *  @param single_nodeindex   the node to set the velocity for
 *  @param host_rho           the density to set
 */
void lb_set_node_rho_GPU(int single_nodeindex, float host_rho) {
  float *device_rho;
  cuda_safe_mem(cudaMalloc((void **)&device_rho, sizeof(float)));
  cuda_safe_mem(
      cudaMemcpy(device_rho, &host_rho, sizeof(float), cudaMemcpyHostToDevice));
  int threads_per_block_flag = 1;
  int blocks_per_grid_flag_y = 1;
  int blocks_per_grid_flag_x = 1;
  dim3 dim_grid_flag =
      make_uint3(blocks_per_grid_flag_x, blocks_per_grid_flag_y, 1);
  KERNELCALL(set_rho, dim_grid_flag, threads_per_block_flag, *current_nodes,
             device_rho_v, single_nodeindex, *device_rho);
  cudaFree(device_rho);
}

/** Set the net velocity at a single node
 *  @param single_nodeindex   the node to set the velocity for
 *  @param host_velocity      the velocity to set
 */
void lb_set_node_velocity_GPU(int single_nodeindex, float *host_velocity) {
  float *device_velocity;
  cuda_safe_mem(cudaMalloc((void **)&device_velocity, 3 * sizeof(float)));
  cuda_safe_mem(cudaMemcpy(device_velocity, host_velocity, 3 * sizeof(float),
                           cudaMemcpyHostToDevice));
  int threads_per_block_flag = 1;
  int blocks_per_grid_flag_y = 1;
  int blocks_per_grid_flag_x = 1;
  dim3 dim_grid_flag =
      make_uint3(blocks_per_grid_flag_x, blocks_per_grid_flag_y, 1);

  KERNELCALL(set_u_from_rho_v_pi, dim_grid_flag, threads_per_block_flag,
             *current_nodes, single_nodeindex, device_velocity, device_rho_v,
             node_f);

  cudaFree(device_velocity);
}

/** Reinitialize parameters
 *  @param lbpar_gpu   struct containing the parameters of the fluid
 */
void reinit_parameters_GPU(LB_parameters_gpu *lbpar_gpu) {
  /*write parameters in const memory*/
  cuda_safe_mem(cudaMemcpyToSymbol(HIP_SYMBOL(para), lbpar_gpu,
                                   sizeof(LB_parameters_gpu)));
}

/**integration kernel for the lb gpu fluid update called from host */
void lb_integrate_GPU() {
  /** values for the kernel call */
  int threads_per_block = 64;
  int blocks_per_grid_y = 4;
  int blocks_per_grid_x =
      (lbpar_gpu.number_of_nodes + threads_per_block * blocks_per_grid_y - 1) /
      (threads_per_block * blocks_per_grid_y);
  dim3 dim_grid = make_uint3(blocks_per_grid_x, blocks_per_grid_y, 1);
#ifdef LB_BOUNDARIES_GPU
  if (LBBoundaries::lbboundaries.size() > 0) {
    cuda_safe_mem(
        cudaMemset(lb_boundary_force, 0,
                   3 * LBBoundaries::lbboundaries.size() * sizeof(float)));
  }
#endif

  /**call of fluid step*/
  if (intflag == 1) {
    KERNELCALL(integrate, dim_grid, threads_per_block, nodes_a, nodes_b,
               device_rho_v, node_f, lb_ek_parameters_gpu,
               rng_counter_fluid_gpu.value());
    current_nodes = &nodes_b;
    intflag = 0;
  } else {
    KERNELCALL(integrate, dim_grid, threads_per_block, nodes_b, nodes_a,
               device_rho_v, node_f, lb_ek_parameters_gpu,
               rng_counter_fluid_gpu.value());
    current_nodes = &nodes_a;
    intflag = 1;
  }

#ifdef LB_BOUNDARIES_GPU
  if (LBBoundaries::lbboundaries.size() > 0) {
    KERNELCALL(apply_boundaries, dim_grid, threads_per_block, *current_nodes,
               lb_boundary_velocity, lb_boundary_force);
  }
#endif
  rng_counter_fluid_gpu.increment();
}

void lb_gpu_get_boundary_forces(double *forces) {
#ifdef LB_BOUNDARIES_GPU
  float *temp = (float *)Utils::malloc(3 * LBBoundaries::lbboundaries.size() *
                                       sizeof(float));
  cuda_safe_mem(
      cudaMemcpy(temp, lb_boundary_force,
                 3 * LBBoundaries::lbboundaries.size() * sizeof(float),
                 cudaMemcpyDeviceToHost));

  for (int i = 0; i < 3 * LBBoundaries::lbboundaries.size(); i++) {
    forces[i] = (double)temp[i];
  }
  free(temp);
#endif
}

struct lb_lbfluid_mass_of_particle {
  __device__ float operator()(CUDA_particle_data particle) const {
#ifdef MASS
    return particle.mass;
#else
    return 1.;
#endif
  };
};

void lb_lbfluid_remove_total_momentum() {
  // calculate momentum of fluid and particles
  float total_momentum[3] = {0.0f, 0.0f, 0.0f};
  lb_lbfluid_calc_linear_momentum(total_momentum, /*include_particles*/ 1,
                                  /*include_lbfluid*/ 1);

  thrust::device_ptr<CUDA_particle_data> ptr(gpu_get_particle_pointer());
  float particles_mass = thrust::transform_reduce(
      ptr, ptr + lbpar_gpu.number_of_particles, lb_lbfluid_mass_of_particle(),
      0.0f, thrust::plus<float>());

  // lb_calc_fluid_mass_GPU has to be called with double but we don't
  // want narrowing warnings, that's why we narrow it down by hand.
  double lb_calc_fluid_mass_res;
  lb_calc_fluid_mass_GPU(&lb_calc_fluid_mass_res);
  float fluid_mass = lb_calc_fluid_mass_res;

  /* Momentum fraction of the particles */
  auto const part_frac = particles_mass / (fluid_mass + particles_mass);
  /* Momentum per particle */
  float momentum_particles[3] = {-total_momentum[0] * part_frac,
                                 -total_momentum[1] * part_frac,
                                 -total_momentum[2] * part_frac};

  auto const fluid_frac = fluid_mass / (fluid_mass + particles_mass);
  float momentum_fluid[3] = {-total_momentum[0] * fluid_frac,
                             -total_momentum[1] * fluid_frac,
                             -total_momentum[2] * fluid_frac};

  lb_lbfluid_particles_add_momentum(momentum_particles);
  lb_lbfluid_fluid_add_momentum(momentum_fluid);
}

__global__ void
lb_lbfluid_fluid_add_momentum_kernel(float momentum[3], LB_nodes_gpu n_a,
                                     LB_node_force_density_gpu node_f,
                                     LB_rho_v_gpu *d_v) {
  unsigned int index = blockIdx.y * gridDim.x * blockDim.x +
                       blockDim.x * blockIdx.x + threadIdx.x;
  unsigned int number_of_nodes = para->number_of_nodes;
#ifdef LB_BOUNDARIES_GPU
  number_of_nodes -= para->number_of_boundnodes;
#endif
  if (index < para->number_of_nodes) {
    if (n_a.boundary[index] == 0) {
      float force_factor = powf(para->agrid, 2) * para->tau * para->tau;
      // add force density onto each node (momentum / time_step / Volume)
      node_f.force_density[0 * para->number_of_nodes + index] +=
          momentum[0] / para->tau / (number_of_nodes * powf(para->agrid, 3)) *
          force_factor;
      node_f.force_density[1 * para->number_of_nodes + index] +=
          momentum[1] / para->tau / (number_of_nodes * powf(para->agrid, 3)) *
          force_factor;
      node_f.force_density[2 * para->number_of_nodes + index] +=
          momentum[2] / para->tau / (number_of_nodes * powf(para->agrid, 3)) *
          force_factor;
    }
  }
}

void lb_lbfluid_fluid_add_momentum(float momentum_host[3]) {
  float *momentum_device;
  cuda_safe_mem(cudaMalloc((void **)&momentum_device, 3 * sizeof(float)));
  cuda_safe_mem(cudaMemcpy(momentum_device, momentum_host, 3 * sizeof(float),
                           cudaMemcpyHostToDevice));

  int threads_per_block = 64;
  int blocks_per_grid_y = 4;
  int blocks_per_grid_x =
      (lbpar_gpu.number_of_nodes + threads_per_block * blocks_per_grid_y - 1) /
      (threads_per_block * blocks_per_grid_y);
  dim3 dim_grid = make_uint3(blocks_per_grid_x, blocks_per_grid_y, 1);

  KERNELCALL(lb_lbfluid_fluid_add_momentum_kernel, dim_grid, threads_per_block,
             momentum_device, *current_nodes, node_f, device_rho_v);
}

/** Set the populations of a specific node on the GPU
 *  @param[out] n_a         Local node residing in array a
 *  @param[in]  population  New population
 *  @param[in]  x           x-coordinate of node
 *  @param[in]  y           y-coordinate of node
 *  @param[in]  z           z-coordinate of node
 */
__global__ void lb_lbfluid_set_population_kernel(LB_nodes_gpu n_a,
                                                 float population[LBQ], int x,
                                                 int y, int z) {
  int xyz[3] = {x, y, z};
  int index = xyz_to_index(xyz);

  for (int i = 0; i < LBQ; ++i) {
    n_a.vd[i * para->number_of_nodes + index] = population[i];
  }
}

/** Interface to set the populations of a specific node for the GPU
 *  @param[in] xyz              Node coordinates
 *  @param[in] population_host  Population
 */
void lb_lbfluid_set_population(const Vector3i &xyz,
                               float population_host[LBQ]) {
  float *population_device;
  cuda_safe_mem(cudaMalloc((void **)&population_device, LBQ * sizeof(float)));
  cuda_safe_mem(cudaMemcpy(population_device, population_host,
                           LBQ * sizeof(float), cudaMemcpyHostToDevice));

  dim3 dim_grid = make_uint3(1, 1, 1);
  KERNELCALL(lb_lbfluid_set_population_kernel, dim_grid, 1, *current_nodes,
             population_device, xyz[0], xyz[1], xyz[2]);

  cuda_safe_mem(cudaFree(population_device));
}

/** Get the populations of a specific node on the GPU
 *  @param[in]  n_a         Local node residing in array a
 *  @param[out] population  Population
 *  @param[in]  x           x-coordinate of node
 *  @param[in]  y           y-coordinate of node
 *  @param[in]  z           z-coordinate of node
 */
__global__ void lb_lbfluid_get_population_kernel(LB_nodes_gpu n_a,
                                                 float population[LBQ], int x,
                                                 int y, int z) {
  int xyz[3] = {x, y, z};
  int index = xyz_to_index(xyz);

  for (int i = 0; i < LBQ; ++i) {
    population[i] = n_a.vd[i * para->number_of_nodes + index];
  }
}

/** Interface to get the populations of a specific node for the GPU
 *  @param[in]  xyz              Node coordinates
 *  @param[out] population_host  Population
 */
void lb_lbfluid_get_population(const Vector3i &xyz,
                               float population_host[LBQ]) {
  float *population_device;
  cuda_safe_mem(cudaMalloc((void **)&population_device, LBQ * sizeof(float)));

  dim3 dim_grid = make_uint3(1, 1, 1);
  KERNELCALL(lb_lbfluid_get_population_kernel, dim_grid, 1, *current_nodes,
             population_device, xyz[0], xyz[1], xyz[2]);

  cuda_safe_mem(cudaMemcpy(population_host, population_device,
                           LBQ * sizeof(float), cudaMemcpyDeviceToHost));

  cuda_safe_mem(cudaFree(population_device));
}

struct two_point_interpolation {
  LB_nodes_gpu current_nodes_gpu;
  LB_rho_v_gpu *d_v_gpu;
  two_point_interpolation(LB_nodes_gpu _current_nodes_gpu,
                          LB_rho_v_gpu *_d_v_gpu)
      : current_nodes_gpu(_current_nodes_gpu), d_v_gpu(_d_v_gpu){};
  __device__ float3 operator()(const float3 &position) const {
    unsigned int node_index[8];
    float delta[8];
    float u[3];
    float mode[19];
    float _position[3] = {position.x, position.y, position.z};
    interpolation_two_point_coupling(current_nodes_gpu, _position, node_index,
                                     mode, d_v_gpu, delta, u);
    return make_float3(u[0], u[1], u[2]);
  }
};

void lb_lbfluid_get_interpolated_velocity_at_positions(double const *positions,
                                                       double *velocities,
                                                       int length) {
  thrust::host_vector<float3> positions_host(length);
  for (int p = 0; p < 3 * length; p += 3) {
    // Cast double coming from python to float.
    positions_host[p / 3].x = static_cast<float>(positions[p]);
    positions_host[p / 3].y = static_cast<float>(positions[p + 1]);
    positions_host[p / 3].z = static_cast<float>(positions[p + 2]);
  }
  thrust::device_vector<float3> positions_device = positions_host;
  thrust::device_vector<float3> velocities_device(length);
  thrust::transform(positions_device.begin(), positions_device.end(),
                    velocities_device.begin(),
                    two_point_interpolation(*current_nodes, device_rho_v));
  thrust::host_vector<float3> velocities_host = velocities_device;
  int index = 0;
  for (auto v : velocities_host) {
    velocities[index] =
        static_cast<double>(v.x) * lbpar_gpu.agrid / lbpar_gpu.tau;
    velocities[index + 1] =
        static_cast<double>(v.y) * lbpar_gpu.agrid / lbpar_gpu.tau;
    velocities[index + 2] =
        static_cast<double>(v.z) * lbpar_gpu.agrid / lbpar_gpu.tau;
    index += 3;
  }
}

void lb_coupling_set_rng_state_gpu(uint64_t counter) {
  rng_counter_coupling_gpu = Utils::Counter<uint64_t>(counter);
}

void lb_fluid_set_rng_state_gpu(uint64_t counter) {
  rng_counter_fluid_gpu = Utils::Counter<uint64_t>(counter);
}

uint64_t lb_coupling_rng_state_gpu() {
  return rng_counter_coupling_gpu.value();
}
uint64_t lb_fluid_rng_state_gpu() { return rng_counter_fluid_gpu.value(); }

#endif /* LB_GPU */<|MERGE_RESOLUTION|>--- conflicted
+++ resolved
@@ -21,15 +21,10 @@
  *
  *  The corresponding header file is lbgpu.cuh.
  */
-#include "lbgpu.hpp"
-
-#ifdef LB_GPU
+
 #include "cuda_wrapper.hpp"
 #include "curand_wrapper.hpp"
 
-<<<<<<< HEAD
-#include "Vector.hpp"
-=======
 #include "config.hpp"
 
 #ifdef LB_GPU
@@ -38,7 +33,6 @@
 #include <stdlib.h>
 #include <vector>
 
->>>>>>> 6a245d7e
 #include "cuda_interface.hpp"
 #include "cuda_utils.hpp"
 #include "debug.hpp"
@@ -49,8 +43,6 @@
 #include "grid_based_algorithms/lbgpu.hpp"
 #include "utils/Counter.hpp"
 #include "utils/Vector.hpp"
-
-#include "utils/Counter.hpp"
 
 #include <thrust/device_ptr.h>
 #include <thrust/device_vector.h>
@@ -508,10 +500,6 @@
 __device__ void reset_LB_force_densities(unsigned int index,
                                          LB_node_force_density_gpu node_f,
                                          bool buffer = true) {
-<<<<<<< HEAD
-  for (int ii = 0; ii < LB_COMPONENTS; ++ii) {
-=======
->>>>>>> 6a245d7e
 #if defined(VIRTUAL_SITES_INERTIALESS_TRACERS) || defined(EK_DEBUG)
   // Store backup of the node forces
   if (buffer) {
@@ -525,20 +513,6 @@
 #endif
 
 #ifdef EXTERNAL_FORCES
-<<<<<<< HEAD
-    if (para->external_force_density) {
-      node_f.force_density[(0 + ii * 3) * para->number_of_nodes + index] =
-          para->ext_force_density[0 + ii * 3];
-      node_f.force_density[(1 + ii * 3) * para->number_of_nodes + index] =
-          para->ext_force_density[1 + ii * 3];
-      node_f.force_density[(2 + ii * 3) * para->number_of_nodes + index] =
-          para->ext_force_density[2 + ii * 3];
-    } else {
-      node_f.force_density[(0 + ii * 3) * para->number_of_nodes + index] = 0.0f;
-      node_f.force_density[(1 + ii * 3) * para->number_of_nodes + index] = 0.0f;
-      node_f.force_density[(2 + ii * 3) * para->number_of_nodes + index] = 0.0f;
-    }
-=======
   if (para->external_force_density) {
     node_f.force_density[0 * para->number_of_nodes + index] =
         para->ext_force_density[0];
@@ -551,7 +525,6 @@
     node_f.force_density[1 * para->number_of_nodes + index] = 0.0f;
     node_f.force_density[2 * para->number_of_nodes + index] = 0.0f;
   }
->>>>>>> 6a245d7e
 #else
   /* reset force */
   node_f.force_density[0 * para->number_of_nodes + index] = 0.0f;
@@ -594,34 +567,6 @@
   float Rho_tot = 0.0f;
   float u_tot[3] = {0.0f, 0.0f, 0.0f};
 
-<<<<<<< HEAD
-#pragma unroll
-  for (int ii = 0; ii < LB_COMPONENTS; ++ii) {
-    /** re-construct the real density
-     * remember that the populations are stored as differences to their
-     * equilibrium value */
-
-    d_v[index].rho[ii] = mode[0 + ii * LBQ] + para->rho[ii];
-    Rho_tot += mode[0 + ii * LBQ] + para->rho[ii];
-    u_tot[0] += mode[1 + ii * LBQ];
-    u_tot[1] += mode[2 + ii * LBQ];
-    u_tot[2] += mode[3 + ii * LBQ];
-
-    /** if forces are present, the momentum density is redefined to
-     * include one half-step of the force action.  See the
-     * Chapman-Enskog expansion in [Ladd & Verberg]. */
-
-    u_tot[0] +=
-        0.5f *
-        node_f.force_density[(0 + ii * 3) * para->number_of_nodes + index];
-    u_tot[1] +=
-        0.5f *
-        node_f.force_density[(1 + ii * 3) * para->number_of_nodes + index];
-    u_tot[2] +=
-        0.5f *
-        node_f.force_density[(2 + ii * 3) * para->number_of_nodes + index];
-  }
-=======
   /* re-construct the real density
    * remember that the populations are stored as differences to their
    * equilibrium value */
@@ -639,7 +584,6 @@
   u_tot[0] += 0.5f * node_f.force_density[0 * para->number_of_nodes + index];
   u_tot[1] += 0.5f * node_f.force_density[1 * para->number_of_nodes + index];
   u_tot[2] += 0.5f * node_f.force_density[2 * para->number_of_nodes + index];
->>>>>>> 6a245d7e
 
   u_tot[0] /= Rho_tot;
   u_tot[1] /= Rho_tot;
@@ -667,81 +611,9 @@
   u_tot[1] = d_v[index].v[1];
   u_tot[2] = d_v[index].v[2];
 
-<<<<<<< HEAD
-#pragma unroll
-  for (int ii = 0; ii < LB_COMPONENTS; ++ii) {
-    float Rho;
-    float j[3];
-    float modes_from_pi_eq[6];
-
-    Rho = mode[0 + ii * LBQ] + para->rho[ii];
-    j[0] = Rho * u_tot[0];
-    j[1] = Rho * u_tot[1];
-    j[2] = Rho * u_tot[2];
-
-    /** equilibrium part of the stress modes (eq13 schiller)*/
-
-    modes_from_pi_eq[0] = ((j[0] * j[0]) + (j[1] * j[1]) + (j[2] * j[2])) / Rho;
-    modes_from_pi_eq[1] = ((j[0] * j[0]) - (j[1] * j[1])) / Rho;
-    modes_from_pi_eq[2] = (((j[0] * j[0]) + (j[1] * j[1]) + (j[2] * j[2])) -
-                           3.0f * (j[2] * j[2])) /
-                          Rho;
-    modes_from_pi_eq[3] = j[0] * j[1] / Rho;
-    modes_from_pi_eq[4] = j[0] * j[2] / Rho;
-    modes_from_pi_eq[5] = j[1] * j[2] / Rho;
-
-    /** in Shan-Chen we have to relax the momentum modes as well using the
-       mobility, but the total momentum is conserved */
-
-#ifdef SHANCHEN
-    mode[1 + ii * LBQ] =
-        j[0] + para->gamma_mobility[0] * (mode[1 + ii * LBQ] - j[0]);
-    mode[2 + ii * LBQ] =
-        j[1] + para->gamma_mobility[0] * (mode[2 + ii * LBQ] - j[1]);
-    mode[3 + ii * LBQ] =
-        j[2] + para->gamma_mobility[0] * (mode[3 + ii * LBQ] - j[2]);
-#endif
-
-    /** relax the stress modes (eq14 schiller)*/
-
-    mode[4 + ii * LBQ] =
-        modes_from_pi_eq[0] +
-        para->gamma_bulk[ii] * (mode[4 + ii * LBQ] - modes_from_pi_eq[0]);
-    mode[5 + ii * LBQ] =
-        modes_from_pi_eq[1] +
-        para->gamma_shear[ii] * (mode[5 + ii * LBQ] - modes_from_pi_eq[1]);
-    mode[6 + ii * LBQ] =
-        modes_from_pi_eq[2] +
-        para->gamma_shear[ii] * (mode[6 + ii * LBQ] - modes_from_pi_eq[2]);
-    mode[7 + ii * LBQ] =
-        modes_from_pi_eq[3] +
-        para->gamma_shear[ii] * (mode[7 + ii * LBQ] - modes_from_pi_eq[3]);
-    mode[8 + ii * LBQ] =
-        modes_from_pi_eq[4] +
-        para->gamma_shear[ii] * (mode[8 + ii * LBQ] - modes_from_pi_eq[4]);
-    mode[9 + ii * LBQ] =
-        modes_from_pi_eq[5] +
-        para->gamma_shear[ii] * (mode[9 + ii * LBQ] - modes_from_pi_eq[5]);
-
-    /** relax the ghost modes (project them out) */
-    /** ghost modes have no equilibrium part due to orthogonality */
-
-    mode[10 + ii * LBQ] = para->gamma_odd[ii] * mode[10 + ii * LBQ];
-    mode[11 + ii * LBQ] = para->gamma_odd[ii] * mode[11 + ii * LBQ];
-    mode[12 + ii * LBQ] = para->gamma_odd[ii] * mode[12 + ii * LBQ];
-    mode[13 + ii * LBQ] = para->gamma_odd[ii] * mode[13 + ii * LBQ];
-    mode[14 + ii * LBQ] = para->gamma_odd[ii] * mode[14 + ii * LBQ];
-    mode[15 + ii * LBQ] = para->gamma_odd[ii] * mode[15 + ii * LBQ];
-    mode[16 + ii * LBQ] = para->gamma_even[ii] * mode[16 + ii * LBQ];
-    mode[17 + ii * LBQ] = para->gamma_even[ii] * mode[17 + ii * LBQ];
-    mode[18 + ii * LBQ] = para->gamma_even[ii] * mode[18 + ii * LBQ];
-  }
-}
-=======
   float Rho;
   float j[3];
   float modes_from_pi_eq[6];
->>>>>>> 6a245d7e
 
   Rho = mode[0] + para->rho;
   j[0] = Rho * u_tot[0];
@@ -797,121 +669,6 @@
                                  uint64_t philox_counter) {
   float Rho;
   float4 random_floats;
-<<<<<<< HEAD
-#ifdef SHANCHEN
-  float Rho_tot = 0.0, c;
-#pragma unroll
-  for (int ii = 0; ii < LB_COMPONENTS; ++ii) {
-    Rho_tot += mode[0 + ii * LBQ] + para->rho[ii];
-  }
-  c = (mode[0 + 0 * LBQ] + para->rho[0]) / Rho_tot;
-  for (int ii = 0; ii < LB_COMPONENTS; ++ii) {
-    random_floats = random_wrapper_philox(index, 1 * ii * LBQ, philox_counter);
-    mode[1 + ii * LBQ] +=
-        sqrtf(c * (1 - c) * Rho_tot *
-              (para->mu[ii] * (2.0f / 3.0f) *
-               (1.0f - (para->gamma_mobility[0] * para->gamma_mobility[0])))) *
-        (2 * ii - 1) * (random_floats.w - 0.5f) * sqrt12;
-    mode[2 + ii * LBQ] +=
-        sqrtf(c * (1 - c) * Rho_tot *
-              (para->mu[ii] * (2.0f / 3.0f) *
-               (1.0f - (para->gamma_mobility[0] * para->gamma_mobility[0])))) *
-        (2 * ii - 1) * (random_floats.x - 0.5f) * sqrt12;
-  }
-  for (int ii = 0; ii < LB_COMPONENTS; ++ii)
-    mode[3 + ii * LBQ] +=
-        sqrtf(c * (1 - c) * Rho_tot *
-              (para->mu[ii] * (2.0f / 3.0f) *
-               (1.0f - (para->gamma_mobility[0] * para->gamma_mobility[0])))) *
-        (2 * ii - 1) * (random_floats.y - 0.5f) * sqrt12;
-#endif
-
-  for (int ii = 0; ii < LB_COMPONENTS; ++ii) {
-    /** mass mode */
-    Rho = mode[0 + ii * LBQ] + para->rho[ii];
-
-    /** momentum modes */
-
-    /** stress modes */
-    random_floats = random_wrapper_philox(index, 4 * ii * LBQ, philox_counter);
-    mode[4 + ii * LBQ] +=
-        sqrtf(Rho * (para->mu[ii] * (2.0f / 3.0f) *
-                     (1.0f - (para->gamma_bulk[ii] * para->gamma_bulk[ii])))) *
-        (random_floats.w - 0.5f) * sqrt12;
-    mode[5 + ii * LBQ] +=
-        sqrtf(Rho *
-              (para->mu[ii] * (4.0f / 9.0f) *
-               (1.0f - (para->gamma_shear[ii] * para->gamma_shear[ii])))) *
-        (random_floats.x - 0.5f) * sqrt12;
-
-    mode[6 + ii * LBQ] +=
-        sqrtf(Rho *
-              (para->mu[ii] * (4.0f / 3.0f) *
-               (1.0f - (para->gamma_shear[ii] * para->gamma_shear[ii])))) *
-        (random_floats.y - 0.5f) * sqrt12;
-    mode[7 + ii * LBQ] +=
-        sqrtf(Rho *
-              (para->mu[ii] * (1.0f / 9.0f) *
-               (1.0f - (para->gamma_shear[ii] * para->gamma_shear[ii])))) *
-        (random_floats.z - 0.5f) * sqrt12;
-
-    random_floats = random_wrapper_philox(index, 8 * ii * LBQ, philox_counter);
-    mode[8 + ii * LBQ] +=
-        sqrtf(Rho *
-              (para->mu[ii] * (1.0f / 9.0f) *
-               (1.0f - (para->gamma_shear[ii] * para->gamma_shear[ii])))) *
-        (random_floats.w - 0.5f) * sqrt12;
-    mode[9 + ii * LBQ] +=
-        sqrtf(Rho *
-              (para->mu[ii] * (1.0f / 9.0f) *
-               (1.0f - (para->gamma_shear[ii] * para->gamma_shear[ii])))) *
-        (random_floats.x - 0.5f) * sqrt12;
-
-    /** ghost modes */
-    mode[10 + ii * LBQ] +=
-        sqrtf(Rho * (para->mu[ii] * (2.0f / 3.0f) *
-                     (1.0f - (para->gamma_odd[ii] * para->gamma_odd[ii])))) *
-        (random_floats.y - 0.5f) * sqrt12;
-    mode[11 + ii * LBQ] +=
-        sqrtf(Rho * (para->mu[ii] * (2.0f / 3.0f) *
-                     (1.0f - (para->gamma_odd[ii] * para->gamma_odd[ii])))) *
-        (random_floats.z - 0.5f) * sqrt12;
-
-    random_floats = random_wrapper_philox(index, 12 * ii * LBQ, philox_counter);
-    mode[12 + ii * LBQ] +=
-        sqrtf(Rho * (para->mu[ii] * (2.0f / 3.0f) *
-                     (1.0f - (para->gamma_odd[ii] * para->gamma_odd[ii])))) *
-        (random_floats.w - 0.5f) * sqrt12;
-    mode[13 + ii * LBQ] +=
-        sqrtf(Rho * (para->mu[ii] * (2.0f / 9.0f) *
-                     (1.0f - (para->gamma_odd[ii] * para->gamma_odd[ii])))) *
-        (random_floats.x - 0.5f) * sqrt12;
-
-    mode[14 + ii * LBQ] +=
-        sqrtf(Rho * (para->mu[ii] * (2.0f / 9.0f) *
-                     (1.0f - (para->gamma_odd[ii] * para->gamma_odd[ii])))) *
-        (random_floats.y - 0.5f) * sqrt12;
-    mode[15 + ii * LBQ] +=
-        sqrtf(Rho * (para->mu[ii] * (2.0f / 9.0f) *
-                     (1.0f - (para->gamma_odd[ii] * para->gamma_odd[ii])))) *
-        (random_floats.z - 0.5f) * sqrt12;
-
-    random_floats = random_wrapper_philox(index, 16 * ii * LBQ, philox_counter);
-    mode[16 + ii * LBQ] +=
-        sqrtf(Rho * (para->mu[ii] * (2.0f) *
-                     (1.0f - (para->gamma_even[ii] * para->gamma_even[ii])))) *
-        (random_floats.w - 0.5f) * sqrt12;
-    mode[17 + ii * LBQ] +=
-        sqrtf(Rho * (para->mu[ii] * (4.0f / 9.0f) *
-                     (1.0f - (para->gamma_even[ii] * para->gamma_even[ii])))) *
-        (random_floats.x - 0.5f) * sqrt12;
-
-    mode[18 + ii * LBQ] +=
-        sqrtf(Rho * (para->mu[ii] * (4.0f / 3.0f) *
-                     (1.0f - (para->gamma_even[ii] * para->gamma_even[ii])))) *
-        (random_floats.y - 0.5f) * sqrt12;
-  }
-=======
   /** mass mode */
   Rho = mode[0] + para->rho;
 
@@ -975,7 +732,6 @@
   mode[18] += sqrtf(Rho * (para->mu * (4.0f / 3.0f) *
                            (1.0f - (para->gamma_even * para->gamma_even)))) *
               (random_floats.y - 0.5f) * sqrt12;
->>>>>>> 6a245d7e
 }
 
 /*-------------------------------------------------------*/
@@ -1197,11 +953,7 @@
     // TODO : SET INTERNAL BOUNDARY NODE VALUES TO ZERO
 
 #define BOUNCEBACK()                                                           \
-<<<<<<< HEAD
-  shift = 2.0f / para->agrid * para->rho[0] * 3.0f * weight * para->tau *      \
-=======
   shift = 2.0f / para->agrid * para->rho * 3.0f * weight * para->tau *         \
->>>>>>> 6a245d7e
           (v[0] * c[0] + v[1] * c[1] + v[2] * c[2]);                           \
   pop_to_bounce_back = n_curr.vd[population * para->number_of_nodes + index];  \
   to_index_x = (x + c[0] + para->dim_x) % para->dim_x;                         \
@@ -1219,37 +971,6 @@
     n_curr.vd[inverse * para->number_of_nodes + to_index] =                    \
         pop_to_bounce_back + shift;                                            \
   }
-<<<<<<< HEAD
-#else
-
-#define BOUNCEBACK()                                                           \
-  for (int component = 0; component < LB_COMPONENTS; component++) {            \
-    shift = 2.0f / para->agrid * para->rho[component] * 3.0f * weight *        \
-            para->tau * (v[0] * c[0] + v[1] * c[1] + v[2] * c[2]);             \
-    pop_to_bounce_back =                                                       \
-        n_curr.vd[(population + component * LBQ) * para->number_of_nodes +     \
-                  index];                                                      \
-    to_index_x = (x + c[0] + para->dim_x) % para->dim_x;                       \
-    to_index_y = (y + c[1] + para->dim_y) % para->dim_y;                       \
-    to_index_z = (z + c[2] + para->dim_z) % para->dim_z;                       \
-    to_index = to_index_x + para->dim_x * to_index_y +                         \
-               para->dim_x * para->dim_y * to_index_z;                         \
-    if (n_curr.boundary[to_index] == 0) {                                      \
-      boundary_force[0] += (2.0f * pop_to_bounce_back + shift) * c[0] /        \
-                           para->tau / para->tau / para->agrid;                \
-      boundary_force[1] += (2.0f * pop_to_bounce_back + shift) * c[1] /        \
-                           para->tau / para->tau / para->agrid;                \
-      boundary_force[2] += (2.0f * pop_to_bounce_back + shift) * c[2] /        \
-                           para->tau / para->tau / para->agrid;                \
-      n_curr.vd[(inverse + component * LBQ) * para->number_of_nodes +          \
-                to_index] = pop_to_bounce_back + shift;                        \
-      n_curr.vd[(inverse + component * LBQ) * para->number_of_nodes +          \
-                to_index] = pop_to_bounce_back + shift;                        \
-    }                                                                          \
-  }
-#endif
-=======
->>>>>>> 6a245d7e
 
     // the resting population does nothing, i.e., population 0.
     c[0] = 1;
@@ -1605,82 +1326,6 @@
 
   // stress calculation
 
-<<<<<<< HEAD
-  for (int ii = 0; ii < LB_COMPONENTS; ii++) {
-    // Set the rho output value
-
-    Rho = d_v_single->rho[ii];
-    rho_out[ii] = Rho;
-
-    // note that d_v_single->v[] already includes the 1/2 f term,
-    // accounting for the pre- and post-collisional average
-
-    j[0] = Rho * d_v_single->v[0];
-    j[1] = Rho * d_v_single->v[1];
-    j[2] = Rho * d_v_single->v[2];
-
-    j_out[3 * ii + 0] = j[0];
-    j_out[3 * ii + 1] = j[1];
-    j_out[3 * ii + 2] = j[2];
-
-    // equilibrium part of the stress modes, which comes from
-    // the equality between modes and stress tensor components
-
-    modes_from_pi_eq[0] = (j[0] * j[0] + j[1] * j[1] + j[2] * j[2]) / Rho;
-    modes_from_pi_eq[1] = (j[0] * j[0] - j[1] * j[1]) / Rho;
-    modes_from_pi_eq[2] =
-        (j[0] * j[0] + j[1] * j[1] + j[2] * j[2] - 3.0f * j[2] * j[2]) / Rho;
-    modes_from_pi_eq[3] = j[0] * j[1] / Rho;
-    modes_from_pi_eq[4] = j[0] * j[2] / Rho;
-    modes_from_pi_eq[5] = j[1] * j[2] / Rho;
-
-    // Now we must predict the outcome of the next collision
-    // We immediately average pre- and post-collision.
-
-    mode_single[4 + ii * LBQ] =
-        modes_from_pi_eq[0] +
-        (0.5f + 0.5f * para->gamma_bulk[ii]) *
-            (mode_single[4 + ii * LBQ] - modes_from_pi_eq[0]);
-    mode_single[5 + ii * LBQ] =
-        modes_from_pi_eq[1] +
-        (0.5f + 0.5f * para->gamma_shear[ii]) *
-            (mode_single[5 + ii * LBQ] - modes_from_pi_eq[1]);
-    mode_single[6 + ii * LBQ] =
-        modes_from_pi_eq[2] +
-        (0.5f + 0.5f * para->gamma_shear[ii]) *
-            (mode_single[6 + ii * LBQ] - modes_from_pi_eq[2]);
-    mode_single[7 + ii * LBQ] =
-        modes_from_pi_eq[3] +
-        (0.5f + 0.5f * para->gamma_shear[ii]) *
-            (mode_single[7 + ii * LBQ] - modes_from_pi_eq[3]);
-    mode_single[8 + ii * LBQ] =
-        modes_from_pi_eq[4] +
-        (0.5f + 0.5f * para->gamma_shear[ii]) *
-            (mode_single[8 + ii * LBQ] - modes_from_pi_eq[4]);
-    mode_single[9 + ii * LBQ] =
-        modes_from_pi_eq[5] +
-        (0.5f + 0.5f * para->gamma_shear[ii]) *
-            (mode_single[9 + ii * LBQ] - modes_from_pi_eq[5]);
-
-    // Transform the stress tensor components according to the mode_singles.
-
-    pi_out[6 * ii + 0] =
-        (2.0f * (mode_single[0 + ii * LBQ] + mode_single[4 + ii * LBQ]) +
-         mode_single[6 + ii * LBQ] + 3.0f * mode_single[5 + ii * LBQ]) /
-        6.0f;                                       // xx
-    pi_out[6 * ii + 1] = mode_single[7 + ii * LBQ]; // xy
-    pi_out[6 * ii + 2] =
-        (2.0f * (mode_single[0 + ii * LBQ] + mode_single[4 + ii * LBQ]) +
-         mode_single[6 + ii * LBQ] - 3.0f * mode_single[5 + ii * LBQ]) /
-        6.0f;                                       // yy
-    pi_out[6 * ii + 3] = mode_single[8 + ii * LBQ]; // xz
-    pi_out[6 * ii + 4] = mode_single[9 + ii * LBQ]; // yz
-    pi_out[6 * ii + 5] =
-        (mode_single[0 + ii * LBQ] + mode_single[4 + ii * LBQ] -
-         mode_single[6 + ii * LBQ]) /
-        3.0f; // zz
-  }
-=======
   // Set the rho output value
 
   Rho = d_v_single->rho;
@@ -1742,7 +1387,6 @@
   pi_out[3] = mode_single[8];                                            // xz
   pi_out[4] = mode_single[9];                                            // yz
   pi_out[5] = (mode_single[0] + mode_single[4] - mode_single[6]) / 3.0f; // zz
->>>>>>> 6a245d7e
 }
 
 /**
@@ -1880,14 +1524,7 @@
   for (int i = 0; i < 27; ++i) {
     float totmass = 0.0f;
     calc_m_from_n(n_a, node_index[i], mode);
-<<<<<<< HEAD
-#pragma unroll
-    for (int ii = 0; ii < LB_COMPONENTS; ii++) {
-      totmass += mode[0] + para->rho[ii];
-    }
-=======
     totmass += mode[0] + para->rho;
->>>>>>> 6a245d7e
     /* The boolean expression (n_a.boundary[node_index[i]] == 0) causes boundary
        nodes to couple with velocity 0 to particles. This is necessary, since
        boundary nodes undergo the same LB dynamics as fluid nodes do. The flow
@@ -2180,14 +1817,7 @@
 
     calc_m_from_n(n_a, node_index[i], mode);
 
-<<<<<<< HEAD
-#pragma unroll
-    for (int ii = 0; ii < LB_COMPONENTS; ii++) {
-      totmass += mode[0] + para->rho[ii];
-    }
-=======
     totmass += mode[0] + para->rho;
->>>>>>> 6a245d7e
 
     /* The boolean expression (n_a.boundary[node_index[i]] == 0) causes boundary
        nodes to couple with velocity 0 to particles. This is necessary, since
@@ -2292,125 +1922,6 @@
       interpolated_u[2] * para->agrid / para->tau;
 #endif
 
-<<<<<<< HEAD
-#ifdef SHANCHEN
-
-#pragma unroll
-  for (int ii = 0; ii < LB_COMPONENTS; ++ii) {
-    float solvation2 = particle_data[part_index].solvation[2 * ii + 1];
-
-    interpolated_rho[ii] = 0.0f;
-    gradrho1 = gradrho2 = gradrho3 = 0.0f;
-
-    // TODO: should one introduce a density-dependent friction ?
-    calc_mode(mode, n_a, node_index[0], ii);
-    Rho = mode[0] + para->rho[ii];
-    interpolated_rho[ii] += delta[0] * Rho;
-    partgrad1[ii * 8 + 0] += Rho * solvation2;
-    partgrad2[ii * 8 + 0] += Rho * solvation2;
-    partgrad3[ii * 8 + 0] += Rho * solvation2;
-    gradrho1 -= (delta[0] + delta[1]) * Rho;
-    gradrho2 -= (delta[0] + delta[2]) * Rho;
-    gradrho3 -= (delta[0] + delta[4]) * Rho;
-
-    calc_mode(mode, n_a, node_index[1], ii);
-    Rho = mode[0] + para->rho[ii];
-    interpolated_rho[ii] += delta[1] * Rho;
-    partgrad1[ii * 8 + 1] -= Rho * solvation2;
-    partgrad2[ii * 8 + 1] += Rho * solvation2;
-    partgrad3[ii * 8 + 1] += Rho * solvation2;
-    gradrho1 += (delta[1] + delta[0]) * Rho;
-    gradrho2 -= (delta[1] + delta[3]) * Rho;
-    gradrho3 -= (delta[1] + delta[5]) * Rho;
-
-    calc_mode(mode, n_a, node_index[2], ii);
-    Rho = mode[0] + para->rho[ii];
-    interpolated_rho[ii] += delta[2] * Rho;
-    partgrad1[ii * 8 + 2] += Rho * solvation2;
-    partgrad2[ii * 8 + 2] -= Rho * solvation2;
-    partgrad3[ii * 8 + 2] += Rho * solvation2;
-    gradrho1 -= (delta[2] + delta[3]) * Rho;
-    gradrho2 += (delta[2] + delta[0]) * Rho;
-    gradrho3 -= (delta[2] + delta[6]) * Rho;
-
-    calc_mode(mode, n_a, node_index[3], ii);
-    Rho = mode[0] + para->rho[ii];
-    interpolated_rho[ii] += delta[3] * Rho;
-    partgrad1[ii * 8 + 3] -= Rho * solvation2;
-    partgrad2[ii * 8 + 3] -= Rho * solvation2;
-    partgrad3[ii * 8 + 3] += Rho * solvation2;
-    gradrho1 += (delta[3] + delta[2]) * Rho;
-    gradrho2 += (delta[3] + delta[1]) * Rho;
-    gradrho3 -= (delta[3] + delta[7]) * Rho;
-
-    calc_mode(mode, n_a, node_index[4], ii);
-    Rho = mode[0] + para->rho[ii];
-    interpolated_rho[ii] += delta[4] * Rho;
-    partgrad1[ii * 8 + 4] += Rho * solvation2;
-    partgrad2[ii * 8 + 4] += Rho * solvation2;
-    partgrad3[ii * 8 + 4] -= Rho * solvation2;
-    gradrho1 -= (delta[4] + delta[5]) * Rho;
-    gradrho2 -= (delta[4] + delta[6]) * Rho;
-    gradrho3 += (delta[4] + delta[0]) * Rho;
-
-    calc_mode(mode, n_a, node_index[5], ii);
-    Rho = mode[0] + para->rho[ii];
-    interpolated_rho[ii] += delta[5] * Rho;
-    partgrad1[ii * 8 + 5] -= Rho * solvation2;
-    partgrad2[ii * 8 + 5] += Rho * solvation2;
-    partgrad3[ii * 8 + 5] -= Rho * solvation2;
-    gradrho1 += (delta[5] + delta[4]) * Rho;
-    gradrho2 -= (delta[5] + delta[7]) * Rho;
-    gradrho3 += (delta[5] + delta[1]) * Rho;
-
-    calc_mode(mode, n_a, node_index[6], ii);
-    Rho = mode[0] + para->rho[ii];
-    interpolated_rho[ii] += delta[6] * Rho;
-    partgrad1[ii * 8 + 6] += Rho * solvation2;
-    partgrad2[ii * 8 + 6] -= Rho * solvation2;
-    partgrad3[ii * 8 + 6] -= Rho * solvation2;
-    gradrho1 -= (delta[6] + delta[7]) * Rho;
-    gradrho2 += (delta[6] + delta[4]) * Rho;
-    gradrho3 += (delta[6] + delta[2]) * Rho;
-
-    calc_mode(mode, n_a, node_index[7], ii);
-    Rho = mode[0] + para->rho[ii];
-    interpolated_rho[ii] += delta[7] * Rho;
-    partgrad1[ii * 8 + 7] -= Rho * solvation2;
-    partgrad2[ii * 8 + 7] -= Rho * solvation2;
-    partgrad3[ii * 8 + 7] -= Rho * solvation2;
-    gradrho1 += (delta[7] + delta[6]) * Rho;
-    gradrho2 += (delta[7] + delta[5]) * Rho;
-    gradrho3 += (delta[7] + delta[3]) * Rho;
-
-    /* normalize the gradient to md units TODO: is that correct?*/
-    gradrho1 *= para->agrid;
-    gradrho2 *= para->agrid;
-    gradrho3 *= para->agrid;
-
-    // scforce_density is 0 at the interpolated point where the swimming force
-    // gets put back on the fluid only add sc_force up for particle centre <=>
-    // (1-flag_cs) = 1
-    scforce_density[0 + ii * 3] +=
-        (1 - flag_cs) * particle_data[part_index].solvation[2 * ii] * gradrho1;
-    scforce_density[1 + ii * 3] +=
-        (1 - flag_cs) * particle_data[part_index].solvation[2 * ii] * gradrho2;
-    scforce_density[2 + ii * 3] +=
-        (1 - flag_cs) * particle_data[part_index].solvation[2 * ii] * gradrho3;
-
-    /* scforce_density is used also later...*/
-    particle_force[3 * part_index + 0] += scforce_density[0 + ii * 3];
-    particle_force[3 * part_index + 1] += scforce_density[1 + ii * 3];
-    particle_force[3 * part_index + 2] += scforce_density[2 + ii * 3];
-    // only set fluid_composition for particle centre <=> (1-flag_cs) = 1
-    fluid_composition[part_index].weight[ii] =
-        (1 - flag_cs) * interpolated_rho[ii];
-  }
-
-#else // SHANCHEN is not defined
-
-=======
->>>>>>> 6a245d7e
   /* for LB we do not reweight the friction force */
   interpolated_rho = 1.0;
 
@@ -2605,119 +2116,6 @@
   if (index < para->number_of_nodes) {
     float mode[19];
 
-<<<<<<< HEAD
-#pragma unroll
-    for (int ii = 0; ii < LB_COMPONENTS; ++ii) {
-      /** default values for fields in lattice units */
-      gpu_check[0] = 1;
-
-      float Rho = para->rho[ii];
-      float v[3] = {0.0f, 0.0f, 0.0f};
-      float pi[6] = {Rho * c_sound_sq, 0.0f, Rho * c_sound_sq, 0.0f, 0.0f,
-                     Rho * c_sound_sq};
-
-      float rhoc_sq = Rho * c_sound_sq;
-      float avg_rho = para->rho[ii];
-      float local_rho, local_j[3], *local_pi, trace;
-
-      local_rho = Rho;
-
-      local_j[0] = Rho * v[0];
-      local_j[1] = Rho * v[1];
-      local_j[2] = Rho * v[2];
-
-      local_pi = pi;
-
-      /** reduce the pressure tensor to the part needed here.
-          NOTE: this not true anymore for SHANCHEN
-          if the densities are not uniform. FIXME*/
-
-      local_pi[0] -= rhoc_sq;
-      local_pi[2] -= rhoc_sq;
-      local_pi[5] -= rhoc_sq;
-
-      trace = local_pi[0] + local_pi[2] + local_pi[5];
-
-      float rho_times_coeff;
-      float tmp1, tmp2;
-
-      /** update the q=0 sublattice */
-      n_a.vd[(0 + ii * LBQ) * para->number_of_nodes + index] =
-          1.0f / 3.0f * (local_rho - avg_rho) - 1.0f / 2.0f * trace;
-
-      /** update the q=1 sublattice */
-      rho_times_coeff = 1.0f / 18.0f * (local_rho - avg_rho);
-
-      n_a.vd[(1 + ii * LBQ) * para->number_of_nodes + index] =
-          rho_times_coeff + 1.0f / 6.0f * local_j[0] +
-          1.0f / 4.0f * local_pi[0] - 1.0f / 12.0f * trace;
-      n_a.vd[(2 + ii * LBQ) * para->number_of_nodes + index] =
-          rho_times_coeff - 1.0f / 6.0f * local_j[0] +
-          1.0f / 4.0f * local_pi[0] - 1.0f / 12.0f * trace;
-      n_a.vd[(3 + ii * LBQ) * para->number_of_nodes + index] =
-          rho_times_coeff + 1.0f / 6.0f * local_j[1] +
-          1.0f / 4.0f * local_pi[2] - 1.0f / 12.0f * trace;
-      n_a.vd[(4 + ii * LBQ) * para->number_of_nodes + index] =
-          rho_times_coeff - 1.0f / 6.0f * local_j[1] +
-          1.0f / 4.0f * local_pi[2] - 1.0f / 12.0f * trace;
-      n_a.vd[(5 + ii * LBQ) * para->number_of_nodes + index] =
-          rho_times_coeff + 1.0f / 6.0f * local_j[2] +
-          1.0f / 4.0f * local_pi[5] - 1.0f / 12.0f * trace;
-      n_a.vd[(6 + ii * LBQ) * para->number_of_nodes + index] =
-          rho_times_coeff - 1.0f / 6.0f * local_j[2] +
-          1.0f / 4.0f * local_pi[5] - 1.0f / 12.0f * trace;
-
-      /** update the q=2 sublattice */
-      rho_times_coeff = 1.0f / 36.0f * (local_rho - avg_rho);
-
-      tmp1 = local_pi[0] + local_pi[2];
-      tmp2 = 2.0f * local_pi[1];
-      n_a.vd[(7 + ii * LBQ) * para->number_of_nodes + index] =
-          rho_times_coeff + 1.0f / 12.0f * (local_j[0] + local_j[1]) +
-          1.0f / 8.0f * (tmp1 + tmp2) - 1.0f / 24.0f * trace;
-      n_a.vd[(8 + ii * LBQ) * para->number_of_nodes + index] =
-          rho_times_coeff - 1.0f / 12.0f * (local_j[0] + local_j[1]) +
-          1.0f / 8.0f * (tmp1 + tmp2) - 1.0f / 24.0f * trace;
-      n_a.vd[(9 + ii * LBQ) * para->number_of_nodes + index] =
-          rho_times_coeff + 1.0f / 12.0f * (local_j[0] - local_j[1]) +
-          1.0f / 8.0f * (tmp1 - tmp2) - 1.0f / 24.0f * trace;
-      n_a.vd[(10 + ii * LBQ) * para->number_of_nodes + index] =
-          rho_times_coeff - 1.0f / 12.0f * (local_j[0] - local_j[1]) +
-          1.0f / 8.0f * (tmp1 - tmp2) - 1.0f / 24.0f * trace;
-
-      tmp1 = local_pi[0] + local_pi[5];
-      tmp2 = 2.0f * local_pi[3];
-
-      n_a.vd[(11 + ii * LBQ) * para->number_of_nodes + index] =
-          rho_times_coeff + 1.0f / 12.0f * (local_j[0] + local_j[2]) +
-          1.0f / 8.0f * (tmp1 + tmp2) - 1.0f / 24.0f * trace;
-      n_a.vd[(12 + ii * LBQ) * para->number_of_nodes + index] =
-          rho_times_coeff - 1.0f / 12.0f * (local_j[0] + local_j[2]) +
-          1.0f / 8.0f * (tmp1 + tmp2) - 1.0f / 24.0f * trace;
-      n_a.vd[(13 + ii * LBQ) * para->number_of_nodes + index] =
-          rho_times_coeff + 1.0f / 12.0f * (local_j[0] - local_j[2]) +
-          1.0f / 8.0f * (tmp1 - tmp2) - 1.0f / 24.0f * trace;
-      n_a.vd[(14 + ii * LBQ) * para->number_of_nodes + index] =
-          rho_times_coeff - 1.0f / 12.0f * (local_j[0] - local_j[2]) +
-          1.0f / 8.0f * (tmp1 - tmp2) - 1.0f / 24.0f * trace;
-
-      tmp1 = local_pi[2] + local_pi[5];
-      tmp2 = 2.0f * local_pi[4];
-
-      n_a.vd[(15 + ii * LBQ) * para->number_of_nodes + index] =
-          rho_times_coeff + 1.0f / 12.0f * (local_j[1] + local_j[2]) +
-          1.0f / 8.0f * (tmp1 + tmp2) - 1.0f / 24.0f * trace;
-      n_a.vd[(16 + ii * LBQ) * para->number_of_nodes + index] =
-          rho_times_coeff - 1.0f / 12.0f * (local_j[1] + local_j[2]) +
-          1.0f / 8.0f * (tmp1 + tmp2) - 1.0f / 24.0f * trace;
-      n_a.vd[(17 + ii * LBQ) * para->number_of_nodes + index] =
-          rho_times_coeff + 1.0f / 12.0f * (local_j[1] - local_j[2]) +
-          1.0f / 8.0f * (tmp1 - tmp2) - 1.0f / 24.0f * trace;
-      n_a.vd[(18 + ii * LBQ) * para->number_of_nodes + index] =
-          rho_times_coeff - 1.0f / 12.0f * (local_j[1] - local_j[2]) +
-          1.0f / 8.0f * (tmp1 - tmp2) - 1.0f / 24.0f * trace;
-    }
-=======
     /* default values for fields in lattice units */
     gpu_check[0] = 1;
 
@@ -2824,7 +2222,6 @@
     n_a.vd[(18) * para->number_of_nodes + index] =
         rho_times_coeff - 1.0f / 12.0f * (local_j[1] - local_j[2]) +
         1.0f / 8.0f * (tmp1 - tmp2) - 1.0f / 24.0f * trace;
->>>>>>> 6a245d7e
 
     calc_m_from_n(n_a, index, mode);
     update_rho_v(mode, index, node_f, d_v);
@@ -2875,114 +2272,6 @@
     // in LB unit for this node
 
     calc_values_from_m_in_LB_units(mode_for_pi, &d_v[single_nodeindex],
-<<<<<<< HEAD
-                                   rho_from_m, j_from_m, pi_from_m);
-
-#pragma unroll
-    for (int ii = 0; ii < LB_COMPONENTS; ++ii) {
-      // Take LB component density and calculate the equilibrium part
-
-      local_rho = rho_from_m[ii];
-      avg_rho = para->rho[ii];
-
-      // Take LB component velocity and make it a momentum
-
-      local_j[0] = local_rho * velocity[0];
-      local_j[1] = local_rho * velocity[1];
-      local_j[2] = local_rho * velocity[2];
-
-      // Take LB component pressure tensor and put in equilibrium
-
-      local_pi[0] = pi_from_m[6 * ii + 0];
-      local_pi[1] = pi_from_m[6 * ii + 1];
-      local_pi[2] = pi_from_m[6 * ii + 2];
-      local_pi[3] = pi_from_m[6 * ii + 3];
-      local_pi[4] = pi_from_m[6 * ii + 4];
-      local_pi[5] = pi_from_m[6 * ii + 5];
-
-      trace = local_pi[0] + local_pi[2] + local_pi[5];
-
-      // update the q=0 sublattice
-
-      n_a.vd[(0 + ii * LBQ) * para->number_of_nodes + single_nodeindex] =
-          1.0f / 3.0f * (local_rho - avg_rho) - 1.0f / 2.0f * trace;
-
-      // update the q=1 sublattice
-
-      rho_times_coeff = 1.0f / 18.0f * (local_rho - avg_rho);
-
-      n_a.vd[(1 + ii * LBQ) * para->number_of_nodes + single_nodeindex] =
-          rho_times_coeff + 1.0f / 6.0f * local_j[0] +
-          1.0f / 4.0f * local_pi[0] - 1.0f / 12.0f * trace;
-      n_a.vd[(2 + ii * LBQ) * para->number_of_nodes + single_nodeindex] =
-          rho_times_coeff - 1.0f / 6.0f * local_j[0] +
-          1.0f / 4.0f * local_pi[0] - 1.0f / 12.0f * trace;
-      n_a.vd[(3 + ii * LBQ) * para->number_of_nodes + single_nodeindex] =
-          rho_times_coeff + 1.0f / 6.0f * local_j[1] +
-          1.0f / 4.0f * local_pi[2] - 1.0f / 12.0f * trace;
-      n_a.vd[(4 + ii * LBQ) * para->number_of_nodes + single_nodeindex] =
-          rho_times_coeff - 1.0f / 6.0f * local_j[1] +
-          1.0f / 4.0f * local_pi[2] - 1.0f / 12.0f * trace;
-      n_a.vd[(5 + ii * LBQ) * para->number_of_nodes + single_nodeindex] =
-          rho_times_coeff + 1.0f / 6.0f * local_j[2] +
-          1.0f / 4.0f * local_pi[5] - 1.0f / 12.0f * trace;
-      n_a.vd[(6 + ii * LBQ) * para->number_of_nodes + single_nodeindex] =
-          rho_times_coeff - 1.0f / 6.0f * local_j[2] +
-          1.0f / 4.0f * local_pi[5] - 1.0f / 12.0f * trace;
-
-      // update the q=2 sublattice
-
-      rho_times_coeff = 1.0f / 36.0f * (local_rho - avg_rho);
-
-      tmp1 = local_pi[0] + local_pi[2];
-      tmp2 = 2.0f * local_pi[1];
-
-      n_a.vd[(7 + ii * LBQ) * para->number_of_nodes + single_nodeindex] =
-          rho_times_coeff + 1.0f / 12.0f * (local_j[0] + local_j[1]) +
-          1.0f / 8.0f * (tmp1 + tmp2) - 1.0f / 24.0f * trace;
-      n_a.vd[(8 + ii * LBQ) * para->number_of_nodes + single_nodeindex] =
-          rho_times_coeff - 1.0f / 12.0f * (local_j[0] + local_j[1]) +
-          1.0f / 8.0f * (tmp1 + tmp2) - 1.0f / 24.0f * trace;
-      n_a.vd[(9 + ii * LBQ) * para->number_of_nodes + single_nodeindex] =
-          rho_times_coeff + 1.0f / 12.0f * (local_j[0] - local_j[1]) +
-          1.0f / 8.0f * (tmp1 - tmp2) - 1.0f / 24.0f * trace;
-      n_a.vd[(10 + ii * LBQ) * para->number_of_nodes + single_nodeindex] =
-          rho_times_coeff - 1.0f / 12.0f * (local_j[0] - local_j[1]) +
-          1.0f / 8.0f * (tmp1 - tmp2) - 1.0f / 24.0f * trace;
-
-      tmp1 = local_pi[0] + local_pi[5];
-      tmp2 = 2.0f * local_pi[3];
-
-      n_a.vd[(11 + ii * LBQ) * para->number_of_nodes + single_nodeindex] =
-          rho_times_coeff + 1.0f / 12.0f * (local_j[0] + local_j[2]) +
-          1.0f / 8.0f * (tmp1 + tmp2) - 1.0f / 24.0f * trace;
-      n_a.vd[(12 + ii * LBQ) * para->number_of_nodes + single_nodeindex] =
-          rho_times_coeff - 1.0f / 12.0f * (local_j[0] + local_j[2]) +
-          1.0f / 8.0f * (tmp1 + tmp2) - 1.0f / 24.0f * trace;
-      n_a.vd[(13 + ii * LBQ) * para->number_of_nodes + single_nodeindex] =
-          rho_times_coeff + 1.0f / 12.0f * (local_j[0] - local_j[2]) +
-          1.0f / 8.0f * (tmp1 - tmp2) - 1.0f / 24.0f * trace;
-      n_a.vd[(14 + ii * LBQ) * para->number_of_nodes + single_nodeindex] =
-          rho_times_coeff - 1.0f / 12.0f * (local_j[0] - local_j[2]) +
-          1.0f / 8.0f * (tmp1 - tmp2) - 1.0f / 24.0f * trace;
-
-      tmp1 = local_pi[2] + local_pi[5];
-      tmp2 = 2.0f * local_pi[4];
-
-      n_a.vd[(15 + ii * LBQ) * para->number_of_nodes + single_nodeindex] =
-          rho_times_coeff + 1.0f / 12.0f * (local_j[1] + local_j[2]) +
-          1.0f / 8.0f * (tmp1 + tmp2) - 1.0f / 24.0f * trace;
-      n_a.vd[(16 + ii * LBQ) * para->number_of_nodes + single_nodeindex] =
-          rho_times_coeff - 1.0f / 12.0f * (local_j[1] + local_j[2]) +
-          1.0f / 8.0f * (tmp1 + tmp2) - 1.0f / 24.0f * trace;
-      n_a.vd[(17 + ii * LBQ) * para->number_of_nodes + single_nodeindex] =
-          rho_times_coeff + 1.0f / 12.0f * (local_j[1] - local_j[2]) +
-          1.0f / 8.0f * (tmp1 - tmp2) - 1.0f / 24.0f * trace;
-      n_a.vd[(18 + ii * LBQ) * para->number_of_nodes + single_nodeindex] =
-          rho_times_coeff - 1.0f / 12.0f * (local_j[1] - local_j[2]) +
-          1.0f / 8.0f * (tmp1 - tmp2) - 1.0f / 24.0f * trace;
-    }
-=======
                                    &rho_from_m, j_from_m, pi_from_m);
 
     // Take LB component density and calculate the equilibrium part
@@ -3084,7 +2373,6 @@
     n_a.vd[(18) * para->number_of_nodes + single_nodeindex] =
         rho_times_coeff - 1.0f / 12.0f * (local_j[1] - local_j[2]) +
         1.0f / 8.0f * (tmp1 - tmp2) - 1.0f / 24.0f * trace;
->>>>>>> 6a245d7e
 
     // Calculate the modes for this node
 
@@ -3107,17 +2395,9 @@
                        blockDim.x * blockIdx.x + threadIdx.x;
 
   if (index < para->number_of_nodes) {
-<<<<<<< HEAD
-    for (int ii = 0; ii < LB_COMPONENTS; ++ii) {
-      calc_mode(mode, n_a, index, ii);
-      float Rho = mode[0] + para->rho[ii];
-      atomicAdd(&(sum[0]), Rho);
-    }
-=======
     calc_mode(mode, n_a, index);
     float Rho = mode[0] + para->rho;
     atomicAdd(&(sum[0]), Rho);
->>>>>>> 6a245d7e
   }
 }
 
@@ -3161,246 +2441,7 @@
   }
 }
 
-<<<<<<< HEAD
-#ifdef SHANCHEN
-
-/**
- * @param single_nodeindex  Single node index        (Input)
- * @param component_index   Shanchen component index        (Input)
- * @param n_a               Pointer to local node residing in array a(Input)
- */
-__device__ __inline__ float
-calc_massmode(LB_nodes_gpu n_a, int single_nodeindex, int component_index) {
-  /** mass mode */
-  float mode;
-  mode = n_a.vd[(0 + component_index * LBQ) * para->number_of_nodes +
-                single_nodeindex] +
-         n_a.vd[(1 + component_index * LBQ) * para->number_of_nodes +
-                single_nodeindex] +
-         n_a.vd[(2 + component_index * LBQ) * para->number_of_nodes +
-                single_nodeindex] +
-         n_a.vd[(3 + component_index * LBQ) * para->number_of_nodes +
-                single_nodeindex] +
-         n_a.vd[(4 + component_index * LBQ) * para->number_of_nodes +
-                single_nodeindex] +
-         n_a.vd[(5 + component_index * LBQ) * para->number_of_nodes +
-                single_nodeindex] +
-         n_a.vd[(6 + component_index * LBQ) * para->number_of_nodes +
-                single_nodeindex] +
-         n_a.vd[(7 + component_index * LBQ) * para->number_of_nodes +
-                single_nodeindex] +
-         n_a.vd[(8 + component_index * LBQ) * para->number_of_nodes +
-                single_nodeindex] +
-         n_a.vd[(9 + component_index * LBQ) * para->number_of_nodes +
-                single_nodeindex] +
-         n_a.vd[(10 + component_index * LBQ) * para->number_of_nodes +
-                single_nodeindex] +
-         n_a.vd[(11 + component_index * LBQ) * para->number_of_nodes +
-                single_nodeindex] +
-         n_a.vd[(12 + component_index * LBQ) * para->number_of_nodes +
-                single_nodeindex] +
-         n_a.vd[(13 + component_index * LBQ) * para->number_of_nodes +
-                single_nodeindex] +
-         n_a.vd[(14 + component_index * LBQ) * para->number_of_nodes +
-                single_nodeindex] +
-         n_a.vd[(15 + component_index * LBQ) * para->number_of_nodes +
-                single_nodeindex] +
-         n_a.vd[(16 + component_index * LBQ) * para->number_of_nodes +
-                single_nodeindex] +
-         n_a.vd[(17 + component_index * LBQ) * para->number_of_nodes +
-                single_nodeindex] +
-         n_a.vd[(18 + component_index * LBQ) * para->number_of_nodes +
-                single_nodeindex];
-
-  mode += para->rho[component_index];
-
-  return mode;
-}
-
-__device__ __inline__ void calc_shanchen_contribution(LB_nodes_gpu n_a,
-                                                      int component_index,
-                                                      int x, int y, int z,
-                                                      float *p) {
-  float tmp_p[3] = {0.0f, 0.0f, 0.0f};
-  float pseudo;
-  int index;
-
-  index =
-      (x + 1) % para->dim_x + para->dim_x * y + para->dim_x * para->dim_y * z;
-  pseudo = calc_massmode(n_a, index, component_index);
-  tmp_p[0] += pseudo / 18.0f;
-
-  index = (para->dim_x + x - 1) % para->dim_x + para->dim_x * y +
-          para->dim_x * para->dim_y * z;
-  pseudo = calc_massmode(n_a, index, component_index);
-  tmp_p[0] -= pseudo / 18.0f;
-
-  index =
-      x + para->dim_x * ((y + 1) % para->dim_y) + para->dim_x * para->dim_y * z;
-  pseudo = calc_massmode(n_a, index, component_index);
-  tmp_p[1] += pseudo / 18.0f;
-
-  index = x + para->dim_x * ((para->dim_y + y - 1) % para->dim_y) +
-          para->dim_x * para->dim_y * z;
-  pseudo = calc_massmode(n_a, index, component_index);
-  tmp_p[1] -= pseudo / 18.0f;
-
-  index =
-      x + para->dim_x * y + para->dim_x * para->dim_y * ((z + 1) % para->dim_z);
-  pseudo = calc_massmode(n_a, index, component_index);
-  tmp_p[2] += pseudo / 18.0f;
-
-  index = x + para->dim_x * y +
-          para->dim_x * para->dim_y * ((para->dim_z + z - 1) % para->dim_z);
-  pseudo = calc_massmode(n_a, index, component_index);
-  tmp_p[2] -= pseudo / 18.0f;
-
-  index = (x + 1) % para->dim_x + para->dim_x * ((y + 1) % para->dim_y) +
-          para->dim_x * para->dim_y * z;
-  pseudo = calc_massmode(n_a, index, component_index);
-  tmp_p[0] += pseudo / 36.0f;
-  tmp_p[1] += pseudo / 36.0f;
-
-  index = (para->dim_x + x - 1) % para->dim_x +
-          para->dim_x * ((para->dim_y + y - 1) % para->dim_y) +
-          para->dim_x * para->dim_y * z;
-  pseudo = calc_massmode(n_a, index, component_index);
-  tmp_p[0] -= pseudo / 36.0f;
-  tmp_p[1] -= pseudo / 36.0f;
-
-  index = (x + 1) % para->dim_x +
-          para->dim_x * ((para->dim_y + y - 1) % para->dim_y) +
-          para->dim_x * para->dim_y * z;
-  pseudo = calc_massmode(n_a, index, component_index);
-  tmp_p[0] += pseudo / 36.0f;
-  tmp_p[1] -= pseudo / 36.0f;
-
-  index = (para->dim_x + x - 1) % para->dim_x +
-          para->dim_x * ((y + 1) % para->dim_y) + para->dim_x * para->dim_y * z;
-  pseudo = calc_massmode(n_a, index, component_index);
-  tmp_p[0] -= pseudo / 36.0f;
-  tmp_p[1] += pseudo / 36.0f;
-
-  index = (x + 1) % para->dim_x + para->dim_x * y +
-          para->dim_x * para->dim_y * ((z + 1) % para->dim_z);
-  pseudo = calc_massmode(n_a, index, component_index);
-  tmp_p[0] += pseudo / 36.0f;
-  tmp_p[2] += pseudo / 36.0f;
-
-  index = (para->dim_x + x - 1) % para->dim_x + para->dim_x * y +
-          para->dim_x * para->dim_y * ((para->dim_z + z - 1) % para->dim_z);
-  pseudo = calc_massmode(n_a, index, component_index);
-  tmp_p[0] -= pseudo / 36.0f;
-  tmp_p[2] -= pseudo / 36.0f;
-
-  index = (x + 1) % para->dim_x + para->dim_x * y +
-          para->dim_x * para->dim_y * ((para->dim_z + z - 1) % para->dim_z);
-  pseudo = calc_massmode(n_a, index, component_index);
-  tmp_p[0] += pseudo / 36.0f;
-  tmp_p[2] -= pseudo / 36.0f;
-
-  index = (para->dim_x + x - 1) % para->dim_x + para->dim_x * y +
-          para->dim_x * para->dim_y * ((z + 1) % para->dim_z);
-  pseudo = calc_massmode(n_a, index, component_index);
-  tmp_p[0] -= pseudo / 36.0f;
-  tmp_p[2] += pseudo / 36.0f;
-
-  index = x + para->dim_x * ((y + 1) % para->dim_y) +
-          para->dim_x * para->dim_y * ((z + 1) % para->dim_z);
-  pseudo = calc_massmode(n_a, index, component_index);
-  tmp_p[1] += pseudo / 36.0f;
-  tmp_p[2] += pseudo / 36.0f;
-
-  index = x + para->dim_x * ((para->dim_y + y - 1) % para->dim_y) +
-          para->dim_x * para->dim_y * ((para->dim_z + z - 1) % para->dim_z);
-  pseudo = calc_massmode(n_a, index, component_index);
-  tmp_p[1] -= pseudo / 36.0f;
-  tmp_p[2] -= pseudo / 36.0f;
-
-  index = x + para->dim_x * ((y + 1) % para->dim_y) +
-          para->dim_x * para->dim_y * ((para->dim_z + z - 1) % para->dim_z);
-  pseudo = calc_massmode(n_a, index, component_index);
-  tmp_p[1] += pseudo / 36.0f;
-  tmp_p[2] -= pseudo / 36.0f;
-
-  index = x + para->dim_x * ((para->dim_y + y - 1) % para->dim_y) +
-          para->dim_x * para->dim_y * ((z + 1) % para->dim_z);
-  pseudo = calc_massmode(n_a, index, component_index);
-  tmp_p[1] -= pseudo / 36.0f;
-  tmp_p[2] += pseudo / 36.0f;
-
-  p[0] = tmp_p[0];
-  p[1] = tmp_p[1];
-  p[2] = tmp_p[2];
-}
-
-/** function to calc shanchen forces
- * @param n_a     Pointer to local node residing in array a(Input)
- * @param node_f  Pointer to local node force (Input)
- */
-__global__ void lb_shanchen_GPU(LB_nodes_gpu n_a,
-                                LB_node_force_density_gpu node_f) {
-#if (LB_COMPONENTS == 1)
-#warning shanchen forces not implemented
-#else
-  unsigned int index = blockIdx.y * gridDim.x * blockDim.x +
-                       blockDim.x * blockIdx.x + threadIdx.x;
-  unsigned int xyz[3];
-  float pseudo;
-
-  if (index < para->number_of_nodes)
-    if (n_a.boundary[index] == 0) {
-      /* ShanChen forces are not reset at the end of the integration cycle,
-         in order to compute properly the hydrodynamic fields, so we have
-         to reset them here. For the standard LB this is not needed */
-      reset_LB_force_densities(index, node_f);
-      /*Let's first identify the neighboring nodes */
-      index_to_xyz(index, xyz);
-      int x = xyz[0];
-      int y = xyz[1];
-      int z = xyz[2];
-
-#pragma unroll
-      for (int ii = 0; ii < LB_COMPONENTS; ii++) {
-        float p[3] = {0.0f, 0.0f, 0.0f};
-        pseudo = calc_massmode(n_a, index, ii);
-
-#pragma unroll
-        for (int jj = 0; jj < LB_COMPONENTS; jj++) {
-          float tmpp[3] = {0.0f, 0.0f, 0.0f};
-          calc_shanchen_contribution(n_a, jj, x, y, z, tmpp);
-
-          // FIXME  coupling HAS to be rescaled with agrid....
-          p[0] += -para->coupling[(LB_COMPONENTS)*ii + jj] * pseudo * tmpp[0];
-          p[1] += -para->coupling[(LB_COMPONENTS)*ii + jj] * pseudo * tmpp[1];
-          p[2] += -para->coupling[(LB_COMPONENTS)*ii + jj] * pseudo * tmpp[2];
-        }
-
-        node_f.force_density[(0 + ii * 3) * para->number_of_nodes + index] +=
-            p[0];
-        node_f.force_density[(1 + ii * 3) * para->number_of_nodes + index] +=
-            p[1];
-        node_f.force_density[(2 + ii * 3) * para->number_of_nodes + index] +=
-            p[2];
-        /* copy to be used when resetting force densities */
-        node_f.scforce_density[(0 + ii * 3) * para->number_of_nodes + index] =
-            p[0];
-        node_f.scforce_density[(1 + ii * 3) * para->number_of_nodes + index] =
-            p[1];
-        node_f.scforce_density[(2 + ii * 3) * para->number_of_nodes + index] =
-            p[2];
-      }
-    }
-#endif
-  return;
-}
-
-#endif // SHANCHEN
-
-/** kernel to set the local density
-=======
 /** Kernel to set the local density
->>>>>>> 6a245d7e
  *
  *  @param[out] n_a              Current nodes array (double buffering!)
  *  @param[in] single_nodeindex  Node to set the velocity for
@@ -3415,64 +2456,6 @@
   if (index == 0) {
     float local_rho;
 
-<<<<<<< HEAD
-#pragma unroll
-    for (int ii = 0; ii < LB_COMPONENTS; ++ii) {
-      /** default values for fields in lattice units */
-      local_rho = (rho[ii] - para->rho[ii]);
-      d_v[single_nodeindex].rho[ii] = rho[ii];
-
-      n_a.vd[(0 + ii * LBQ) * para->number_of_nodes + single_nodeindex] =
-          1.0f / 3.0f * local_rho;
-      n_a.vd[(1 + ii * LBQ) * para->number_of_nodes + single_nodeindex] =
-          1.0f / 18.0f * local_rho;
-      n_a.vd[(2 + ii * LBQ) * para->number_of_nodes + single_nodeindex] =
-          1.0f / 18.0f * local_rho;
-      n_a.vd[(3 + ii * LBQ) * para->number_of_nodes + single_nodeindex] =
-          1.0f / 18.0f * local_rho;
-      n_a.vd[(4 + ii * LBQ) * para->number_of_nodes + single_nodeindex] =
-          1.0f / 18.0f * local_rho;
-      n_a.vd[(5 + ii * LBQ) * para->number_of_nodes + single_nodeindex] =
-          1.0f / 18.0f * local_rho;
-      n_a.vd[(6 + ii * LBQ) * para->number_of_nodes + single_nodeindex] =
-          1.0f / 18.0f * local_rho;
-      n_a.vd[(7 + ii * LBQ) * para->number_of_nodes + single_nodeindex] =
-          1.0f / 36.0f * local_rho;
-      n_a.vd[(8 + ii * LBQ) * para->number_of_nodes + single_nodeindex] =
-          1.0f / 36.0f * local_rho;
-      n_a.vd[(9 + ii * LBQ) * para->number_of_nodes + single_nodeindex] =
-          1.0f / 36.0f * local_rho;
-      n_a.vd[(10 + ii * LBQ) * para->number_of_nodes + single_nodeindex] =
-          1.0f / 36.0f * local_rho;
-      n_a.vd[(11 + ii * LBQ) * para->number_of_nodes + single_nodeindex] =
-          1.0f / 36.0f * local_rho;
-      n_a.vd[(12 + ii * LBQ) * para->number_of_nodes + single_nodeindex] =
-          1.0f / 36.0f * local_rho;
-      n_a.vd[(13 + ii * LBQ) * para->number_of_nodes + single_nodeindex] =
-          1.0f / 36.0f * local_rho;
-      n_a.vd[(14 + ii * LBQ) * para->number_of_nodes + single_nodeindex] =
-          1.0f / 36.0f * local_rho;
-      n_a.vd[(15 + ii * LBQ) * para->number_of_nodes + single_nodeindex] =
-          1.0f / 36.0f * local_rho;
-      n_a.vd[(16 + ii * LBQ) * para->number_of_nodes + single_nodeindex] =
-          1.0f / 36.0f * local_rho;
-      n_a.vd[(17 + ii * LBQ) * para->number_of_nodes + single_nodeindex] =
-          1.0f / 36.0f * local_rho;
-      n_a.vd[(18 + ii * LBQ) * para->number_of_nodes + single_nodeindex] =
-          1.0f / 36.0f * local_rho;
-    }
-  }
-}
-
-/**set the boundary flag for all boundary nodes
- * @param boundary_node_list    The indices of the boundary nodes
- * @param boundary_index_list   The flag representing the corresponding boundary
- * @param number_of_boundnodes  The number of boundary nodes
- * @param n_a                   Pointer to local node residing in array a
- * (Input)
- * @param n_b                   Pointer to local node residing in array b
- * (Input)
-=======
     /** default values for fields in lattice units */
     local_rho = (rho - para->rho);
     d_v[single_nodeindex].rho = rho;
@@ -3524,7 +2507,6 @@
  *  @param[in]  number_of_boundnodes  Number of boundary nodes
  *  @param[out] n_a                   Local node residing in array a
  *  @param[out] n_b                   Local node residing in array b
->>>>>>> 6a245d7e
  */
 __global__ void init_boundaries(int *boundary_node_list,
                                 int *boundary_index_list,
@@ -4063,13 +3045,8 @@
       KERNELCALL(calc_fluid_particle_ia, dim_grid_particles,
                  threads_per_block_particles, *current_nodes,
                  gpu_get_particle_pointer(), gpu_get_particle_force_pointer(),
-<<<<<<< HEAD
-                 gpu_get_fluid_composition_pointer(), node_f, device_rho_v,
-                 couple_virtual, rng_counter_coupling_gpu.value());
-=======
                  node_f, device_rho_v, couple_virtual,
                  rng_counter_coupling_gpu.value());
->>>>>>> 6a245d7e
     } else { /** only other option is the three point coupling scheme */
       KERNELCALL(calc_fluid_particle_ia_three_point_couple, dim_grid_particles,
                  threads_per_block_particles, *current_nodes,
@@ -4269,22 +3246,11 @@
 
   *host_temp = 0;
 
-<<<<<<< HEAD
-#pragma unroll
-  for (int ii = 0; ii < LB_COMPONENTS; ++ii) {
-    *host_temp +=
-        (double)(host_jsquared * 1. /
-                 (3.0f * lbpar_gpu.rho[ii] / lbpar_gpu.agrid / lbpar_gpu.agrid /
-                  lbpar_gpu.agrid * host_number_of_non_boundary_nodes *
-                  lbpar_gpu.tau * lbpar_gpu.tau * lbpar_gpu.agrid));
-  }
-=======
   *host_temp +=
       (double)(host_jsquared * 1. /
                (3.0f * lbpar_gpu.rho / lbpar_gpu.agrid / lbpar_gpu.agrid /
                 lbpar_gpu.agrid * host_number_of_non_boundary_nodes *
                 lbpar_gpu.tau * lbpar_gpu.tau * lbpar_gpu.agrid));
->>>>>>> 6a245d7e
 }
 
 /** Setup and call kernel for getting macroscopic fluid values of all nodes
