/*
  Copyright(C) 2010, 2011, 2012, 2013, 2014 The ESPResSo project
  Copyright(C) 2002, 2003, 2004, 2005, 2006, 2007, 2008, 2009, 2010
    Max - Planck - Institute for Polymer Research, Theory Group

  This file is part of ESPResSo.

  ESPResSo is free software: you can redistribute it and / or modify
  it under the terms of the GNU General Public License as published by
  the Free Software Foundation, either version 3 of the License, or
  (at your option) any later version.

  ESPResSo is distributed in the hope that it will be useful,
  but WITHOUT ANY WARRANTY; without even the implied warranty of
  MERCHANTABILITY or FITNESS FOR A PARTICULAR PURPOSE.  See the
  GNU General Public License for more details.

  You should have received a copy of the GNU General Public License
  along with this program.  If not, see < http: // www.gnu.org / licenses / >.
*/

/** \file iccp3m.cpp
    Detailed Information about the method is included in the corresponding header file \ref iccp3m.hpp.

 */
# include <cstdlib>
# include <cstdio>
# include <cstring>
# include <cstddef>
# include <cmath>
# include <ctime>

# include "iccp3m.hpp"
# include "p3m.hpp"
# include "elc.hpp"
# include "mmm2d.hpp"
# include "mmm1d.hpp"

# include "communication.hpp"

# include "utils.hpp"
# include "random.hpp"
# include "verlet.hpp"
# include "cells.hpp"
# include "particle_data.hpp"
# include "interaction_data.hpp"
# include "domain_decomposition.hpp"
# include "verlet.hpp"
# include "forces.hpp"
# include "config.hpp"
# include "global.hpp"
# include "p3m_gpu.hpp"

# ifdef ELECTROSTATICS

iccp3m_struct iccp3m_cfg;

int iccp3m_initialized = 0;
/* functions that are used in icc* to compute the electric field acting on the induced charges,
 * excluding forces other than the electrostatic ones */
void init_forces_iccp3m();
void calc_long_range_forces_iccp3m();
inline void add_pair_iccp3m(PairList *pl, Particle *p1, Particle *p2);
void resize_verlet_list_iccp3m(PairList *pl);
inline void init_local_particle_force_iccp3m(Particle *part);
inline void init_ghost_force_iccp3m(Particle *part);
extern void on_particle_change();

Cell *local_icc;
CellPList me_do_ghosts_icc;

/* other icc*  functions */
int imod(int x,int y);
void iccp3m_revive_forces();
void iccp3m_store_forces();

/** Granularity of the verlet list */
# define LIST_INCREMENT 20

void iccp3m_init(void){
   iccp3m_cfg.set_flag=0;
   iccp3m_cfg.areas = NULL;
   iccp3m_cfg.ein = NULL;
   iccp3m_cfg.nvectorx = NULL;
   iccp3m_cfg.nvectory = NULL;
   iccp3m_cfg.nvectorz = NULL;
   iccp3m_cfg.extx = 0;
   iccp3m_cfg.exty = 0;
   iccp3m_cfg.extz = 0;
   iccp3m_cfg.first_id = 0;
   iccp3m_cfg.num_iteration=30;
   iccp3m_cfg.convergence=1e-2;
   iccp3m_cfg.relax=0.7;
   iccp3m_cfg.eout=1;
   iccp3m_cfg.citeration=0;


}

void iccp3m_alloc_lists() {

    iccp3m_cfg.areas      = (double*) Utils::realloc (iccp3m_cfg.areas     ,(iccp3m_cfg.n_ic) * sizeof(double));
    iccp3m_cfg.ein        = (double*) Utils::realloc (iccp3m_cfg.ein       ,(iccp3m_cfg.n_ic) * sizeof(double));
    iccp3m_cfg.nvectorx   = (double*) Utils::realloc (iccp3m_cfg.nvectorx  ,(iccp3m_cfg.n_ic) * sizeof(double));
    iccp3m_cfg.nvectory   = (double*) Utils::realloc (iccp3m_cfg.nvectory  ,(iccp3m_cfg.n_ic) * sizeof(double));
    iccp3m_cfg.nvectorz   = (double*) Utils::realloc (iccp3m_cfg.nvectorz  ,(iccp3m_cfg.n_ic) * sizeof(double));
    iccp3m_cfg.sigma      = (double*) Utils::realloc (iccp3m_cfg.sigma     ,(iccp3m_cfg.n_ic) * sizeof(double));
}


int bcast_iccp3m_cfg(void){
  int i;


  MPI_Bcast((int*)&iccp3m_cfg.n_ic, 1, MPI_INT, 0, comm_cart); 

  /* allocates Memory on slave nodes 
   * Master node allocates the memory when parsing tcl arguments
   * */
  if (this_node != 0) {
    iccp3m_cfg.areas      = (double*) Utils::realloc (iccp3m_cfg.areas     ,(iccp3m_cfg.n_ic) * sizeof(double));
    iccp3m_cfg.ein        = (double*) Utils::realloc (iccp3m_cfg.ein       ,(iccp3m_cfg.n_ic) * sizeof(double));
    iccp3m_cfg.nvectorx   = (double*) Utils::realloc (iccp3m_cfg.nvectorx  ,(iccp3m_cfg.n_ic) * sizeof(double));
    iccp3m_cfg.nvectory   = (double*) Utils::realloc (iccp3m_cfg.nvectory  ,(iccp3m_cfg.n_ic) * sizeof(double));
    iccp3m_cfg.nvectorz   = (double*) Utils::realloc (iccp3m_cfg.nvectorz  ,(iccp3m_cfg.n_ic) * sizeof(double));
    iccp3m_cfg.sigma      = (double*) Utils::realloc (iccp3m_cfg.sigma     ,(iccp3m_cfg.n_ic) * sizeof(double));
  }

  MPI_Bcast((int*)&iccp3m_cfg.num_iteration, 1, MPI_INT, 0, comm_cart); 
  MPI_Bcast((int*)&iccp3m_cfg.first_id, 1, MPI_INT, 0, comm_cart); 
  MPI_Bcast((double*)&iccp3m_cfg.convergence, 1, MPI_DOUBLE, 0, comm_cart);
  MPI_Bcast((double*)&iccp3m_cfg.eout, 1, MPI_DOUBLE, 0, comm_cart);
  MPI_Bcast((double*)&iccp3m_cfg.relax, 1, MPI_DOUBLE, 0, comm_cart);
  
  /* broadcast the vectors element by element. This is slow
   * but safe and only performed at the beginning of each simulation*/
  for ( i = 0; i < iccp3m_cfg.n_ic; i++) {
    MPI_Bcast((double*)&iccp3m_cfg.areas[i], 1, MPI_DOUBLE, 0, comm_cart);
    MPI_Bcast((double*)&iccp3m_cfg.ein[i], 1, MPI_DOUBLE, 0, comm_cart);
    MPI_Bcast((double*)&iccp3m_cfg.nvectorx[i], 1, MPI_DOUBLE, 0, comm_cart);
    MPI_Bcast((double*)&iccp3m_cfg.nvectory[i], 1, MPI_DOUBLE, 0, comm_cart);
    MPI_Bcast((double*)&iccp3m_cfg.nvectorz[i], 1, MPI_DOUBLE, 0, comm_cart);
    MPI_Bcast((double*)&iccp3m_cfg.sigma[i], 1, MPI_DOUBLE, 0, comm_cart);
  }
  MPI_Bcast((double*)&iccp3m_cfg.extx, 1, MPI_DOUBLE, 0, comm_cart);
  MPI_Bcast((double*)&iccp3m_cfg.exty, 1, MPI_DOUBLE, 0, comm_cart);
  MPI_Bcast((double*)&iccp3m_cfg.extz, 1, MPI_DOUBLE, 0, comm_cart);

  MPI_Bcast(&iccp3m_cfg.citeration, 1, MPI_DOUBLE, 0, comm_cart);
  MPI_Bcast(&iccp3m_cfg.set_flag, 1, MPI_DOUBLE, 0, comm_cart);

  return 0 ;
    
}

int iccp3m_iteration() {
	double fdot,hold,hnew,hmax,del_eps,diff=0.0,difftemp=0.0, ex, ey, ez, pref;
	Cell *cell;
	int c,np;
	Particle *part;
	int i, j,id;
	double globalmax;
	double f1, f2 = 0;

	iccp3m_sanity_check();

	if((iccp3m_cfg.eout <= 0)) {
		ostringstream msg;
		msg <<"ICCP3M: nonpositive dielectric constant is not allowed. Put a decent tcl error here\n";
		runtimeError(msg);
	}

<<<<<<< HEAD
    pref = 1.0/(coulomb.prefactor*6.283185307);
	iccp3m_cfg.citeration=0;

	for(j=0;j<iccp3m_cfg.num_iteration;j++) {
		hmax=0.;
		
        ghost_communicator(&cell_structure.exchange_ghosts_comm);
		force_calc_iccp3m(); /* Calculate electrostatic forces (SR+LR) excluding source source interaction*/
		ghost_communicator(&cell_structure.collect_ghost_force_comm);
		
		diff=0;
		for(c = 0; c < local_cells.n; c++) {
			cell = local_cells.cell[c];
			part = cell->part;
			np   = cell->n;
			for(i=0 ; i < np; i++) {
				if( part[i].p.identity < iccp3m_cfg.n_ic+iccp3m_cfg.first_id && part[i].p.identity >= iccp3m_cfg.first_id ) {
					id = part[i].p.identity - iccp3m_cfg.first_id;
					/* the dielectric-related prefactor: */                     
					del_eps = (iccp3m_cfg.ein[id]-iccp3m_cfg.eout)/(iccp3m_cfg.ein[id] + iccp3m_cfg.eout);
					/* calculate the electric field at the certain position */
					ex=part[i].f.f[0]/part[i].p.q;
					ey=part[i].f.f[1]/part[i].p.q;
					ez=part[i].f.f[2]/part[i].p.q;
					/* let's add the contribution coming from the external field */
					ex += iccp3m_cfg.extx; 
					ey += iccp3m_cfg.exty; 
					ez += iccp3m_cfg.extz;
					if (ex == 0 && ey == 0 && ez == 0) {
						ostringstream msg;
						msg <<"ICCP3M found zero electric field on a charge. This must never happen";
						runtimeError(msg);
						/*
                        fprintf(stderr, "ICCP3M found zero electric field on a charge. This must never happen\n");
						ex = 0.00001 * d_random();
						ey = 0.00001 * d_random();
						ez = 0.00001 * d_random();
                        */
					}
					/* the dot product   */
					fdot = ex*iccp3m_cfg.nvectorx[id]+
						ey*iccp3m_cfg.nvectory[id]+
						ez*iccp3m_cfg.nvectorz[id];
					/* recalculate the old charge density */
					hold=part[i].p.q/iccp3m_cfg.areas[id];
					/* determine if it is higher than the previously highest charge density */            
					if(fabs(hold)>hmax)
						hmax=fabs(hold); 
					f1 =  (+del_eps*fdot*pref);
					if (iccp3m_cfg.sigma!=0) {
						f2 = (2*iccp3m_cfg.eout)/(iccp3m_cfg.eout + iccp3m_cfg.ein[id] )*(iccp3m_cfg.sigma[id]);
					} 
                    /* relative variation: never use an estimator which can be negative here */
					hnew=(1.-iccp3m_cfg.relax)*hold + (iccp3m_cfg.relax)*(f1 + f2);
					difftemp=fabs( 1*(hnew - hold)/(hmax + fabs(hnew+hold)) ); 				
                    //if(difftemp > diff && part[i].p.q > 1e-5)
					if(difftemp > diff)
					{
						diff=difftemp;  /* Take the largest error to check for convergence */
					}
					part[i].p.q = hnew * iccp3m_cfg.areas[id];
					/* check if the charge now is more than 1e6, to determine if ICC still leads to reasonable results */
					/* this is kind a arbitrary measure but, does a good job spotting divergence !*/
					if(fabs(part[i].p.q) > 1e6) {
						ostringstream msg;
						msg <<"too big charge assignment in iccp3m! q >1e6 , assigned charge= " << part[i].p.q << "\n";
						runtimeError(msg);
						diff = 1e90; /* A very high value is used as error code */
						break;
					}
				}
			}  /* cell particles */
		} /* local cells */
		iccp3m_cfg.citeration++;
		MPI_Allreduce(&diff, &globalmax, 1,MPI_DOUBLE, MPI_MAX, comm_cart);
			
		if (globalmax < iccp3m_cfg.convergence) 
			break; 
		if ( diff > 1e89 ) /* Error happened */
			return iccp3m_cfg.citeration++;

	} /* iteration */
	on_particle_change();
	
    return iccp3m_cfg.citeration;
=======
   iccp3m_sanity_check();
   
   l_b = coulomb.bjerrum;
   if((iccp3m_cfg.eout <= 0)) {
       runtimeErrorMsg() <<"ICCP3M: nonpositive dielectric constant is not allowed. Put a decent tcl error here\n";
   }
   
   
   iccp3m_cfg.citeration=0;
   for(j=0;j<iccp3m_cfg.num_iteration;j++) {
     hmax=0.;
     force_calc_iccp3m(); /* Calculate electrostatic forces (SR+LR) excluding source source interaction*/
     diff=0;
     for(c = 0; c < local_cells.n; c++) {
       cell = local_cells.cell[c];
       part = cell->part;
       np   = cell->n;
       for(i=0 ; i < np; i++) {
         if( part[i].p.identity < iccp3m_cfg.n_ic+iccp3m_cfg.first_id && part[i].p.identity >= iccp3m_cfg.first_id ) {
           id = part[i].p.identity - iccp3m_cfg.first_id;
           /* the dielectric-related prefactor: */                     
           del_eps = (iccp3m_cfg.ein[id]-iccp3m_cfg.eout)/(iccp3m_cfg.ein[id] + iccp3m_cfg.eout)/6.283185307;
           /* calculate the electric field at the certain position */
           ex=part[i].f.f[0]/part[i].p.q;
           ey=part[i].f.f[1]/part[i].p.q;
           ez=part[i].f.f[2]/part[i].p.q;
           
           /* let's add the contribution coming from the external field */
           ex += iccp3m_cfg.extx; 
           ey += iccp3m_cfg.exty; 
           ez += iccp3m_cfg.extz;
           
           if (ex == 0 && ey == 0 && ez == 0) {
             runtimeErrorMsg() <<"ICCP3M found zero electric field on a charge. This must never happen";
           }
           /* the dot product   */
           fdot = ex*iccp3m_cfg.nvectorx[id]+
             ey*iccp3m_cfg.nvectory[id]+
             ez*iccp3m_cfg.nvectorz[id];
           
           /* recalculate the old charge density */
                      hold=part[i].p.q/iccp3m_cfg.areas[id];
          /* determine if it is higher than the previously highest charge density */            
                      if(fabs(hold)>hmax)hmax=fabs(hold); 
                      f1 =  (+del_eps*fdot/l_b);
//                      double f2 = (1- 0.5*(iccp3m_cfg.ein[id]-iccp3m_cfg.eout)/(iccp3m_cfg.eout + iccp3m_cfg.ein[id] ))*(iccp3m_cfg.sigma[id]);
                      if (iccp3m_cfg.sigma!=0) {
                        f2 = (2*iccp3m_cfg.eout)/(iccp3m_cfg.eout + iccp3m_cfg.ein[id] )*(iccp3m_cfg.sigma[id]);
                      } 

                      hnew=(1.-iccp3m_cfg.relax)*hold + (iccp3m_cfg.relax)*(f1 + f2);
                      difftemp=fabs( 1*(hnew - hold)/(hmax + fabs(hnew+hold)) ); /* relative variation: never use 
                                                                              an estimator which can be negative
                                                                              here */
                      if(difftemp > diff && part[i].p.q > 1e-5)
                      {
//                          if (fabs(difftemp - 1./(1./iccp3m_cfg.relax - 1.)) > 1e-10) 
                        diff=difftemp;  /* Take the largest error to check for convergence */
                      }
                      part[i].p.q = hnew * iccp3m_cfg.areas[id];
         /* check if the charge now is more than 1e6, to determine if ICC still leads to reasonable results */
         /* this is kind a arbitrary measure but, does a good job spotting divergence !*/
                      if(fabs(part[i].p.q) > 1e6) {
                          runtimeErrorMsg() <<"too big charge assignment in iccp3m! q >1e6 , assigned charge= " << part[i].p.q << "\n";
                        diff = 1e90; /* A very high value is used as error code */
                        break;
                      }
                 }
             }  /* cell particles */
           // printf("cell %d w %d particles over (node %d)\n",c,np,this_node); fflush(stdout);
       } /* local cells */
       iccp3m_cfg.citeration++;
       MPI_Allreduce(&diff, &globalmax, 1,MPI_DOUBLE, MPI_MAX, comm_cart);

       if (globalmax < iccp3m_cfg.convergence) 
         break; 
       if ( diff > 1e89 ) /* Error happened */
         return iccp3m_cfg.citeration++;

  } /* iteration */
  on_particle_change();

  return iccp3m_cfg.citeration;
>>>>>>> 0fcf3dd7
}

void force_calc_iccp3m() {
/* The following ist mostly copied from forces.cpp */

/*  I don´t see the point of this part until there are electrical dipoles in Espresso, BTW, it generates a warning .. JJCP
# ifdef DIPOLES
   convert_quat_to_dip_all();
# endif

*/

  init_forces_iccp3m(); 
  switch (cell_structure.type) {
  case CELL_STRUCTURE_LAYERED:
    layered_calculate_ia_iccp3m();
    break;
  case CELL_STRUCTURE_DOMDEC:
    if(dd.use_vList) {
       if (rebuild_verletlist) {
          build_verlet_lists_and_calc_verlet_ia_iccp3m();
       } else  {
          calculate_verlet_ia_iccp3m();
       }
    }
    else
      calc_link_cell_iccp3m();
    break;
  case CELL_STRUCTURE_NSQUARE:
    nsq_calculate_ia_iccp3m();
  }
  
  calc_long_range_forces_iccp3m();
}

/** nonbonded and bonded force calculation using the verlet list */
void layered_calculate_ia_iccp3m()
{
  int c, i, j;
  Cell  *celll, *cellb;
  int      npl,    npb;
  Particle *pl,    *pb, *p1;
  double dist2, d[3];

  CELL_TRACE(fprintf(stderr, "%d: rebuild_v=%d\n", this_node, rebuild_verletlist));

  for (c = 1; c <= n_layers; c++) {
    celll = &cells[c];
    pl    = celll->part;
    npl   = celll->n;

    cellb = &cells[c-1];
    pb    = cellb->part;
    npb   = cellb->n;

    for(i = 0; i < npl; i++) {
      p1 = &pl[i];

      if (rebuild_verletlist)
        memmove(p1->l.p_old, p1->r.p, 3*sizeof(double));

      /* cell itself. No bonded / constraints considered in ICCP3M */
      for(j = i+1; j < npl; j++) {
        layered_get_mi_vector(d, p1->r.p, pl[j].r.p);
        dist2 = sqrlen(d);
# ifdef EXCLUSIONS
        if (do_nonbonded(p1, &pl[j])) {
# endif
          /* avoid source-source computation */
           add_non_bonded_pair_force_iccp3m(p1, &pl[j], d, sqrt(dist2), dist2);
# ifdef EXCLUSIONS  
         }
# endif
      }

      /* bottom neighbor */
      for(j = 0; j < npb; j++) {
        layered_get_mi_vector(d, p1->r.p, pb[j].r.p);
        dist2 = sqrlen(d);
# ifdef EXCLUSIONS
        if (do_nonbonded(p1, &pl[j])) {
# endif
             /* avoid source-source computation */
           add_non_bonded_pair_force_iccp3m(p1, &pb[j], d, sqrt(dist2), dist2);
# ifdef EXCLUSIONS
         }
# endif
      }
    }
  }
  rebuild_verletlist = 0;
}

void build_verlet_lists_and_calc_verlet_ia_iccp3m()
{
	int c, np1, n, np2, i ,j, j_start=0;
	Cell *cell;
	IA_Neighbor *neighbor;
	Particle *p1, *p2;
	PairList *pl;
	double dist2, vec21[3];

# ifdef VERLET_DEBUG 
	int estimate, sum=0;
	fprintf(stderr,"%d: build_verlet_list_and_calc_verlet_ia:\n",this_node);
	/* estimate number of interactions: (0.5*n_part*ia_volume*density)/n_nodes */
	estimate = 0.5*n_part*(4.0/3.0*PI*pow(max_cut_nonbonded,3.0))*(n_part/(box_l[0]*box_l[1]*box_l[2]))/n_nodes;

	if (!dd.use_vList) { fprintf(stderr, "%d: build_verlet_lists, but use_vList == 0\n", this_node); errexit(); }
# endif

	/* Loop local cells */
	for (c = 0; c < local_cells.n; c++) {
		VERLET_TRACE(fprintf(stderr,"%d: cell %d with %d neighbors\n",this_node,c, dd.cell_inter[c].n_neighbors));

		cell = local_cells.cell[c];
		p1   = cell->part;
		np1  = cell->n;
		/* Loop cell neighbors */
		for (n = 0; n < dd.cell_inter[c].n_neighbors; n++) {
			neighbor = &dd.cell_inter[c].nList[n];
			p2  = neighbor->pList->part;
			np2 = neighbor->pList->n;
			VERLET_TRACE(fprintf(stderr,"%d: neighbor %d contains %d parts\n",this_node,n,np2));
			/* init pair list */
			pl  = &neighbor->vList;
			pl->n = 0;
			/* Loop cell particles */
			for(i=0; i < np1; i++) {
				j_start = 0;
				/* Tasks within cell: (no bonded forces) store old position, avoid double counting */
				if(n == 0) {
					memmove(p1[i].l.p_old, p1[i].r.p, 3*sizeof(double));
					j_start = i+1;
				}
				/* Loop neighbor cell particles */
				for(j = j_start; j < np2; j++) {
# ifdef EXCLUSIONS
					if(do_nonbonded(&p1[i], &p2[j]))
# endif
					{
						dist2 = distance2vec(p1[i].r.p, p2[j].r.p, vec21);

						VERLET_TRACE(fprintf(stderr,"%d: pair %d %d has distance %f\n",this_node,p1[i].p.identity,p2[j].p.identity,sqrt(dist2)));
						if(dist2 <= SQR(get_ia_param(p1[i].p.type, p2[j].p.type)->max_cut + skin)) {
							ONEPART_TRACE(if(p1[i].p.identity==check_id) fprintf(stderr,"%d: OPT: Verlet Pair %d %d (Cells %d,%d %d,%d dist %f)\n",this_node,p1[i].p.identity,p2[j].p.identity,c,i,n,j,sqrt(dist2)));
							ONEPART_TRACE(if(p2[j].p.identity==check_id) fprintf(stderr,"%d: OPT: Verlet Pair %d %d (Cells %d %d dist %f)\n",this_node,p1[i].p.identity,p2[j].p.identity,c,n,sqrt(dist2)));
							add_pair_iccp3m(pl, &p1[i], &p2[j]);
							/* calc non bonded interactions */ 
							add_non_bonded_pair_force_iccp3m(&(p1[i]), &(p2[j]), vec21, sqrt(dist2), dist2);
						}
					}
				}
			}
			resize_verlet_list_iccp3m(pl);
			VERLET_TRACE(fprintf(stderr,"%d: neighbor %d has %d pairs\n",this_node,n,pl->n));
			VERLET_TRACE(sum += pl->n);
		}
	}

	VERLET_TRACE(fprintf(stderr,"%d: total number of interaction pairs: %d (should be around %d)\n",this_node,sum,estimate));

	rebuild_verletlist = 0;
}



void calculate_verlet_ia_iccp3m()
{
  int c, np, n, i;
  Cell *cell;
  Particle *p1, *p2, **pairs;
  double dist2, vec21[3];

  /* Loop local cells */
  for (c = 0; c < local_cells.n; c++) {
    cell = local_cells.cell[c];
    p1   = cell->part;
    np  = cell->n;
    /* Loop cell neighbors */
    for (n = 0; n < dd.cell_inter[c].n_neighbors; n++) {
      pairs = dd.cell_inter[c].nList[n].vList.pair;
      np    = dd.cell_inter[c].nList[n].vList.n;
      /* verlet list loop */
      for(i=0; i<2*np; i+=2) {
	      p1 = pairs[i];                    /* pointer to particle 1 */
	      p2 = pairs[i+1];                  /* pointer to particle 2 */
	      dist2 = distance2vec(p1->r.p, p2->r.p, vec21); 
	      add_non_bonded_pair_force_iccp3m(p1, p2, vec21, sqrt(dist2), dist2);
      }
    }
  }
}

void calc_link_cell_iccp3m()
{
  int c, np1, n, np2, i ,j, j_start=0;
  Cell *cell;
  IA_Neighbor *neighbor;
  Particle *p1, *p2;
  double dist2, vec21[3];
 
  /* Loop local cells */
  for (c = 0; c < local_cells.n; c++) {

    cell = local_cells.cell[c];
    p1   = cell->part;
    np1  = cell->n;
    /* Loop cell neighbors */
    for (n = 0; n < dd.cell_inter[c].n_neighbors; n++) {
      neighbor = &dd.cell_inter[c].nList[n];
      p2  = neighbor->pList->part;
      np2 = neighbor->pList->n;
      /* Loop cell particles */
      for(i=0; i < np1; i++) {
        j_start = 0;
        /* Tasks within cell: bonded forces */
        if(n == 0) {
	  if (rebuild_verletlist)
	    memmove(p1[i].l.p_old, p1[i].r.p, 3*sizeof(double));

          j_start = i+1;
        }
	/* Loop neighbor cell particles */
	for(j = j_start; j < np2; j++) {
	    {
	      dist2 = distance2vec(p1[i].r.p, p2[j].r.p, vec21);
	      if(dist2 <= SQR(get_ia_param(p1[i].p.type, p2[j].p.type)->max_cut + skin)) {
		/* calc non bonded interactions */
		add_non_bonded_pair_force_iccp3m(&(p1[i]), &(p2[j]), vec21, sqrt(dist2), dist2);
	      }
	    }
	}
      }
    }
  }
  rebuild_verletlist = 0;
}

void nsq_calculate_ia_iccp3m()
{
  Particle *partl, *partg;
  Particle *pt1, *pt2;
  int p, p2, npl, npg, c;
  double d[3], dist2, dist;

  npl   = local_icc->n;
  partl = local_icc->part;

  /* calculate bonded interactions and non bonded node-node */
  for (p = 0; p < npl; p++) {
    pt1 = &partl[p];

    if (rebuild_verletlist)
      memmove(pt1->l.p_old, pt1->r.p, 3*sizeof(double));

    /* other particles, same node */
    for (p2 = p + 1; p2 < npl; p2++) {
      pt2 = &partl[p2];
      get_mi_vector(d, pt1->r.p, pt2->r.p);
      dist2 = sqrlen(d);
      dist = sqrt(dist2);
	    add_non_bonded_pair_force_iccp3m(pt1, pt2, d, dist, dist2);
    }

    /* calculate with my ghosts */
    for (c = 0; c < me_do_ghosts_icc.n; c++) {
      npg   = me_do_ghosts_icc.cell[c]->n;
      partg = me_do_ghosts_icc.cell[c]->part;

      for (p2 = 0; p2 < npg; p2++) {
	      pt2 = &partg[p2];
	      get_mi_vector(d, pt1->r.p, pt2->r.p);
	      dist2 = sqrlen(d);
	      dist = sqrt(dist2);
	      add_non_bonded_pair_force_iccp3m(pt1, pt2, d, dist, dist2);
      }
    }
  }
  rebuild_verletlist = 0;
}


void init_forces_iccp3m()
{
  /* copied from forces.cpp */
  Cell *cell;
  Particle *p;
  int np, c, i;

  /* The force initialization depends on the used thermostat and the
     thermodynamic ensemble */

# ifdef NPT
  /* reset virial part of instantaneous pressure */
  if(integ_switch == INTEG_METHOD_NPT_ISO){
      runtimeErrorMsg() << "ICCP3M cannot be used with pressure coupling";
  }
# endif

  /* initialize forces with langevin thermostat forces
     or zero depending on the thermostat
     set torque to zero for all and rescale quaternions
  */
  for (c = 0; c < local_cells.n; c++) {
    cell = local_cells.cell[c];
    p  = cell->part;
    np = cell->n;
    for (i = 0; i < np; i++)
      init_local_particle_force_iccp3m(&p[i]);
  }

  /* initialize ghost forces with zero
     set torque to zero for all and rescale quaternions
  */
  for (c = 0; c < ghost_cells.n; c++) {
    cell = ghost_cells.cell[c];
    p  = cell->part;
    np = cell->n;
    for (i = 0; i < np; i++)
      init_ghost_force_iccp3m(&p[i]);
  }
   
}

void calc_long_range_forces_iccp3m()
{
# ifdef ELECTROSTATICS
	/* calculate k-space part of electrostatic interaction. */
	if (!(coulomb.method == COULOMB_ELC_P3M ||
			coulomb.method == COULOMB_P3M_GPU ||
			coulomb.method == COULOMB_P3M     ||
			coulomb.method == COULOMB_MMM2D   ||
            coulomb.method == COULOMB_MMM1D)  ) {
        runtimeErrorMsg() <<"ICCP3M implemented only for MMM1D,MMM2D,ELC or P3M ";
	}
	switch (coulomb.method) {
# ifdef P3M
	case COULOMB_ELC_P3M:
        if (elc_params.dielectric_contrast_on) {
            runtimeErrorMsg() << "ICCP3M conflicts with ELC dielectric constrast";
		}
		p3m_charge_assign();
		p3m_calc_kspace_forces(1,0);
		ELC_add_force();
		break;

# ifdef CUDA
	case COULOMB_P3M_GPU:
		if (this_node == 0) {
		  FORCE_TRACE(printf("Computing GPU P3M forces.\n"));
		  p3m_gpu_add_farfield_force();
		} 
		break;
# endif
	case COULOMB_P3M:
		p3m_charge_assign();
		p3m_calc_kspace_forces(1,0);
		break;
# endif
	case COULOMB_MMM2D:
		MMM2D_add_far_force();
		MMM2D_dielectric_layers_force_contribution();
		break;
	default: break;
	}

# endif
}

/** \name Private Functions */
/************************************************************/
/*@{*/

/** Add a particle pair to a verlet pair list.
    Checks verlet pair list size and reallocates memory if necessary.
 *  \param p1 Pointer to paricle one.
 *  \param p2 Pointer to paricle two.
 *  \param pl Pointer to the verlet pair list.
 */
inline void add_pair_iccp3m(PairList *pl, Particle *p1, Particle *p2)
{
  /* check size of verlet List */
  if(pl->n+1 >= pl->max) {
    pl->max += LIST_INCREMENT;
    pl->pair = (Particle **)Utils::realloc(pl->pair, 2*pl->max*sizeof(Particle *));
  }
  /* add pair */
  pl->pair[(2*pl->n)  ] = p1;
  pl->pair[(2*pl->n)+1] = p2;
  /* increase number of pairs */
  pl->n++;
}

void resize_verlet_list_iccp3m(PairList *pl)
{
  int diff;
  diff = pl->max - pl->n;
  if( diff > 2*LIST_INCREMENT ) {
    diff = (diff/LIST_INCREMENT)-1;
    pl->max -= diff*LIST_INCREMENT;
    pl->pair = (Particle **)Utils::realloc(pl->pair, 2*pl->max*sizeof(Particle *));
  }
}

/** initialize the forces for a real particle */
inline void init_local_particle_force_iccp3m(Particle *part)
{
    part->f.f[0] = 0.0; /* no need to friction_thermo_langevin function */
    part->f.f[1] = 0.0;
    part->f.f[2] = 0.0;

# ifdef ROTATION
    /* set torque to zero */
    part->f.torque[0] = 0;
    part->f.torque[1] = 0;
    part->f.torque[2] = 0;
# endif
}

/** initialize the forces for a ghost particle */
inline void init_ghost_force_iccp3m(Particle *part)
{
  part->f.f[0] = 0.0;
  part->f.f[1] = 0.0;
  part->f.f[2] = 0.0;

# ifdef ROTATION
  /* set torque to zero */
  part->f.torque[0] = 0;
  part->f.torque[1] = 0;
  part->f.torque[2] = 0;
# endif
}

/* integer mod*/
int imod(int x,int y) {
  double p,q,m;
  int z;
   p=x; q=y;
   m=fmod(p,q);
   z=m;
  return z;
}


void reset_forces() {
     Cell *cell;    
     int c,i,np;
     Particle *part;
   for(c = 0; c < local_cells.n; c++) {
       cell = local_cells.cell[c];
       part = cell->part;
       np   = cell->n;
     for(i=0 ; i < np; i++) {
      part[i].f.f[0]=0.0;  part[i].f.f[1]=0.0;  part[i].f.f[2]=0.0;
     }
   }
}
void iccp3m_revive_forces() {
  /* restore forces that are computed before in Espresso integrate_vv function*/
   Cell *cell;
   int c,i,np;
   Particle *part;
   for(c = 0; c < local_cells.n; c++) {
     cell = local_cells.cell[c];
     part = cell->part;
     np   = cell->n;
    for(i=0 ; i < np; i++) {
	part[i].f.f[0]=iccp3m_cfg.fx[part[i].p.identity];
	part[i].f.f[1]=iccp3m_cfg.fy[part[i].p.identity];
	part[i].f.f[2]=iccp3m_cfg.fz[part[i].p.identity];
     }
   }
}
void iccp3m_store_forces() {
  /* store forces that are computed before in Espresso integrate_vv function */
  /* iccp3m will re-compute electrostatic-forces on boundary particles */
   Cell *cell;
   int c,i,np;
   Particle *part;
   for(c = 0; c < local_cells.n; c++) {
     cell = local_cells.cell[c];
     part = cell->part;
     np   = cell->n;
    for(i=0 ; i < np; i++) {
       iccp3m_cfg.fx[part[i].p.identity]=part[i].f.f[0];
       iccp3m_cfg.fy[part[i].p.identity]=part[i].f.f[1];
       iccp3m_cfg.fz[part[i].p.identity]=part[i].f.f[2];
     }
   }
}

int iccp3m_sanity_check()
{
	switch (coulomb.method) {
# ifdef P3M
	case COULOMB_ELC_P3M: {
        if (elc_params.dielectric_contrast_on) {
            runtimeErrorMsg() << "ICCP3M conflicts with ELC dielectric constrast";
			return 1;
		}
		break;
	}
# endif
    case COULOMB_DH: {
        runtimeErrorMsg() <<"ICCP3M does not work with Debye-Hueckel iccp3m.h";
		return 1;
	}
    case COULOMB_RF: {
        runtimeErrorMsg() <<"ICCP3M does not work with COULOMB_RF iccp3m.h";
		return 1;
	}
	default:
		break;
	}
  
# ifdef NPT
  if(integ_switch == INTEG_METHOD_NPT_ISO) {
      runtimeErrorMsg() <<"ICCP3M does not work in the NPT ensemble";
    return 1;
  }
# endif

  return 0;
}

# endif
<|MERGE_RESOLUTION|>--- conflicted
+++ resolved
@@ -1,57 +1,55 @@
 /*
-  Copyright(C) 2010, 2011, 2012, 2013, 2014 The ESPResSo project
-  Copyright(C) 2002, 2003, 2004, 2005, 2006, 2007, 2008, 2009, 2010
-    Max - Planck - Institute for Polymer Research, Theory Group
-
+  Copyright (C) 2010,2011,2012,2013,2014 The ESPResSo project
+  Copyright (C) 2002,2003,2004,2005,2006,2007,2008,2009,2010 
+    Max-Planck-Institute for Polymer Research, Theory Group
+  
   This file is part of ESPResSo.
-
-  ESPResSo is free software: you can redistribute it and / or modify
+  
+  ESPResSo is free software: you can redistribute it and/or modify
   it under the terms of the GNU General Public License as published by
   the Free Software Foundation, either version 3 of the License, or
   (at your option) any later version.
-
+  
   ESPResSo is distributed in the hope that it will be useful,
   but WITHOUT ANY WARRANTY; without even the implied warranty of
   MERCHANTABILITY or FITNESS FOR A PARTICULAR PURPOSE.  See the
   GNU General Public License for more details.
-
+  
   You should have received a copy of the GNU General Public License
-  along with this program.  If not, see < http: // www.gnu.org / licenses / >.
+  along with this program.  If not, see <http://www.gnu.org/licenses/>. 
 */
 
 /** \file iccp3m.cpp
     Detailed Information about the method is included in the corresponding header file \ref iccp3m.hpp.
 
  */
-# include <cstdlib>
-# include <cstdio>
-# include <cstring>
-# include <cstddef>
-# include <cmath>
-# include <ctime>
-
-# include "iccp3m.hpp"
-# include "p3m.hpp"
-# include "elc.hpp"
-# include "mmm2d.hpp"
-# include "mmm1d.hpp"
-
-# include "communication.hpp"
-
-# include "utils.hpp"
-# include "random.hpp"
-# include "verlet.hpp"
-# include "cells.hpp"
-# include "particle_data.hpp"
-# include "interaction_data.hpp"
-# include "domain_decomposition.hpp"
-# include "verlet.hpp"
-# include "forces.hpp"
-# include "config.hpp"
-# include "global.hpp"
-# include "p3m_gpu.hpp"
-
-# ifdef ELECTROSTATICS
+#include <cstdlib>
+#include <cstdio>
+#include <cstring>
+#include <cstddef>
+#include <cmath>
+#include <ctime>
+
+#include "iccp3m.hpp"
+#include "p3m.hpp"
+#include "elc.hpp"
+#include "mmm2d.hpp"
+#include "mmm1d.hpp"
+
+#include "communication.hpp"
+
+#include "utils.hpp"
+#include "verlet.hpp"
+#include "cells.hpp"
+#include "particle_data.hpp"
+#include "interaction_data.hpp"
+#include "domain_decomposition.hpp"
+#include "verlet.hpp"
+#include "forces.hpp"
+#include "config.hpp"
+#include "global.hpp"
+
+#ifdef ELECTROSTATICS
 
 iccp3m_struct iccp3m_cfg;
 
@@ -75,7 +73,7 @@
 void iccp3m_store_forces();
 
 /** Granularity of the verlet list */
-# define LIST_INCREMENT 20
+#define LIST_INCREMENT 20
 
 void iccp3m_init(void){
    iccp3m_cfg.set_flag=0;
@@ -170,7 +168,6 @@
 		runtimeError(msg);
 	}
 
-<<<<<<< HEAD
     pref = 1.0/(coulomb.prefactor*6.283185307);
 	iccp3m_cfg.citeration=0;
 
@@ -256,100 +253,15 @@
 	on_particle_change();
 	
     return iccp3m_cfg.citeration;
-=======
-   iccp3m_sanity_check();
-   
-   l_b = coulomb.bjerrum;
-   if((iccp3m_cfg.eout <= 0)) {
-       runtimeErrorMsg() <<"ICCP3M: nonpositive dielectric constant is not allowed. Put a decent tcl error here\n";
-   }
-   
-   
-   iccp3m_cfg.citeration=0;
-   for(j=0;j<iccp3m_cfg.num_iteration;j++) {
-     hmax=0.;
-     force_calc_iccp3m(); /* Calculate electrostatic forces (SR+LR) excluding source source interaction*/
-     diff=0;
-     for(c = 0; c < local_cells.n; c++) {
-       cell = local_cells.cell[c];
-       part = cell->part;
-       np   = cell->n;
-       for(i=0 ; i < np; i++) {
-         if( part[i].p.identity < iccp3m_cfg.n_ic+iccp3m_cfg.first_id && part[i].p.identity >= iccp3m_cfg.first_id ) {
-           id = part[i].p.identity - iccp3m_cfg.first_id;
-           /* the dielectric-related prefactor: */                     
-           del_eps = (iccp3m_cfg.ein[id]-iccp3m_cfg.eout)/(iccp3m_cfg.ein[id] + iccp3m_cfg.eout)/6.283185307;
-           /* calculate the electric field at the certain position */
-           ex=part[i].f.f[0]/part[i].p.q;
-           ey=part[i].f.f[1]/part[i].p.q;
-           ez=part[i].f.f[2]/part[i].p.q;
-           
-           /* let's add the contribution coming from the external field */
-           ex += iccp3m_cfg.extx; 
-           ey += iccp3m_cfg.exty; 
-           ez += iccp3m_cfg.extz;
-           
-           if (ex == 0 && ey == 0 && ez == 0) {
-             runtimeErrorMsg() <<"ICCP3M found zero electric field on a charge. This must never happen";
-           }
-           /* the dot product   */
-           fdot = ex*iccp3m_cfg.nvectorx[id]+
-             ey*iccp3m_cfg.nvectory[id]+
-             ez*iccp3m_cfg.nvectorz[id];
-           
-           /* recalculate the old charge density */
-                      hold=part[i].p.q/iccp3m_cfg.areas[id];
-          /* determine if it is higher than the previously highest charge density */            
-                      if(fabs(hold)>hmax)hmax=fabs(hold); 
-                      f1 =  (+del_eps*fdot/l_b);
-//                      double f2 = (1- 0.5*(iccp3m_cfg.ein[id]-iccp3m_cfg.eout)/(iccp3m_cfg.eout + iccp3m_cfg.ein[id] ))*(iccp3m_cfg.sigma[id]);
-                      if (iccp3m_cfg.sigma!=0) {
-                        f2 = (2*iccp3m_cfg.eout)/(iccp3m_cfg.eout + iccp3m_cfg.ein[id] )*(iccp3m_cfg.sigma[id]);
-                      } 
-
-                      hnew=(1.-iccp3m_cfg.relax)*hold + (iccp3m_cfg.relax)*(f1 + f2);
-                      difftemp=fabs( 1*(hnew - hold)/(hmax + fabs(hnew+hold)) ); /* relative variation: never use 
-                                                                              an estimator which can be negative
-                                                                              here */
-                      if(difftemp > diff && part[i].p.q > 1e-5)
-                      {
-//                          if (fabs(difftemp - 1./(1./iccp3m_cfg.relax - 1.)) > 1e-10) 
-                        diff=difftemp;  /* Take the largest error to check for convergence */
-                      }
-                      part[i].p.q = hnew * iccp3m_cfg.areas[id];
-         /* check if the charge now is more than 1e6, to determine if ICC still leads to reasonable results */
-         /* this is kind a arbitrary measure but, does a good job spotting divergence !*/
-                      if(fabs(part[i].p.q) > 1e6) {
-                          runtimeErrorMsg() <<"too big charge assignment in iccp3m! q >1e6 , assigned charge= " << part[i].p.q << "\n";
-                        diff = 1e90; /* A very high value is used as error code */
-                        break;
-                      }
-                 }
-             }  /* cell particles */
-           // printf("cell %d w %d particles over (node %d)\n",c,np,this_node); fflush(stdout);
-       } /* local cells */
-       iccp3m_cfg.citeration++;
-       MPI_Allreduce(&diff, &globalmax, 1,MPI_DOUBLE, MPI_MAX, comm_cart);
-
-       if (globalmax < iccp3m_cfg.convergence) 
-         break; 
-       if ( diff > 1e89 ) /* Error happened */
-         return iccp3m_cfg.citeration++;
-
-  } /* iteration */
-  on_particle_change();
-
-  return iccp3m_cfg.citeration;
->>>>>>> 0fcf3dd7
 }
 
 void force_calc_iccp3m() {
 /* The following ist mostly copied from forces.cpp */
 
 /*  I don´t see the point of this part until there are electrical dipoles in Espresso, BTW, it generates a warning .. JJCP
-# ifdef DIPOLES
+#ifdef DIPOLES
    convert_quat_to_dip_all();
-# endif
+#endif
 
 */
 
@@ -406,28 +318,28 @@
       for(j = i+1; j < npl; j++) {
         layered_get_mi_vector(d, p1->r.p, pl[j].r.p);
         dist2 = sqrlen(d);
-# ifdef EXCLUSIONS
+#ifdef EXCLUSIONS
         if (do_nonbonded(p1, &pl[j])) {
-# endif
+#endif
           /* avoid source-source computation */
            add_non_bonded_pair_force_iccp3m(p1, &pl[j], d, sqrt(dist2), dist2);
-# ifdef EXCLUSIONS  
+#ifdef EXCLUSIONS  
          }
-# endif
+#endif
       }
 
       /* bottom neighbor */
       for(j = 0; j < npb; j++) {
         layered_get_mi_vector(d, p1->r.p, pb[j].r.p);
         dist2 = sqrlen(d);
-# ifdef EXCLUSIONS
+#ifdef EXCLUSIONS
         if (do_nonbonded(p1, &pl[j])) {
-# endif
+#endif
              /* avoid source-source computation */
            add_non_bonded_pair_force_iccp3m(p1, &pb[j], d, sqrt(dist2), dist2);
-# ifdef EXCLUSIONS
+#ifdef EXCLUSIONS
          }
-# endif
+#endif
       }
     }
   }
@@ -443,70 +355,69 @@
 	PairList *pl;
 	double dist2, vec21[3];
 
-# ifdef VERLET_DEBUG 
-	int estimate, sum=0;
-	fprintf(stderr,"%d: build_verlet_list_and_calc_verlet_ia:\n",this_node);
-	/* estimate number of interactions: (0.5*n_part*ia_volume*density)/n_nodes */
-	estimate = 0.5*n_part*(4.0/3.0*PI*pow(max_cut_nonbonded,3.0))*(n_part/(box_l[0]*box_l[1]*box_l[2]))/n_nodes;
-
-	if (!dd.use_vList) { fprintf(stderr, "%d: build_verlet_lists, but use_vList == 0\n", this_node); errexit(); }
-# endif
-
-	/* Loop local cells */
-	for (c = 0; c < local_cells.n; c++) {
-		VERLET_TRACE(fprintf(stderr,"%d: cell %d with %d neighbors\n",this_node,c, dd.cell_inter[c].n_neighbors));
-
-		cell = local_cells.cell[c];
-		p1   = cell->part;
-		np1  = cell->n;
-		/* Loop cell neighbors */
-		for (n = 0; n < dd.cell_inter[c].n_neighbors; n++) {
-			neighbor = &dd.cell_inter[c].nList[n];
-			p2  = neighbor->pList->part;
-			np2 = neighbor->pList->n;
-			VERLET_TRACE(fprintf(stderr,"%d: neighbor %d contains %d parts\n",this_node,n,np2));
-			/* init pair list */
-			pl  = &neighbor->vList;
-			pl->n = 0;
-			/* Loop cell particles */
-			for(i=0; i < np1; i++) {
-				j_start = 0;
-				/* Tasks within cell: (no bonded forces) store old position, avoid double counting */
-				if(n == 0) {
-					memmove(p1[i].l.p_old, p1[i].r.p, 3*sizeof(double));
-					j_start = i+1;
-				}
-				/* Loop neighbor cell particles */
-				for(j = j_start; j < np2; j++) {
-# ifdef EXCLUSIONS
-					if(do_nonbonded(&p1[i], &p2[j]))
-# endif
-					{
-						dist2 = distance2vec(p1[i].r.p, p2[j].r.p, vec21);
-
-						VERLET_TRACE(fprintf(stderr,"%d: pair %d %d has distance %f\n",this_node,p1[i].p.identity,p2[j].p.identity,sqrt(dist2)));
-						if(dist2 <= SQR(get_ia_param(p1[i].p.type, p2[j].p.type)->max_cut + skin)) {
-							ONEPART_TRACE(if(p1[i].p.identity==check_id) fprintf(stderr,"%d: OPT: Verlet Pair %d %d (Cells %d,%d %d,%d dist %f)\n",this_node,p1[i].p.identity,p2[j].p.identity,c,i,n,j,sqrt(dist2)));
-							ONEPART_TRACE(if(p2[j].p.identity==check_id) fprintf(stderr,"%d: OPT: Verlet Pair %d %d (Cells %d %d dist %f)\n",this_node,p1[i].p.identity,p2[j].p.identity,c,n,sqrt(dist2)));
-							add_pair_iccp3m(pl, &p1[i], &p2[j]);
-							/* calc non bonded interactions */ 
-							add_non_bonded_pair_force_iccp3m(&(p1[i]), &(p2[j]), vec21, sqrt(dist2), dist2);
-						}
-					}
-				}
-			}
-			resize_verlet_list_iccp3m(pl);
-			VERLET_TRACE(fprintf(stderr,"%d: neighbor %d has %d pairs\n",this_node,n,pl->n));
-			VERLET_TRACE(sum += pl->n);
-		}
-	}
-
-	VERLET_TRACE(fprintf(stderr,"%d: total number of interaction pairs: %d (should be around %d)\n",this_node,sum,estimate));
-
-	rebuild_verletlist = 0;
-}
-
-
+#ifdef VERLET_DEBUG 
+  int estimate, sum=0;
+  fprintf(stderr,"%d: build_verlet_list_and_calc_verlet_ia:\n",this_node);
+  /* estimate number of interactions: (0.5*n_part*ia_volume*density)/n_nodes */
+  estimate = 0.5*n_part*(4.0/3.0*PI*pow(max_cut_nonbonded,3.0))*(n_part/(box_l[0]*box_l[1]*box_l[2]))/n_nodes;
+
+  if (!dd.use_vList) { fprintf(stderr, "%d: build_verlet_lists, but use_vList == 0\n", this_node); errexit(); }
+#endif
+ 
+  /* Loop local cells */
+  for (c = 0; c < local_cells.n; c++) {
+    VERLET_TRACE(fprintf(stderr,"%d: cell %d with %d neighbors\n",this_node,c, dd.cell_inter[c].n_neighbors));
+
+    cell = local_cells.cell[c];
+    p1   = cell->part;
+    np1  = cell->n;
+    /* Loop cell neighbors */
+    for (n = 0; n < dd.cell_inter[c].n_neighbors; n++) {
+      neighbor = &dd.cell_inter[c].nList[n];
+      p2  = neighbor->pList->part;
+      np2 = neighbor->pList->n;
+      VERLET_TRACE(fprintf(stderr,"%d: neighbor %d contains %d parts\n",this_node,n,np2));
+      /* init pair list */
+      pl  = &neighbor->vList;
+      pl->n = 0;
+      /* Loop cell particles */
+      for(i=0; i < np1; i++) {
+	j_start = 0;
+	/* Tasks within cell: (no bonded forces) store old position, avoid double counting */
+	if(n == 0) {
+	  memmove(p1[i].l.p_old, p1[i].r.p, 3*sizeof(double));
+	  j_start = i+1;
+	}
+	/* Loop neighbor cell particles */
+	for(j = j_start; j < np2; j++) {
+#ifdef EXCLUSIONS
+          if(do_nonbonded(&p1[i], &p2[j]))
+#endif
+	  {
+	  dist2 = distance2vec(p1[i].r.p, p2[j].r.p, vec21);
+
+	  VERLET_TRACE(fprintf(stderr,"%d: pair %d %d has distance %f\n",this_node,p1[i].p.identity,p2[j].p.identity,sqrt(dist2)));
+	  if(dist2 <= SQR(get_ia_param(p1[i].p.type, p2[j].p.type)->max_cut + skin)) {
+	    ONEPART_TRACE(if(p1[i].p.identity==check_id) fprintf(stderr,"%d: OPT: Verlet Pair %d %d (Cells %d,%d %d,%d dist %f)\n",this_node,p1[i].p.identity,p2[j].p.identity,c,i,n,j,sqrt(dist2)));
+	    ONEPART_TRACE(if(p2[j].p.identity==check_id) fprintf(stderr,"%d: OPT: Verlet Pair %d %d (Cells %d %d dist %f)\n",this_node,p1[i].p.identity,p2[j].p.identity,c,n,sqrt(dist2)));
+
+	    add_pair_iccp3m(pl, &p1[i], &p2[j]);
+	    /* calc non bonded interactions */ 
+	       add_non_bonded_pair_force_iccp3m(&(p1[i]), &(p2[j]), vec21, sqrt(dist2), dist2);
+	  }
+	 }
+	}
+      }
+      resize_verlet_list_iccp3m(pl);
+      VERLET_TRACE(fprintf(stderr,"%d: neighbor %d has %d pairs\n",this_node,n,pl->n));
+      VERLET_TRACE(sum += pl->n);
+    }
+  }
+
+  VERLET_TRACE(fprintf(stderr,"%d: total number of interaction pairs: %d (should be around %d)\n",this_node,sum,estimate));
+ 
+  rebuild_verletlist = 0;
+}
 
 void calculate_verlet_ia_iccp3m()
 {
@@ -634,12 +545,14 @@
   /* The force initialization depends on the used thermostat and the
      thermodynamic ensemble */
 
-# ifdef NPT
+#ifdef NPT
   /* reset virial part of instantaneous pressure */
   if(integ_switch == INTEG_METHOD_NPT_ISO){
-      runtimeErrorMsg() << "ICCP3M cannot be used with pressure coupling";
-  }
-# endif
+      ostringstream msg;
+      msg << "ICCP3M cannot be used with pressure coupling";
+      runtimeError(msg);
+  }
+#endif
 
   /* initialize forces with langevin thermostat forces
      or zero depending on the thermostat
@@ -668,20 +581,24 @@
 
 void calc_long_range_forces_iccp3m()
 {
-# ifdef ELECTROSTATICS
+#ifdef ELECTROSTATICS
 	/* calculate k-space part of electrostatic interaction. */
 	if (!(coulomb.method == COULOMB_ELC_P3M ||
 			coulomb.method == COULOMB_P3M_GPU ||
 			coulomb.method == COULOMB_P3M     ||
 			coulomb.method == COULOMB_MMM2D   ||
             coulomb.method == COULOMB_MMM1D)  ) {
-        runtimeErrorMsg() <<"ICCP3M implemented only for MMM1D,MMM2D,ELC or P3M ";
+        ostringstream msg;
+        msg <<"ICCP3M implemented only for MMM1D,MMM2D,ELC or P3M ";
+        runtimeError(msg);
 	}
 	switch (coulomb.method) {
-# ifdef P3M
+#ifdef P3M
 	case COULOMB_ELC_P3M:
         if (elc_params.dielectric_contrast_on) {
-            runtimeErrorMsg() << "ICCP3M conflicts with ELC dielectric constrast";
+            ostringstream msg;
+            msg << "ICCP3M conflicts with ELC dielectric constrast";
+            runtimeError(msg);
 		}
 		p3m_charge_assign();
 		p3m_calc_kspace_forces(1,0);
@@ -700,7 +617,7 @@
 		p3m_charge_assign();
 		p3m_calc_kspace_forces(1,0);
 		break;
-# endif
+#endif
 	case COULOMB_MMM2D:
 		MMM2D_add_far_force();
 		MMM2D_dielectric_layers_force_contribution();
@@ -708,7 +625,7 @@
 	default: break;
 	}
 
-# endif
+#endif
 }
 
 /** \name Private Functions */
@@ -753,12 +670,12 @@
     part->f.f[1] = 0.0;
     part->f.f[2] = 0.0;
 
-# ifdef ROTATION
+#ifdef ROTATION
     /* set torque to zero */
     part->f.torque[0] = 0;
     part->f.torque[1] = 0;
     part->f.torque[2] = 0;
-# endif
+#endif
 }
 
 /** initialize the forces for a ghost particle */
@@ -768,12 +685,12 @@
   part->f.f[1] = 0.0;
   part->f.f[2] = 0.0;
 
-# ifdef ROTATION
+#ifdef ROTATION
   /* set torque to zero */
   part->f.torque[0] = 0;
   part->f.torque[1] = 0;
   part->f.torque[2] = 0;
-# endif
+#endif
 }
 
 /* integer mod*/
@@ -837,35 +754,43 @@
 int iccp3m_sanity_check()
 {
 	switch (coulomb.method) {
-# ifdef P3M
+#ifdef P3M
 	case COULOMB_ELC_P3M: {
         if (elc_params.dielectric_contrast_on) {
-            runtimeErrorMsg() << "ICCP3M conflicts with ELC dielectric constrast";
+            ostringstream msg;
+            msg << "ICCP3M conflicts with ELC dielectric constrast";
+            runtimeError(msg);
 			return 1;
 		}
 		break;
 	}
-# endif
+#endif
     case COULOMB_DH: {
-        runtimeErrorMsg() <<"ICCP3M does not work with Debye-Hueckel iccp3m.h";
+        ostringstream msg;
+        msg <<"ICCP3M does not work with Debye-Hueckel iccp3m.h";
+        runtimeError(msg);
 		return 1;
 	}
     case COULOMB_RF: {
-        runtimeErrorMsg() <<"ICCP3M does not work with COULOMB_RF iccp3m.h";
+        ostringstream msg;
+        msg <<"ICCP3M does not work with COULOMB_RF iccp3m.h";
+        runtimeError(msg);
 		return 1;
 	}
 	default:
 		break;
 	}
   
-# ifdef NPT
+#ifdef NPT
   if(integ_switch == INTEG_METHOD_NPT_ISO) {
-      runtimeErrorMsg() <<"ICCP3M does not work in the NPT ensemble";
+      ostringstream msg;
+      msg <<"ICCP3M does not work in the NPT ensemble";
+      runtimeError(msg);
     return 1;
   }
-# endif
+#endif
 
   return 0;
 }
 
-# endif
+#endif
