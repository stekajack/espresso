/* 
   Copyright (C) 2010,2011,2012,2014 The ESPResSo project

   This file is part of ESPResSo.
  
   ESPResSo is free software: you can redistribute it and/or modify
   it under the terms of the GNU General Public License as published by
   the Free Software Foundation, either version 3 of the License, or
   (at your option) any later version.
   
   ESPResSo is distributed in the hope that it will be useful,
   but WITHOUT ANY WARRANTY; without even the implied warranty of
   MERCHANTABILITY or FITNESS FOR A PARTICULAR PURPOSE.  See the
   GNU General Public License for more details.
   
   You should have received a copy of the GNU General Public License
   along with this program.  If not, see <http://www.gnu.org/licenses/>.
*/
#include "config.hpp"
#ifdef CUDA /* Terminates at end of file */

#include <cuda.h>
#include <cufft.h>
#include <iostream>
#include <stdio.h>
#include <sstream>
#include <string>
#include "constraint.hpp"
#include "cuda_interface.hpp"
#include "cuda_utils.hpp"
#include "electrokinetics.hpp"
#include "errorhandling.hpp"
#include "fd-electrostatics.hpp"
#include "lb-boundaries.hpp"
#include "lbgpu.hpp"

#ifdef ELECTROKINETICS /* Terminates at end of file */

  /* TODO: get rid of this code duplication with lb-boundaries.h by solving the
           cuda-mpi incompatibility */

#define LATTICE_OFF      0
#define LATTICE_LB_CPU   1
#define LATTICE_LB_GPU   2
extern int lattice_switch;
extern int ek_initialized;
extern EK_parameters* lb_ek_parameters_gpu;

// Used to limit register use for the pressure calculation
#define EK_LINK_U00_pressure 0
#define EK_LINK_0U0_pressure 1
#define EK_LINK_00U_pressure 2
#define EK_LINK_D00_pressure 3
#define EK_LINK_0D0_pressure 4
#define EK_LINK_00D_pressure 5
     
#ifdef EK_BOUNDARIES
  extern int n_lb_boundaries;
  extern LB_Boundary *lb_boundaries;

  void lb_init_boundaries();
#endif
  /* end of code duplication */

  #define PI_FLOAT 3.14159265358979323846f

  EK_parameters ek_parameters = { -1.0, -1.0, -1.0,
                                     0,    0,    0,
                                     0,
                                  -1.0, -1.0,  0.0,
                                   0.0,  0.0, -1.0,
                                  -1.0,
                                  {0.0,  0.0,  0.0},
                                     0,
                                  { -1,   -1,  -1},
                                  -1.0, -1.0, -1.0,
                                  -1.0, -1.0, -1.0,
                                  -1.0, -1.0, -1.0,
                                  0, -1
                                };
                                
  static __device__ __constant__ EK_parameters ek_parameters_gpu;
  __device__ float charge_gpu = 0.0f;
  EK_parameters *ek_parameters_gpu_pointer;
  LB_parameters_gpu *ek_lbparameters_gpu;
  CUDA_particle_data *particle_data_gpu;
  float *ek_lb_boundary_force;
  char *ek_node_is_catalyst;
  unsigned int old_number_of_species = 0;
  unsigned int old_number_of_boundaries = 0;

  FdElectrostatics* electrostatics = NULL;

  bool initialized = false;
  
  extern LB_parameters_gpu lbpar_gpu;
  extern LB_node_force_gpu node_f;
  extern LB_nodes_gpu *current_nodes;
  extern EK_parameters *lb_ek_parameters;
  
  LB_rho_v_gpu *ek_lb_device_values;



__device__ inline void atomicadd( float* address,
                                  float value
                                ) {

#if !defined __CUDA_ARCH__ || __CUDA_ARCH__ >= 200 // for Fermi, atomicAdd supports floats
  atomicAdd(address, value);
#elif __CUDA_ARCH__ >= 110

  #warning Using slower atomicAdd emulation
  
  //float-atomic-add from 
  //[url="http://forums.nvidia.com/index.php?showtopic=158039&view=findpost&p=991561"]
  
  float old = value;
  while( ( old = atomicExch( address, atomicExch( address, 0.0f ) + old ) ) != 0.0f );
  
#else
  #error CUDA compute capability 1.1 or higher required
#endif
}


__device__ unsigned int ek_getThreadIndex() {

  return blockIdx.y * gridDim.x * blockDim.x +
         blockDim.x * blockIdx.x +
         threadIdx.x;
}


__device__ void rhoindex_linear2cartesian( unsigned int index,
                                           unsigned int * coord
                                         ) {

  coord[0]  = index % ek_parameters_gpu.dim_x;
  index    /= ek_parameters_gpu.dim_x;
  coord[1]  = index % ek_parameters_gpu.dim_y;
  coord[2]  = index / ek_parameters_gpu.dim_y;
}


__device__ unsigned int rhoindex_cartesian2linear( unsigned int x,
                                                   unsigned int y,
                                                   unsigned int z
                                                 ) {

  return z * ek_parameters_gpu.dim_y * ek_parameters_gpu.dim_x +
         y * ek_parameters_gpu.dim_x +
         x;
}


__device__ void jindex_linear2cartesian( unsigned int index,
                                         unsigned int * coord,
                                         unsigned int * c
                                       ) {

  coord[0]  = index % ek_parameters_gpu.dim_x;
  index    /= ek_parameters_gpu.dim_x;
  coord[1]  = index % ek_parameters_gpu.dim_y;
  index    /= ek_parameters_gpu.dim_y;
  coord[2]  = index % ek_parameters_gpu.dim_z;
  *c        = index / ek_parameters_gpu.dim_z;
}


__device__ unsigned int jindex_cartesian2linear( unsigned int x,
                                                 unsigned int y,
                                                 unsigned int z,
                                                 unsigned int c
                                               ) {
                                                 
  return c * ek_parameters_gpu.number_of_nodes + 
         z * ek_parameters_gpu.dim_y * ek_parameters_gpu.dim_x +
         y * ek_parameters_gpu.dim_x +
         x;
}


//TODO fluxindex fastest running might improve caching
__device__ unsigned int jindex_getByRhoLinear( unsigned int rho_index,
                                               unsigned int c
                                             ) {
                                               
  return c * ek_parameters_gpu.number_of_nodes +
         rho_index;
}


__device__ void ek_displacement( float * dx,
                                 LB_nodes_gpu n,
                                 unsigned int node_index,
                                 LB_parameters_gpu * ek_lbparameters_gpu
                               ) {
                                 
  float rho = ek_lbparameters_gpu->rho[0] *
              ek_lbparameters_gpu->agrid *
              ek_lbparameters_gpu->agrid *
              ek_lbparameters_gpu->agrid;

  float mode [19];

  for ( int i = 0; i < 19; i++ )
  {
    mode[i] = n.vd[  i * ek_lbparameters_gpu->number_of_nodes + node_index ];
  }
  
  rho += mode[  0 ] +
         mode[  1 ] +
         mode[  2 ] +
         mode[  3 ] +
         mode[  4 ] +
         mode[  5 ] +
         mode[  6 ] +
         mode[  7 ] +
         mode[  8 ] +
         mode[  9 ] +
         mode[ 10 ] +
         mode[ 11 ] +
         mode[ 12 ] +
         mode[ 13 ] +
         mode[ 14 ] +
         mode[ 15 ] +
         mode[ 16 ] +
         mode[ 17 ] +
         mode[ 18 ];

  dx[0] = ( mode[  1 ] - mode[  2 ] ) +
          ( mode[  7 ] - mode[  8 ] ) +
          ( mode[  9 ] - mode[ 10 ] ) +
          ( mode[ 11 ] - mode[ 12 ] ) +
          ( mode[ 13 ] - mode[ 14 ] );
                 
  dx[1] = ( mode[  3 ] - mode[  4 ] ) +
          ( mode[  7 ] - mode[  8 ] ) -
          ( mode[  9 ] - mode[ 10 ] ) +
          ( mode[ 15 ] - mode[ 16 ] ) +
          ( mode[ 17 ] - mode[ 18 ] );
          
  dx[2] = ( mode[  5 ] - mode[  6 ] ) +
          ( mode[ 11 ] - mode[ 12 ] ) -
          ( mode[ 13 ] - mode[ 14 ] ) +
          ( mode[ 15 ] - mode[ 16 ] ) -
          ( mode[ 17 ] - mode[ 18 ] );

  // Velocity requires half the force in the previous time step

  dx[0] += 0.5f * ek_parameters_gpu.lb_force_previous[ node_index ];
  dx[1] += 0.5f * ek_parameters_gpu.lb_force_previous[ ek_parameters_gpu.number_of_nodes + node_index ];
  dx[2] += 0.5f * ek_parameters_gpu.lb_force_previous[ 2 * ek_parameters_gpu.number_of_nodes + node_index ];

  dx[0] *= 1.0f / rho;
  dx[1] *= 1.0f / rho;
  dx[2] *= 1.0f / rho;
}

#ifdef EK_REACTION
__global__ void ek_pressure(
                             LB_nodes_gpu n_a,
                             LB_parameters_gpu *ek_lbparameters_gpu,
                             LB_rho_v_gpu *d_v
                           )
{
  unsigned int index = ek_getThreadIndex ();

  if( index < ek_parameters_gpu.number_of_nodes )
  {  
    ek_parameters_gpu.pressure[ index ] = 0.0f;
 
    // Add the ideal-gas contribution f from the EK
    // species, which is given by n_i * k. In MD units
    // the proper expression is n_i * T / ag^2, where 
    // there is a 1/ag^3 factor coming from converting the
    // internal EK particle number back to a density,
    // and an ag factor that is required to get the 
    // proper pressure difference

    for ( int i = 0; i < ek_parameters_gpu.number_of_species; i++ )
    {
      ek_parameters_gpu.pressure[ index ] += ek_parameters_gpu.rho[ i ][ index ] *
                                             ek_parameters_gpu.T /
                                             powf(ek_parameters_gpu.agrid, 2);
    }

    // Set pressure to zero inside boundary

    ek_parameters_gpu.pressure[ index ] *= (n_a.boundary[index] == 0);
  }
}

__global__ void ek_add_ideal_pressure_to_lb_force(
                                                   LB_nodes_gpu lb_node,
                                                   LB_node_force_gpu node_f,
                                                   LB_parameters_gpu *ek_lbparameters_gpu
                                                 ) 
{
  unsigned int coord[3];
  unsigned int neighborindex[6];
  unsigned int index = ek_getThreadIndex ();

  if(index < ek_parameters_gpu.number_of_nodes)
  {
    float pressure_gradient;
    
    rhoindex_linear2cartesian( index, coord );

    // Calculate the indices of the neighbors to which
    // the force is to be applied
       
    neighborindex[EK_LINK_U00_pressure] =
      rhoindex_cartesian2linear(
        (coord[0] + 1) % ek_parameters_gpu.dim_x,
         coord[1],
         coord[2]
      );
      
    neighborindex[EK_LINK_0U0_pressure] =
      rhoindex_cartesian2linear(
         coord[0],
        (coord[1] + 1) % ek_parameters_gpu.dim_y,
         coord[2]
      );
      
    neighborindex[EK_LINK_00U_pressure] =
      rhoindex_cartesian2linear(
         coord[0],
         coord[1],
        (coord[2] + 1) % ek_parameters_gpu.dim_z
      );

    neighborindex[EK_LINK_D00_pressure] =
      rhoindex_cartesian2linear(
        (coord[0] - 1 + ek_parameters_gpu.dim_x) % ek_parameters_gpu.dim_x,
         coord[1],
         coord[2]
      );
      
    neighborindex[EK_LINK_0D0_pressure] =
      rhoindex_cartesian2linear(
         coord[0],
        (coord[1] - 1 + ek_parameters_gpu.dim_y) % ek_parameters_gpu.dim_y,
         coord[2]
      );
      
    neighborindex[EK_LINK_00D_pressure] =
      rhoindex_cartesian2linear(
         coord[0],
         coord[1],
        (coord[2] - 1 + ek_parameters_gpu.dim_z) % ek_parameters_gpu.dim_z
      );

    // Force in x direction (multiplicative factor
    // comes from converting MD force into LB force)

    pressure_gradient = (   ek_parameters_gpu.pressure[ neighborindex[EK_LINK_D00_pressure] ]
                          - ek_parameters_gpu.pressure[ neighborindex[EK_LINK_U00_pressure] ] )/
                        ( 2.0f * ek_parameters_gpu.agrid );

    pressure_gradient *= powf(ek_parameters_gpu.agrid, 3) *
                         ek_parameters_gpu.time_step *
                         ek_parameters_gpu.time_step;

    pressure_gradient *= ( (   lb_node.boundary[ neighborindex[EK_LINK_U00_pressure] ]
                             + lb_node.boundary[ index ]
                             + lb_node.boundary[ neighborindex[EK_LINK_D00_pressure] ] ) == 0 );

    atomicadd( &node_f.force[index], pressure_gradient );
    
    // Force in y direction

    pressure_gradient = (   ek_parameters_gpu.pressure[ neighborindex[EK_LINK_0D0_pressure] ]
                          - ek_parameters_gpu.pressure[ neighborindex[EK_LINK_0U0_pressure] ] )/
                        ( 2.0f * ek_parameters_gpu.agrid );

    pressure_gradient *= powf(ek_parameters_gpu.agrid, 3) *
                         ek_parameters_gpu.time_step *
                         ek_parameters_gpu.time_step;

    pressure_gradient *= ( (   lb_node.boundary[ neighborindex[EK_LINK_0U0_pressure] ]
                             + lb_node.boundary[ index ]
                             + lb_node.boundary[ neighborindex[EK_LINK_0D0_pressure] ] ) == 0 );

    atomicadd( &node_f.force[ek_parameters_gpu.number_of_nodes + index], pressure_gradient );
              
    // Force in z direction

    pressure_gradient = (   ek_parameters_gpu.pressure[ neighborindex[EK_LINK_00D_pressure] ]
                          - ek_parameters_gpu.pressure[ neighborindex[EK_LINK_00U_pressure] ] )/
                        ( 2.0f * ek_parameters_gpu.agrid );

    pressure_gradient *= powf(ek_parameters_gpu.agrid, 3) *
                         ek_parameters_gpu.time_step *
                         ek_parameters_gpu.time_step;

    pressure_gradient *= ( (   lb_node.boundary[ neighborindex[EK_LINK_00U_pressure] ]
                             + lb_node.boundary[ index ]
                             + lb_node.boundary[ neighborindex[EK_LINK_00D_pressure] ] ) == 0 );

    atomicadd( &node_f.force[2*ek_parameters_gpu.number_of_nodes + index], pressure_gradient );
  }
}
#endif

__global__ void ek_calculate_quantities( unsigned int species_index,
                                         LB_nodes_gpu lb_node,
                                         LB_node_force_gpu node_f,
                                         LB_parameters_gpu *ek_lbparameters_gpu,
                                         LB_rho_v_gpu *d_v
                                       ) {
  
  unsigned int index = ek_getThreadIndex ();

  if(index < ek_parameters_gpu.number_of_nodes)
  {
  
    unsigned int coord[3];
    unsigned int neighborindex[9];
    float dx[3];
    int di[3];
    int node;
    float flux, force;
    
    rhoindex_linear2cartesian( index, coord );
    
    /* Calculate the diffusive fluxes between this node and its neighbors. Only 
       the 9 fluxes along the directions of the LB velocities c_i with i odd are
       stored with a node to avoid redundencies. */
       
    neighborindex[EK_LINK_U00] =
      rhoindex_cartesian2linear(
        (coord[0] + 1) % ek_parameters_gpu.dim_x,
         coord[1],
         coord[2]
      );
      
    neighborindex[EK_LINK_0U0] =
      rhoindex_cartesian2linear(
         coord[0],
        (coord[1] + 1) % ek_parameters_gpu.dim_y,
         coord[2]
      );
      
    neighborindex[EK_LINK_00U] =
      rhoindex_cartesian2linear(
         coord[0],
         coord[1],
        (coord[2] + 1) % ek_parameters_gpu.dim_z
      );
      
    neighborindex[EK_LINK_UU0] =
      rhoindex_cartesian2linear(
        (coord[0] + 1) % ek_parameters_gpu.dim_x,
        (coord[1] + 1) % ek_parameters_gpu.dim_y,
         coord[2]
      );
      
    neighborindex[EK_LINK_UD0] =
      rhoindex_cartesian2linear(
        (coord[0] + 1                          ) % ek_parameters_gpu.dim_x,
        (coord[1] - 1 + ek_parameters_gpu.dim_y) % ek_parameters_gpu.dim_y,
         coord[2]
      );
      
    neighborindex[EK_LINK_U0U] =
      rhoindex_cartesian2linear(
        (coord[0] + 1) % ek_parameters_gpu.dim_x,
         coord[1],
        (coord[2] + 1) % ek_parameters_gpu.dim_z
      );
      
    neighborindex[EK_LINK_U0D] =
      rhoindex_cartesian2linear(
        (coord[0] + 1                          ) % ek_parameters_gpu.dim_x,
         coord[1],
        (coord[2] - 1 + ek_parameters_gpu.dim_z) % ek_parameters_gpu.dim_z
      );
      
    neighborindex[EK_LINK_0UU] =
      rhoindex_cartesian2linear(
         coord[0],
        (coord[1] + 1) % ek_parameters_gpu.dim_y,
        (coord[2] + 1) % ek_parameters_gpu.dim_z
      );
      
    neighborindex[EK_LINK_0UD] =
      rhoindex_cartesian2linear(
         coord[0],
        (coord[1] + 1                          ) % ek_parameters_gpu.dim_y,
        (coord[2] - 1 + ek_parameters_gpu.dim_z) % ek_parameters_gpu.dim_z
      );
    
    
    /* diffusive contribution to flux and LB force*/
    if(ek_parameters_gpu.use_nonlinear_stencil) {
      float boltzmannfactor_local, boltzmannfactor_neighbor;
      
      boltzmannfactor_local = 
        exp( 1.0f / ek_parameters_gpu.T *
             ek_parameters_gpu.valency[species_index] *
             ((cufftReal*) ek_parameters_gpu.charge_potential)[index]
           );
   
      //face in x
      boltzmannfactor_neighbor =
        exp( 1.0f / ek_parameters_gpu.T *
             ( ek_parameters_gpu.valency[species_index] *
               ((cufftReal*) ek_parameters_gpu.charge_potential)[neighborindex[EK_LINK_U00]] -
               ek_parameters_gpu.ext_force[0][species_index] * ek_parameters_gpu.agrid
             )
           );
           
      flux = ( ek_parameters_gpu.d[species_index] / ek_parameters_gpu.agrid ) *
             ( 1.0f / boltzmannfactor_local +
               1.0f / boltzmannfactor_neighbor
             ) / 2.0f *
             ( ek_parameters_gpu.rho[species_index][index] *
               boltzmannfactor_local -
               ek_parameters_gpu.rho[species_index][neighborindex[EK_LINK_U00]] *
               boltzmannfactor_neighbor
             ) / ek_parameters_gpu.agrid;
             
      atomicadd( &ek_parameters_gpu.j[jindex_getByRhoLinear(index, EK_LINK_U00)],
                 flux * ek_parameters_gpu.time_step );
  
      force  = -1.0f * ek_parameters_gpu.valency[species_index] *
               ( ((cufftReal*)ek_parameters_gpu.charge_potential)[neighborindex[EK_LINK_U00]] -
                 ((cufftReal*)ek_parameters_gpu.charge_potential)[index]
               ) / ek_parameters_gpu.agrid;
  
      force *= powf(ek_parameters_gpu.agrid, 1) *
               ek_parameters_gpu.time_step *
               ek_parameters_gpu.time_step;
               
      atomicadd( &node_f.force[index],
                 ek_parameters_gpu.rho[species_index][index] *
                 (
                   force / 2.0f +
                   ek_parameters_gpu.ext_force[0][species_index] *
                   (
                     powf(ek_parameters_gpu.agrid, 1) *
                     ek_parameters_gpu.time_step *
                     ek_parameters_gpu.time_step
                   )
                 )
               );
  
      atomicadd( &node_f.force[neighborindex[EK_LINK_U00]],
                  ek_parameters_gpu.rho[species_index][neighborindex[EK_LINK_U00]] *
                  force / 2.0f );
      
      //face in y
      boltzmannfactor_neighbor =
        exp( 1.0f / ek_parameters_gpu.T *
             ( ek_parameters_gpu.valency[species_index] *
               ((cufftReal*) ek_parameters_gpu.charge_potential)[neighborindex[EK_LINK_0U0]] -
               ek_parameters_gpu.ext_force[1][species_index] * ek_parameters_gpu.agrid
             )
           );
           
      flux = ( ek_parameters_gpu.d[species_index] / ek_parameters_gpu.agrid ) *
             ( 1.0f / boltzmannfactor_local +
               1.0f / boltzmannfactor_neighbor
             ) / 2.0f *
             ( ek_parameters_gpu.rho[species_index][index] *
               boltzmannfactor_local -
               ek_parameters_gpu.rho[species_index][neighborindex[EK_LINK_0U0]] *
               boltzmannfactor_neighbor
             ) / ek_parameters_gpu.agrid;
             
      atomicadd( &ek_parameters_gpu.j[jindex_getByRhoLinear(index, EK_LINK_0U0)],
                 flux * ek_parameters_gpu.time_step );
                
      force  = -1.0f * ek_parameters_gpu.valency[species_index] *
               ( ((cufftReal*) ek_parameters_gpu.charge_potential)[neighborindex[EK_LINK_0U0]] -
                 ((cufftReal*) ek_parameters_gpu.charge_potential)[index]
               ) / ek_parameters_gpu.agrid;
  
      force *= powf(ek_parameters_gpu.agrid, 1) *
               ek_parameters_gpu.time_step *
               ek_parameters_gpu.time_step;
  
      atomicadd( &node_f.force[ek_parameters_gpu.number_of_nodes + index],
                 ek_parameters_gpu.rho[species_index][index] *
                 (
                   force / 2.0f +
                   ek_parameters_gpu.ext_force[1][species_index] *
                   (
                     powf(ek_parameters_gpu.agrid, 1) *
                     ek_parameters_gpu.time_step *
                     ek_parameters_gpu.time_step
                   )
                 )
               );
  
      atomicadd( &node_f.force[ek_parameters_gpu.number_of_nodes + neighborindex[EK_LINK_0U0]],
                  ek_parameters_gpu.rho[species_index][neighborindex[EK_LINK_0U0]] *
                  force / 2.0f );
  
      //face in z
      boltzmannfactor_neighbor =
        exp( 1.0f / ek_parameters_gpu.T *
             ( ek_parameters_gpu.valency[species_index] *
               ( (cufftReal*) ek_parameters_gpu.charge_potential)[neighborindex[EK_LINK_00U]] -
                 ek_parameters_gpu.ext_force[2][species_index] *
                 ek_parameters_gpu.agrid
               )
             );
             
      flux = ( ek_parameters_gpu.d[species_index] / ek_parameters_gpu.agrid ) *
             ( 1.0f / boltzmannfactor_local +
               1.0f / boltzmannfactor_neighbor
             ) / 2.0f *
             ( ek_parameters_gpu.rho[species_index][index] *
               boltzmannfactor_local -
               ek_parameters_gpu.rho[species_index][neighborindex[EK_LINK_00U]] *
               boltzmannfactor_neighbor
             ) / ek_parameters_gpu.agrid;
  
      atomicadd( &ek_parameters_gpu.j[jindex_getByRhoLinear(index, EK_LINK_00U)],
                 flux * ek_parameters_gpu.time_step );
  
      force  = -1.0f * ek_parameters_gpu.valency[species_index] *
               ( ((cufftReal*) ek_parameters_gpu.charge_potential)[neighborindex[EK_LINK_00U]] -
                 ((cufftReal*) ek_parameters_gpu.charge_potential)[index]
               ) / ek_parameters_gpu.agrid;
  
      force *= powf(ek_parameters_gpu.agrid, 1) *
               ek_parameters_gpu.time_step *
               ek_parameters_gpu.time_step;
  
      atomicadd( &node_f.force[2*ek_parameters_gpu.number_of_nodes + index],
                 ek_parameters_gpu.rho[species_index][index] *
                 (
                   force / 2.0f +
                   ek_parameters_gpu.ext_force[2][species_index] *
                   (
                     powf(ek_parameters_gpu.agrid, 1) *
                     ek_parameters_gpu.time_step *
                     ek_parameters_gpu.time_step
                   )
                 )
               );
  
      atomicadd( &node_f.force[2*ek_parameters_gpu.number_of_nodes + neighborindex[EK_LINK_00U]],
                  ek_parameters_gpu.rho[species_index][neighborindex[EK_LINK_00U]] *
                  force / 2.0f );
  
      //edge in z
      boltzmannfactor_neighbor =
        exp( 1.0f / ek_parameters_gpu.T *
             ( ek_parameters_gpu.valency[species_index] *
               ((cufftReal*) ek_parameters_gpu.charge_potential)[neighborindex[EK_LINK_UU0]] -
               ( ek_parameters_gpu.ext_force[0][species_index] +
                 ek_parameters_gpu.ext_force[1][species_index]
               ) * ek_parameters_gpu.agrid
             )
           );
               
      flux = ( ek_parameters_gpu.d[species_index] / ek_parameters_gpu.agrid ) *
             ( 1.0f / boltzmannfactor_local +
               1.0f/boltzmannfactor_neighbor
             ) / 2.0f *
             ( ek_parameters_gpu.rho[species_index][index] *
               boltzmannfactor_local -
               ek_parameters_gpu.rho[species_index][neighborindex[EK_LINK_UU0]] *
               boltzmannfactor_neighbor
             ) /
             ( sqrt(2.0f) * ek_parameters_gpu.agrid );
            
      atomicadd( &ek_parameters_gpu.j[jindex_getByRhoLinear(index, EK_LINK_UU0)],
                 flux * ek_parameters_gpu.time_step
               );
  
      boltzmannfactor_neighbor =
        exp( 1.0f / ek_parameters_gpu.T *
             ( ek_parameters_gpu.valency[species_index] *
               ((cufftReal*) ek_parameters_gpu.charge_potential)[neighborindex[EK_LINK_UD0]] -
               ( ek_parameters_gpu.ext_force[0][species_index] -
                 ek_parameters_gpu.ext_force[1][species_index]
               ) * ek_parameters_gpu.agrid
             )
           );
      
      flux = ( ek_parameters_gpu.d[species_index] / ek_parameters_gpu.agrid ) *
             ( 1.0f / boltzmannfactor_local +
               1.0f / boltzmannfactor_neighbor
             ) / 2.0f *
             ( ek_parameters_gpu.rho[species_index][index] *
               boltzmannfactor_local -
               ek_parameters_gpu.rho[species_index][neighborindex[EK_LINK_UD0]] *
               boltzmannfactor_neighbor
             ) /
             ( sqrt(2.0f) * ek_parameters_gpu.agrid );
  
      atomicadd( &ek_parameters_gpu.j[jindex_getByRhoLinear(index, EK_LINK_UD0)],
                 flux * ek_parameters_gpu.time_step );
  
      //edge in y
      boltzmannfactor_neighbor =
        exp( 1.0f / ek_parameters_gpu.T *
             ( ek_parameters_gpu.valency[species_index] *
               ((cufftReal*) ek_parameters_gpu.charge_potential)[neighborindex[EK_LINK_U0U]] -
               ( ek_parameters_gpu.ext_force[0][species_index] +
                 ek_parameters_gpu.ext_force[2][species_index]
               ) * ek_parameters_gpu.agrid
             )
           );
      
      flux = ( ek_parameters_gpu.d[species_index] / ek_parameters_gpu.agrid ) *
             ( 1.0f / boltzmannfactor_local +
               1.0f / boltzmannfactor_neighbor
             ) / 2.0f *
             ( ek_parameters_gpu.rho[species_index][index] *
               boltzmannfactor_local -
               ek_parameters_gpu.rho[species_index][neighborindex[EK_LINK_U0U]]
               * boltzmannfactor_neighbor
             ) /
             ( sqrt(2.0f) * ek_parameters_gpu.agrid );
      
      atomicadd( &ek_parameters_gpu.j[jindex_getByRhoLinear(index, EK_LINK_U0U)],
                 flux * ek_parameters_gpu.time_step );
  
      boltzmannfactor_neighbor =
        exp( 1.0f / ek_parameters_gpu.T *
             ( ek_parameters_gpu.valency[species_index] *
               ((cufftReal*) ek_parameters_gpu.charge_potential)[neighborindex[EK_LINK_U0D]] -
               ( ek_parameters_gpu.ext_force[0][species_index] -
                 ek_parameters_gpu.ext_force[2][species_index]
               ) * ek_parameters_gpu.agrid
             )
           );
      
      flux = ( ek_parameters_gpu.d[species_index] / ek_parameters_gpu.agrid ) *
             ( 1.0f / boltzmannfactor_local +
               1.0f / boltzmannfactor_neighbor
             ) / 2.0f *
             ( ek_parameters_gpu.rho[species_index][index] *
               boltzmannfactor_local -
               ek_parameters_gpu.rho[species_index][neighborindex[EK_LINK_U0D]] *
               boltzmannfactor_neighbor
             ) /
             ( sqrt(2.0f) * ek_parameters_gpu.agrid );
  
      atomicadd( &ek_parameters_gpu.j[jindex_getByRhoLinear(index, EK_LINK_U0D)],
                 flux * ek_parameters_gpu.time_step );
  
      //edge in x
      boltzmannfactor_neighbor =
        exp( 1.0f / ek_parameters_gpu.T *
             ( ek_parameters_gpu.valency[species_index] *
               ((cufftReal*) ek_parameters_gpu.charge_potential)[neighborindex[EK_LINK_0UU]] -
               ( ek_parameters_gpu.ext_force[1][species_index] +
                 ek_parameters_gpu.ext_force[2][species_index]
               ) * ek_parameters_gpu.agrid
             )
           );
      
      flux = ( ek_parameters_gpu.d[species_index] / ek_parameters_gpu.agrid ) *
             ( 1.0f / boltzmannfactor_local +
               1.0f / boltzmannfactor_neighbor
             ) / 2.0f *
             ( ek_parameters_gpu.rho[species_index][index] * boltzmannfactor_local -
               ek_parameters_gpu.rho[species_index][neighborindex[EK_LINK_0UU]] *
               boltzmannfactor_neighbor
             ) /
             ( sqrt(2.0f) * ek_parameters_gpu.agrid );
  
      atomicadd( &ek_parameters_gpu.j[jindex_getByRhoLinear(index, EK_LINK_0UU)],
                 flux * ek_parameters_gpu.time_step );
  
      boltzmannfactor_neighbor =
        exp( 1.0f / ek_parameters_gpu.T *
             ( ek_parameters_gpu.valency[species_index] *
               ((cufftReal*) ek_parameters_gpu.charge_potential)[neighborindex[EK_LINK_0UD]] -
               ( ek_parameters_gpu.ext_force[1][species_index] -
                 ek_parameters_gpu.ext_force[2][species_index]
               ) * ek_parameters_gpu.agrid
             )
           );
      
      flux = ( ek_parameters_gpu.d[species_index] / ek_parameters_gpu.agrid ) *
             ( 1.0f / boltzmannfactor_local +
               1.0f / boltzmannfactor_neighbor
             ) / 2.0f *
             ( ek_parameters_gpu.rho[species_index][index] *
               boltzmannfactor_local -
               ek_parameters_gpu.rho[species_index][neighborindex[EK_LINK_0UD]] *
               boltzmannfactor_neighbor
             ) /
             ( sqrt(2.0f) * ek_parameters_gpu.agrid );
           
      atomicadd( &ek_parameters_gpu.j[jindex_getByRhoLinear(index, EK_LINK_0UD)],
                 flux * ek_parameters_gpu.time_step );
    }
    else {
      //face in x
      flux = ( ek_parameters_gpu.d[species_index] / ek_parameters_gpu.agrid ) *
             ( ( ek_parameters_gpu.rho[species_index][index] -
                 ek_parameters_gpu.rho[species_index][neighborindex[EK_LINK_U00]]
               ) / ek_parameters_gpu.agrid +
               ( ek_parameters_gpu.rho[species_index][index] +
                 ek_parameters_gpu.rho[species_index][neighborindex[EK_LINK_U00]]
               ) / (2.0f * ek_parameters_gpu.T) *
               ( ek_parameters_gpu.valency[species_index] *
                 ( ((cufftReal*) ek_parameters_gpu.charge_potential)[index] -
                   ((cufftReal*) ek_parameters_gpu.charge_potential)[neighborindex[EK_LINK_U00]]
                 ) / ek_parameters_gpu.agrid
                 +
                 ek_parameters_gpu.ext_force[0][species_index]
               )
             );

      flux *= !(lb_node.boundary[index] || lb_node.boundary[neighborindex[EK_LINK_U00]]);
             
      atomicadd( &ek_parameters_gpu.j[jindex_getByRhoLinear(index, EK_LINK_U00)],
                 flux * ek_parameters_gpu.time_step );
  
      /*force  = -1.0f * ek_parameters_gpu.valency[species_index] *
               ( ((cufftReal*)ek_parameters_gpu.charge_potential)[neighborindex[EK_LINK_U00]] -
                 ((cufftReal*)ek_parameters_gpu.charge_potential)[index]
               ) / ek_parameters_gpu.agrid;

      force *= powf(ek_parameters_gpu.agrid, 1) *
               ek_parameters_gpu.time_step *
               ek_parameters_gpu.time_step;

      /*atomicadd( &node_f.force[index],
                 ek_parameters_gpu.rho[species_index][index] *
                 (
                   force / 2.0f +
                   ek_parameters_gpu.ext_force[0][species_index] *
                   (
                     powf(ek_parameters_gpu.agrid, 1) *
                     ek_parameters_gpu.time_step *
                     ek_parameters_gpu.time_step
                   )
                 )
               );

      atomicadd( &node_f.force[neighborindex[EK_LINK_U00]],
                  ek_parameters_gpu.rho[species_index][neighborindex[EK_LINK_U00]] *
                  force / 2.0f );*/
      
      force = flux * ek_parameters_gpu.T * ek_parameters_gpu.agrid / ek_parameters_gpu.D[species_index];
      //force = flux;
  
      force *= powf(ek_parameters_gpu.agrid, 1) *
               ek_parameters_gpu.time_step *
               ek_parameters_gpu.time_step;

      atomicadd( &node_f.force[index], force / 2.0f);
      atomicadd( &node_f.force[neighborindex[EK_LINK_U00]], force / 2.0f);
  
      //face in y
      flux = ( ek_parameters_gpu.d[species_index] / ek_parameters_gpu.agrid ) *
             ( ( ek_parameters_gpu.rho[species_index][index] -
                 ek_parameters_gpu.rho[species_index][neighborindex[EK_LINK_0U0]]
               ) / ek_parameters_gpu.agrid +
               ( ek_parameters_gpu.rho[species_index][index] +
                 ek_parameters_gpu.rho[species_index][neighborindex[EK_LINK_0U0]]
               ) / (2.0f * ek_parameters_gpu.T) *
               ( ek_parameters_gpu.valency[species_index] *
                 ( ((cufftReal*) ek_parameters_gpu.charge_potential)[index] -
                   ((cufftReal*) ek_parameters_gpu.charge_potential)[neighborindex[EK_LINK_0U0]]
                 ) / ek_parameters_gpu.agrid
                 +
                 ek_parameters_gpu.ext_force[1][species_index]
               )
             );
             
      flux *= !(lb_node.boundary[index] || lb_node.boundary[neighborindex[EK_LINK_0U0]]);

      atomicadd( &ek_parameters_gpu.j[jindex_getByRhoLinear(index, EK_LINK_0U0)],
                 flux * ek_parameters_gpu.time_step );
                
      /*force  = -1.0f * ek_parameters_gpu.valency[species_index] *
               ( ((cufftReal*) ek_parameters_gpu.charge_potential)[neighborindex[EK_LINK_0U0]] -
                 ((cufftReal*) ek_parameters_gpu.charge_potential)[index]
               ) / ek_parameters_gpu.agrid;
  
      force *= powf(ek_parameters_gpu.agrid, 1) *
               ek_parameters_gpu.time_step *
               ek_parameters_gpu.time_step;
  
      atomicadd( &node_f.force[ek_parameters_gpu.number_of_nodes + index],
                 ek_parameters_gpu.rho[species_index][index] *
                 (
                   force / 2.0f +
                   ek_parameters_gpu.ext_force[1][species_index] *
                   (
                     powf(ek_parameters_gpu.agrid, 1) *
                     ek_parameters_gpu.time_step *
                     ek_parameters_gpu.time_step
                   )
                 )
               );
  
      atomicadd( &node_f.force[ek_parameters_gpu.number_of_nodes + neighborindex[EK_LINK_0U0]],
                  ek_parameters_gpu.rho[species_index][neighborindex[EK_LINK_0U0]] *
                  force / 2.0f );*/
  
      force = flux * ek_parameters_gpu.T * ek_parameters_gpu.agrid / ek_parameters_gpu.D[species_index];
      //force = flux;
  
      force *= powf(ek_parameters_gpu.agrid, 1) *
               ek_parameters_gpu.time_step *
               ek_parameters_gpu.time_step;

      atomicadd( &node_f.force[ek_parameters_gpu.number_of_nodes + index], force / 2.0f);
      atomicadd( &node_f.force[ek_parameters_gpu.number_of_nodes + neighborindex[EK_LINK_0U0]], force / 2.0f);
  
      //face in z
      flux = ( ek_parameters_gpu.d[species_index] / ek_parameters_gpu.agrid ) *
             ( ( ek_parameters_gpu.rho[species_index][index] -
                 ek_parameters_gpu.rho[species_index][neighborindex[EK_LINK_00U]]
               ) / ek_parameters_gpu.agrid +
               ( ek_parameters_gpu.rho[species_index][index] +
                 ek_parameters_gpu.rho[species_index][neighborindex[EK_LINK_00U]]
               ) / (2.0f * ek_parameters_gpu.T) *
               ( ek_parameters_gpu.valency[species_index] *
                 ( ((cufftReal*) ek_parameters_gpu.charge_potential)[index] -
                   ((cufftReal*) ek_parameters_gpu.charge_potential)[neighborindex[EK_LINK_00U]]
                 ) / ek_parameters_gpu.agrid
                 +
                 ek_parameters_gpu.ext_force[2][species_index]
               )
             );
  
      flux *= !(lb_node.boundary[index] || lb_node.boundary[neighborindex[EK_LINK_00U]]);

      atomicadd( &ek_parameters_gpu.j[jindex_getByRhoLinear(index, EK_LINK_00U)],
                 flux * ek_parameters_gpu.time_step );
  
      /*force  = -1.0f * ek_parameters_gpu.valency[species_index] *
               ( ((cufftReal*) ek_parameters_gpu.charge_potential)[neighborindex[EK_LINK_00U]] -
                 ((cufftReal*) ek_parameters_gpu.charge_potential)[index]
               ) / ek_parameters_gpu.agrid;
  
      force *= powf(ek_parameters_gpu.agrid, 1) *
               ek_parameters_gpu.time_step *
               ek_parameters_gpu.time_step;
  
      atomicadd( &node_f.force[2*ek_parameters_gpu.number_of_nodes + index],
                 ek_parameters_gpu.rho[species_index][index] *
                 (
                   force / 2.0f +
                   ek_parameters_gpu.ext_force[2][species_index] *
                   (
                     powf(ek_parameters_gpu.agrid, 1) *
                     ek_parameters_gpu.time_step *
                     ek_parameters_gpu.time_step
                   )
                 )
               );
  
      atomicadd( &node_f.force[2*ek_parameters_gpu.number_of_nodes + neighborindex[EK_LINK_00U]],
                  ek_parameters_gpu.rho[species_index][neighborindex[EK_LINK_00U]] *
                  force / 2.0f );*/
  
      force = flux * ek_parameters_gpu.T * ek_parameters_gpu.agrid / ek_parameters_gpu.D[species_index];
      //force = flux;
  
      force *= powf(ek_parameters_gpu.agrid, 1) *
               ek_parameters_gpu.time_step *
               ek_parameters_gpu.time_step;

      atomicadd( &node_f.force[2*ek_parameters_gpu.number_of_nodes + index], force / 2.0f);
      atomicadd( &node_f.force[2*ek_parameters_gpu.number_of_nodes + neighborindex[EK_LINK_00U]], force / 2.0f);
  
      //edge in z
      flux = ( ek_parameters_gpu.d[species_index] / ek_parameters_gpu.agrid ) *
             ( ( ek_parameters_gpu.rho[species_index][index] -
                 ek_parameters_gpu.rho[species_index][neighborindex[EK_LINK_UU0]]
               ) / (sqrtf(2.0f) * ek_parameters_gpu.agrid) +
               ( ek_parameters_gpu.rho[species_index][index] +
                 ek_parameters_gpu.rho[species_index][neighborindex[EK_LINK_UU0]]
               ) / (2.0f * ek_parameters_gpu.T) *
               ( ek_parameters_gpu.valency[species_index] *
                 ( ((cufftReal*) ek_parameters_gpu.charge_potential)[index] -
                   ((cufftReal*) ek_parameters_gpu.charge_potential)[neighborindex[EK_LINK_UU0]]
                 ) / (sqrtf(2.0f) * ek_parameters_gpu.agrid) +
                 ( ek_parameters_gpu.ext_force[0][species_index] +
                   ek_parameters_gpu.ext_force[1][species_index]
                 ) / sqrtf(2.0f)
               )
             );
             
      flux *= !(lb_node.boundary[index] || lb_node.boundary[neighborindex[EK_LINK_UU0]]);

      atomicadd( &ek_parameters_gpu.j[jindex_getByRhoLinear(index, EK_LINK_UU0)],
                 flux * ek_parameters_gpu.time_step
               );
      
      force = flux * ek_parameters_gpu.T * ek_parameters_gpu.agrid / ek_parameters_gpu.D[species_index];
      //force = flux;
  
      force *= powf(ek_parameters_gpu.agrid, 1) *
               ek_parameters_gpu.time_step *
               ek_parameters_gpu.time_step;

      //atomicadd( &node_f.force[index], force / 2.0f / sqrtf(2.0f));
      //atomicadd( &node_f.force[ek_parameters_gpu.number_of_nodes + index], force / 2.0f / sqrtf(2.0f));
      //atomicadd( &node_f.force[neighborindex[EK_LINK_UU0]], force / 2.0f / sqrtf(2.0f));
      //atomicadd( &node_f.force[ek_parameters_gpu.number_of_nodes + neighborindex[EK_LINK_UU0]], force / 2.0f / sqrtf(2.0f));
  
      atomicadd( &node_f.force[index], force / 2.0f);
      atomicadd( &node_f.force[ek_parameters_gpu.number_of_nodes + index], force / 2.0f);
      atomicadd( &node_f.force[neighborindex[EK_LINK_UU0]], force / 2.0f);
      atomicadd( &node_f.force[ek_parameters_gpu.number_of_nodes + neighborindex[EK_LINK_UU0]], force / 2.0f);

      flux = ( ek_parameters_gpu.d[species_index] / ek_parameters_gpu.agrid ) *
             ( ( ek_parameters_gpu.rho[species_index][index] -
                 ek_parameters_gpu.rho[species_index][neighborindex[EK_LINK_UD0]]
               ) / (sqrtf(2.0f) * ek_parameters_gpu.agrid) +
               ( ek_parameters_gpu.rho[species_index][index] +
                 ek_parameters_gpu.rho[species_index][neighborindex[EK_LINK_UD0]]
               ) / (2.0f * ek_parameters_gpu.T) *
               ( ek_parameters_gpu.valency[species_index] *
                 ( ((cufftReal*) ek_parameters_gpu.charge_potential)[index] -
                   ((cufftReal*) ek_parameters_gpu.charge_potential)[neighborindex[EK_LINK_UD0]]
                 ) / (sqrtf(2.0f) * ek_parameters_gpu.agrid) +
                 ( ek_parameters_gpu.ext_force[0][species_index] -
                   ek_parameters_gpu.ext_force[1][species_index]
                 ) / sqrtf(2.0f)
               )
             );
   
      flux *= !(lb_node.boundary[index] || lb_node.boundary[neighborindex[EK_LINK_UD0]]);

      atomicadd( &ek_parameters_gpu.j[jindex_getByRhoLinear(index, EK_LINK_UD0)],
                 flux * ek_parameters_gpu.time_step );
   
      force = flux * ek_parameters_gpu.T * ek_parameters_gpu.agrid / ek_parameters_gpu.D[species_index];
      //force = flux;
  
      force *= powf(ek_parameters_gpu.agrid, 1) *
               ek_parameters_gpu.time_step *
               ek_parameters_gpu.time_step;

      //atomicadd( &node_f.force[index], force / 2.0f / sqrtf(2.0f));
      //atomicadd( &node_f.force[ek_parameters_gpu.number_of_nodes + index], -force / 2.0f / sqrtf(2.0f));
      //atomicadd( &node_f.force[neighborindex[EK_LINK_UD0]], force / 2.0f / sqrtf(2.0f));
      //atomicadd( &node_f.force[ek_parameters_gpu.number_of_nodes + neighborindex[EK_LINK_UD0]], -force / 2.0f / sqrtf(2.0f));

      atomicadd( &node_f.force[index], force / 2.0f);
      atomicadd( &node_f.force[ek_parameters_gpu.number_of_nodes + index], -force / 2.0f);
      atomicadd( &node_f.force[neighborindex[EK_LINK_UD0]], force / 2.0f);
      atomicadd( &node_f.force[ek_parameters_gpu.number_of_nodes + neighborindex[EK_LINK_UD0]], -force / 2.0f);

      //edge in y
      flux = ( ek_parameters_gpu.d[species_index] / ek_parameters_gpu.agrid ) *
             ( ( ek_parameters_gpu.rho[species_index][index] -
                 ek_parameters_gpu.rho[species_index][neighborindex[EK_LINK_U0U]]
               ) / (sqrtf(2.0f) * ek_parameters_gpu.agrid) +
               ( ek_parameters_gpu.rho[species_index][index] +
                 ek_parameters_gpu.rho[species_index][neighborindex[EK_LINK_U0U]]
               ) / (2.0f * ek_parameters_gpu.T) *
               ( ek_parameters_gpu.valency[species_index] *
                 ( ((cufftReal*) ek_parameters_gpu.charge_potential)[index] -
                   ((cufftReal*) ek_parameters_gpu.charge_potential)[neighborindex[EK_LINK_U0U]]
                 ) / (sqrtf(2.0f) * ek_parameters_gpu.agrid) +
                 ( ek_parameters_gpu.ext_force[0][species_index] +
                   ek_parameters_gpu.ext_force[2][species_index]
                 ) / sqrtf(2.0f)
               )
             );
    
      flux *= !(lb_node.boundary[index] || lb_node.boundary[neighborindex[EK_LINK_U0U]]);

      atomicadd( &ek_parameters_gpu.j[jindex_getByRhoLinear(index, EK_LINK_U0U)],
                 flux * ek_parameters_gpu.time_step );
   
      force = flux * ek_parameters_gpu.T * ek_parameters_gpu.agrid / ek_parameters_gpu.D[species_index];
      //force = flux;
  
      force *= powf(ek_parameters_gpu.agrid, 1) *
               ek_parameters_gpu.time_step *
               ek_parameters_gpu.time_step;

      //atomicadd( &node_f.force[index], force / 2.0f / sqrtf(2.0f));
      //atomicadd( &node_f.force[2*ek_parameters_gpu.number_of_nodes + index], force / 2.0f / sqrtf(2.0f));
      //atomicadd( &node_f.force[neighborindex[EK_LINK_U0U]], force / 2.0f / sqrtf(2.0f));
      //atomicadd( &node_f.force[2*ek_parameters_gpu.number_of_nodes + neighborindex[EK_LINK_U0U]], force / 2.0f / sqrtf(2.0f));

      atomicadd( &node_f.force[index], force / 2.0f);
      atomicadd( &node_f.force[2*ek_parameters_gpu.number_of_nodes + index], force / 2.0f);
      atomicadd( &node_f.force[neighborindex[EK_LINK_U0U]], force / 2.0f);
      atomicadd( &node_f.force[2*ek_parameters_gpu.number_of_nodes + neighborindex[EK_LINK_U0U]], force / 2.0f);

      flux = ( ek_parameters_gpu.d[species_index] / ek_parameters_gpu.agrid ) *
             ( ( ek_parameters_gpu.rho[species_index][index] -
                 ek_parameters_gpu.rho[species_index][neighborindex[EK_LINK_U0D]]
               ) / (sqrtf(2.0f) * ek_parameters_gpu.agrid) +
               ( ek_parameters_gpu.rho[species_index][index] +
                 ek_parameters_gpu.rho[species_index][neighborindex[EK_LINK_U0D]]
               ) / (2.0f * ek_parameters_gpu.T) *
               ( ek_parameters_gpu.valency[species_index] *
                 ( ((cufftReal*) ek_parameters_gpu.charge_potential)[index] -
                   ((cufftReal*) ek_parameters_gpu.charge_potential)[neighborindex[EK_LINK_U0D]]
                 ) / (sqrtf(2.0f) * ek_parameters_gpu.agrid) +
                 ( ek_parameters_gpu.ext_force[0][species_index] -
                   ek_parameters_gpu.ext_force[2][species_index]
                 ) / sqrtf(2.0f)
               )
             );
      
      flux *= !(lb_node.boundary[index] || lb_node.boundary[neighborindex[EK_LINK_U0D]]);

      atomicadd( &ek_parameters_gpu.j[jindex_getByRhoLinear(index, EK_LINK_U0D)],
                 flux * ek_parameters_gpu.time_step );
   
      force = flux * ek_parameters_gpu.T * ek_parameters_gpu.agrid / ek_parameters_gpu.D[species_index];
      //force = flux;

      force *= powf(ek_parameters_gpu.agrid, 1) *
               ek_parameters_gpu.time_step *
               ek_parameters_gpu.time_step;

      //atomicadd( &node_f.force[index], force / 2.0f / sqrtf(2.0f));
      //atomicadd( &node_f.force[2*ek_parameters_gpu.number_of_nodes + index], -force / 2.0f / sqrtf(2.0f));
      //atomicadd( &node_f.force[neighborindex[EK_LINK_U0D]], force / 2.0f / sqrtf(2.0f));
      //atomicadd( &node_f.force[2*ek_parameters_gpu.number_of_nodes + neighborindex[EK_LINK_U0D]], -force / 2.0f / sqrtf(2.0f));

      atomicadd( &node_f.force[index], force / 2.0f);
      atomicadd( &node_f.force[2*ek_parameters_gpu.number_of_nodes + index], -force / 2.0f);
      atomicadd( &node_f.force[neighborindex[EK_LINK_U0D]], force / 2.0f);
      atomicadd( &node_f.force[2*ek_parameters_gpu.number_of_nodes + neighborindex[EK_LINK_U0D]], -force / 2.0f);

      //edge in x
      flux = ( ek_parameters_gpu.d[species_index] / ek_parameters_gpu.agrid ) *
             ( ( ek_parameters_gpu.rho[species_index][index] -
                 ek_parameters_gpu.rho[species_index][neighborindex[EK_LINK_0UU]]
               ) / (sqrtf(2.0f) * ek_parameters_gpu.agrid) +
               ( ek_parameters_gpu.rho[species_index][index] +
                 ek_parameters_gpu.rho[species_index][neighborindex[EK_LINK_0UU]]
               ) / (2.0f * ek_parameters_gpu.T) *
               ( ek_parameters_gpu.valency[species_index] *
                 ( ((cufftReal*) ek_parameters_gpu.charge_potential)[index] -
                   ((cufftReal*) ek_parameters_gpu.charge_potential)[neighborindex[EK_LINK_0UU]]
                 ) / (sqrtf(2.0f) * ek_parameters_gpu.agrid) +
                 ( ek_parameters_gpu.ext_force[1][species_index] +
                   ek_parameters_gpu.ext_force[2][species_index]
                 ) / sqrtf(2.0f)
               )
             );
   
      flux *= !(lb_node.boundary[index] || lb_node.boundary[neighborindex[EK_LINK_0UU]]);

      atomicadd( &ek_parameters_gpu.j[jindex_getByRhoLinear(index, EK_LINK_0UU)],
                 flux * ek_parameters_gpu.time_step );
   
      force = flux * ek_parameters_gpu.T * ek_parameters_gpu.agrid / ek_parameters_gpu.D[species_index];
      //force = flux;
  
      force *= powf(ek_parameters_gpu.agrid, 1) *
               ek_parameters_gpu.time_step *
               ek_parameters_gpu.time_step;

      //atomicadd( &node_f.force[ek_parameters_gpu.number_of_nodes + index], force / 2.0f / sqrtf(2.0f));
      //atomicadd( &node_f.force[2*ek_parameters_gpu.number_of_nodes + index], force / 2.0f / sqrtf(2.0f));
      //atomicadd( &node_f.force[ek_parameters_gpu.number_of_nodes + neighborindex[EK_LINK_0UU]], force / 2.0f / sqrtf(2.0f));
      //atomicadd( &node_f.force[2*ek_parameters_gpu.number_of_nodes + neighborindex[EK_LINK_0UU]], force / 2.0f / sqrtf(2.0f));

      atomicadd( &node_f.force[ek_parameters_gpu.number_of_nodes + index], force / 2.0f);
      atomicadd( &node_f.force[2*ek_parameters_gpu.number_of_nodes + index], force / 2.0f);
      atomicadd( &node_f.force[ek_parameters_gpu.number_of_nodes + neighborindex[EK_LINK_0UU]], force / 2.0f);
      atomicadd( &node_f.force[2*ek_parameters_gpu.number_of_nodes + neighborindex[EK_LINK_0UU]], force / 2.0f);

      flux = ( ek_parameters_gpu.d[species_index] / ek_parameters_gpu.agrid ) *
             ( ( ek_parameters_gpu.rho[species_index][index] -
                 ek_parameters_gpu.rho[species_index][neighborindex[EK_LINK_0UD]]
               ) / (sqrtf(2.0f) * ek_parameters_gpu.agrid) +
               ( ek_parameters_gpu.rho[species_index][index] +
                 ek_parameters_gpu.rho[species_index][neighborindex[EK_LINK_0UD]]
               ) / (2.0f * ek_parameters_gpu.T) *
               ( ek_parameters_gpu.valency[species_index] *
                 ( ((cufftReal*) ek_parameters_gpu.charge_potential)[index] -
                   ((cufftReal*) ek_parameters_gpu.charge_potential)[neighborindex[EK_LINK_0UD]]
                 ) / (sqrtf(2.0f) * ek_parameters_gpu.agrid) +
                 ( ek_parameters_gpu.ext_force[1][species_index] -
                   ek_parameters_gpu.ext_force[2][species_index]
                 ) / sqrtf(2.0f)
               )
             );

      flux *= !(lb_node.boundary[index] || lb_node.boundary[neighborindex[EK_LINK_0UD]]);

      atomicadd( &ek_parameters_gpu.j[jindex_getByRhoLinear(index, EK_LINK_0UD)],
                 flux * ek_parameters_gpu.time_step );
 
      force = flux * ek_parameters_gpu.T * ek_parameters_gpu.agrid / ek_parameters_gpu.D[species_index];
      //force = flux;
  
      force *= powf(ek_parameters_gpu.agrid, 1) *
               ek_parameters_gpu.time_step *
               ek_parameters_gpu.time_step;

      //atomicadd( &node_f.force[ek_parameters_gpu.number_of_nodes + index], force / 2.0f / sqrtf(2.0f));
      //atomicadd( &node_f.force[2*ek_parameters_gpu.number_of_nodes + index], -force / 2.0f / sqrtf(2.0f));
      //atomicadd( &node_f.force[ek_parameters_gpu.number_of_nodes + neighborindex[EK_LINK_0UD]], force / 2.0f / sqrtf(2.0f));
      //atomicadd( &node_f.force[2*ek_parameters_gpu.number_of_nodes + neighborindex[EK_LINK_0UD]], -force / 2.0f / sqrtf(2.0f));

      atomicadd( &node_f.force[ek_parameters_gpu.number_of_nodes + index], force / 2.0f);
      atomicadd( &node_f.force[2*ek_parameters_gpu.number_of_nodes + index], -force / 2.0f);
      atomicadd( &node_f.force[ek_parameters_gpu.number_of_nodes + neighborindex[EK_LINK_0UD]], force / 2.0f);
      atomicadd( &node_f.force[2*ek_parameters_gpu.number_of_nodes + neighborindex[EK_LINK_0UD]], -force / 2.0f);
    }

    /* advective contribution to flux */
    return;  //TODO: if enable the advective contribution, make sure advective flux contribution into wall is zero. (better put zeroing into block at the end).

    ek_displacement( dx, lb_node, index, ek_lbparameters_gpu );

    di[0] = 1 - signbit(dx[0]);
    di[1] = 1 - signbit(dx[1]);
    di[2] = 1 - signbit(dx[2]);

    dx[0] = fabs(dx[0]);
    dx[1] = fabs(dx[1]);
    dx[2] = fabs(dx[2]);

    //face in x
    node =
      rhoindex_cartesian2linear(
        (coord[0] + di[0] - 1 + ek_parameters_gpu.dim_x) % ek_parameters_gpu.dim_x,
        coord[1],
        coord[2]
      );
    
    atomicadd( &ek_parameters_gpu.j[jindex_getByRhoLinear( node, EK_LINK_U00 )],
               (2 * di[0] - 1) * ek_parameters_gpu.rho[species_index][index] *
               dx[0] * (1.0f - dx[1]) * (1.0f - dx[2])
             );
    
    //face in y
    node =
      rhoindex_cartesian2linear(
        coord[0],
        (coord[1] + di[1] - 1 + ek_parameters_gpu.dim_y) % ek_parameters_gpu.dim_y,
        coord[2]
      );
      
    atomicadd( &ek_parameters_gpu.j[jindex_getByRhoLinear( node, EK_LINK_0U0 )],
              (2 * di[1] - 1) * ek_parameters_gpu.rho[species_index][index] *
              (1.0f - dx[0]) * dx[1] * (1.0f - dx[2]) );
    
    //face in z
    node =
      rhoindex_cartesian2linear(
        coord[0],
        coord[1],
        (coord[2] + di[2] - 1 + ek_parameters_gpu.dim_z) % ek_parameters_gpu.dim_z
      );
      
    atomicadd( &ek_parameters_gpu.j[jindex_getByRhoLinear( node, EK_LINK_00U )],
               (2 * di[2] - 1) * ek_parameters_gpu.rho[species_index][index] *
               (1.0f - dx[0]) * (1.0f - dx[1]) * dx[2] );
    
    //edge in x
    node =
      rhoindex_cartesian2linear(
        coord[0],
        (coord[1] + di[1] - 1                   + ek_parameters_gpu.dim_y) % ek_parameters_gpu.dim_y,
        (coord[2] + (1 - di[1]) * (2*di[2] - 1) + ek_parameters_gpu.dim_z) % ek_parameters_gpu.dim_z
      );
        
    atomicadd( &ek_parameters_gpu.j[jindex_getByRhoLinear( node, EK_LINK_0UU + (di[1] + di[2] == 1) )],
               (2 * di[1] - 1) * ek_parameters_gpu.rho[species_index][index] *
               (1.0f - dx[0]) * dx[1] * dx[2]
             );
    
    //edge in y
    node =
      rhoindex_cartesian2linear(
        (coord[0] + di[0] - 1                   + ek_parameters_gpu.dim_x) % ek_parameters_gpu.dim_x,
        coord[1],
        (coord[2] + (1 - di[0]) * (2*di[2] - 1) + ek_parameters_gpu.dim_z) % ek_parameters_gpu.dim_z
      );
      
    atomicadd( &ek_parameters_gpu.j[jindex_getByRhoLinear( node, EK_LINK_U0U + (di[0] + di[2] == 1) )],
               (2 * di[0] - 1) * ek_parameters_gpu.rho[species_index][index] *
               dx[0] * (1.0f - dx[1]) * dx[2] );
    
    //edge in z
    node =
      rhoindex_cartesian2linear(
        (coord[0] + di[0] - 1                   + ek_parameters_gpu.dim_x) % ek_parameters_gpu.dim_x,
        (coord[1] + (1 - di[0]) * (2*di[1] - 1) + ek_parameters_gpu.dim_y) % ek_parameters_gpu.dim_y,
        coord[2]
      );
      
    atomicadd( &ek_parameters_gpu.j[jindex_getByRhoLinear( node, EK_LINK_UU0 + (di[0] + di[1] == 1) )],
               (2 * di[0] - 1) * ek_parameters_gpu.rho[species_index][index] *
               dx[0] * dx[1] * (1.0f - dx[2]) );
    
    //corner
    node =
      rhoindex_cartesian2linear(
        (coord[0] + di[0] - 1                   + ek_parameters_gpu.dim_x) % ek_parameters_gpu.dim_x,
        (coord[1] + (1 - di[0]) * (2*di[1] - 1) + ek_parameters_gpu.dim_y) % ek_parameters_gpu.dim_y,
        (coord[2] + (1 - di[0]) * (2*di[2] - 1) + ek_parameters_gpu.dim_z) % ek_parameters_gpu.dim_z
      );
      
    atomicadd( &ek_parameters_gpu.j[
                jindex_getByRhoLinear( node, (1 - di[0]) *
                                             (EK_LINK_UUU + 2*di[1] + di[2]) +
                                             di[0] * (EK_LINK_UDD - 2*di[1] - di[2])
                                     ) ],
               (2 * di[0] - 1) * ek_parameters_gpu.rho[species_index][index] *
               dx[0] * dx[1] * dx[2] );
  }
}


__global__ void ek_propagate_densities( unsigned int species_index
                                      ) {
                                      
  unsigned int index = ek_getThreadIndex();
  
  if( index < ek_parameters_gpu.number_of_nodes ) 
  {
  
    unsigned int neighborindex[13];
    unsigned int coord[3];
    
    rhoindex_linear2cartesian(index, coord);
    
    /* Indices of the neighbors storing the other half
       of the fluxes associated with this link */
    neighborindex[EK_LINK_D00-13] =
      rhoindex_cartesian2linear(
        (coord[0] - 1 + ek_parameters_gpu.dim_x) % ek_parameters_gpu.dim_x,
        coord[1],
        coord[2]
      );
      
    neighborindex[EK_LINK_0D0-13] =
      rhoindex_cartesian2linear(
        coord[0],
        (coord[1] - 1 + ek_parameters_gpu.dim_y) % ek_parameters_gpu.dim_y,
        coord[2]
      );
      
    neighborindex[EK_LINK_00D-13] =
      rhoindex_cartesian2linear(
        coord[0],
        coord[1],
        (coord[2] - 1 + ek_parameters_gpu.dim_z) % ek_parameters_gpu.dim_z
      );
      
    neighborindex[EK_LINK_DD0-13] =
      rhoindex_cartesian2linear(
        (coord[0] - 1 + ek_parameters_gpu.dim_x) % ek_parameters_gpu.dim_x,
        (coord[1] - 1 + ek_parameters_gpu.dim_y) % ek_parameters_gpu.dim_y,
        coord[2]
      );
      
    neighborindex[EK_LINK_DU0-13] =
      rhoindex_cartesian2linear(
        (coord[0] - 1 + ek_parameters_gpu.dim_x) % ek_parameters_gpu.dim_x,
        (coord[1] + 1                          ) % ek_parameters_gpu.dim_y,
        coord[2]
      );
      
    neighborindex[EK_LINK_D0D-13] =
      rhoindex_cartesian2linear(
        (coord[0] - 1 + ek_parameters_gpu.dim_x) % ek_parameters_gpu.dim_x,
        coord[1],
        (coord[2] - 1 + ek_parameters_gpu.dim_z) % ek_parameters_gpu.dim_z
      );
      
    neighborindex[EK_LINK_D0U-13] =
      rhoindex_cartesian2linear(
        (coord[0] - 1 + ek_parameters_gpu.dim_x) % ek_parameters_gpu.dim_x,
        coord[1],
        (coord[2] + 1                          ) % ek_parameters_gpu.dim_z
      );
      
    neighborindex[EK_LINK_0DD-13] =
      rhoindex_cartesian2linear(
        coord[0],
        (coord[1] - 1 + ek_parameters_gpu.dim_y) % ek_parameters_gpu.dim_y,
        (coord[2] - 1 + ek_parameters_gpu.dim_z) % ek_parameters_gpu.dim_z
      );
      
    neighborindex[EK_LINK_0DU-13] =
      rhoindex_cartesian2linear(
       coord[0],
       (coord[1] - 1 + ek_parameters_gpu.dim_y) % ek_parameters_gpu.dim_y,
       (coord[2] + 1                          ) % ek_parameters_gpu.dim_z
     );
      
    
    neighborindex[EK_LINK_DDD-13] =
      rhoindex_cartesian2linear(
       (coord[0] - 1 + ek_parameters_gpu.dim_x) % ek_parameters_gpu.dim_x,
       (coord[1] - 1 + ek_parameters_gpu.dim_y) % ek_parameters_gpu.dim_y,
       (coord[2] - 1 + ek_parameters_gpu.dim_z) % ek_parameters_gpu.dim_z
     );
      
    neighborindex[EK_LINK_DDU-13] =
      rhoindex_cartesian2linear(
       (coord[0] - 1 + ek_parameters_gpu.dim_x) % ek_parameters_gpu.dim_x,
       (coord[1] - 1 + ek_parameters_gpu.dim_y) % ek_parameters_gpu.dim_y,
       (coord[2] + 1                          ) % ek_parameters_gpu.dim_z
     );
      
    neighborindex[EK_LINK_DUD-13] = 
      rhoindex_cartesian2linear(
       (coord[0] - 1 + ek_parameters_gpu.dim_x) % ek_parameters_gpu.dim_x,
       (coord[1] + 1                          ) % ek_parameters_gpu.dim_y,
       (coord[2] - 1 + ek_parameters_gpu.dim_z) % ek_parameters_gpu.dim_z
     );
      
    neighborindex[EK_LINK_DUU-13] =
      rhoindex_cartesian2linear(
       (coord[0] - 1 + ek_parameters_gpu.dim_x) % ek_parameters_gpu.dim_x,
       (coord[1] + 1                          ) % ek_parameters_gpu.dim_y,
       (coord[2] + 1                          ) % ek_parameters_gpu.dim_z
     );
      
    
    /* Calculate change of densities due to diffusive fluxes */
    ek_parameters_gpu.rho[ species_index ][index] -=
      ek_parameters_gpu.j[ jindex_getByRhoLinear( index, EK_LINK_U00 ) ];
    ek_parameters_gpu.rho[ species_index ][index] +=
      ek_parameters_gpu.j[ jindex_getByRhoLinear( neighborindex[EK_LINK_D00-13], EK_LINK_U00 ) ];
    
    ek_parameters_gpu.rho[ species_index ][index] -=
      ek_parameters_gpu.j[ jindex_getByRhoLinear( index, EK_LINK_0U0 ) ];
    ek_parameters_gpu.rho[ species_index ][index] +=
      ek_parameters_gpu.j[ jindex_getByRhoLinear( neighborindex[EK_LINK_0D0-13], EK_LINK_0U0 ) ];

    ek_parameters_gpu.rho[ species_index ][index] -=
      ek_parameters_gpu.j[ jindex_getByRhoLinear( index, EK_LINK_00U ) ];
    ek_parameters_gpu.rho[species_index ][index]  +=
      ek_parameters_gpu.j[ jindex_getByRhoLinear( neighborindex[EK_LINK_00D-13], EK_LINK_00U ) ];
    
    ek_parameters_gpu.rho[ species_index ][index] -=
      ek_parameters_gpu.j[ jindex_getByRhoLinear( index, EK_LINK_UU0 ) ];
    ek_parameters_gpu.rho[ species_index ][index] +=
      ek_parameters_gpu.j[ jindex_getByRhoLinear( neighborindex[EK_LINK_DD0-13], EK_LINK_UU0 ) ];
    
    ek_parameters_gpu.rho[ species_index ][index] -=
      ek_parameters_gpu.j[ jindex_getByRhoLinear( index, EK_LINK_UD0 ) ];
    ek_parameters_gpu.rho[ species_index ][index] +=
      ek_parameters_gpu.j[ jindex_getByRhoLinear( neighborindex[EK_LINK_DU0-13], EK_LINK_UD0 ) ];
    
    ek_parameters_gpu.rho[ species_index ][index] -=
      ek_parameters_gpu.j[ jindex_getByRhoLinear( index, EK_LINK_U0U ) ];
    ek_parameters_gpu.rho[ species_index ][index] +=
      ek_parameters_gpu.j[ jindex_getByRhoLinear( neighborindex[EK_LINK_D0D-13], EK_LINK_U0U ) ];
    
    ek_parameters_gpu.rho[ species_index ][index] -=
      ek_parameters_gpu.j[ jindex_getByRhoLinear( index, EK_LINK_U0D ) ];
    ek_parameters_gpu.rho[ species_index ][index] +=
      ek_parameters_gpu.j[ jindex_getByRhoLinear( neighborindex[EK_LINK_D0U-13], EK_LINK_U0D ) ];
    
    ek_parameters_gpu.rho[ species_index ][index] -=
      ek_parameters_gpu.j[ jindex_getByRhoLinear( index, EK_LINK_0UU ) ];
    ek_parameters_gpu.rho[ species_index ][index] +=
      ek_parameters_gpu.j[ jindex_getByRhoLinear( neighborindex[EK_LINK_0DD-13], EK_LINK_0UU ) ];
    
    ek_parameters_gpu.rho[ species_index ][index] -=
      ek_parameters_gpu.j[ jindex_getByRhoLinear( index, EK_LINK_0UD ) ];
    ek_parameters_gpu.rho[ species_index ][index] +=
      ek_parameters_gpu.j[ jindex_getByRhoLinear( neighborindex[EK_LINK_0DU-13], EK_LINK_0UD ) ];
    
    ek_parameters_gpu.rho[ species_index ][index] -=
      ek_parameters_gpu.j[ jindex_getByRhoLinear( index, EK_LINK_UUU ) ];
    ek_parameters_gpu.rho[ species_index ][index] +=
      ek_parameters_gpu.j[ jindex_getByRhoLinear( neighborindex[EK_LINK_DDD-13], EK_LINK_UUU ) ];
      
    ek_parameters_gpu.rho[ species_index ][index] -=
      ek_parameters_gpu.j[ jindex_getByRhoLinear( index, EK_LINK_UUD ) ];
    ek_parameters_gpu.rho[ species_index ][index] +=
      ek_parameters_gpu.j[ jindex_getByRhoLinear( neighborindex[EK_LINK_DDU-13], EK_LINK_UUD ) ];
      
    ek_parameters_gpu.rho[ species_index ][index] -=
      ek_parameters_gpu.j[ jindex_getByRhoLinear( index, EK_LINK_UDU ) ];
    ek_parameters_gpu.rho[ species_index ][index] +=
      ek_parameters_gpu.j[ jindex_getByRhoLinear( neighborindex[EK_LINK_DUD-13], EK_LINK_UDU ) ];
      
    ek_parameters_gpu.rho[ species_index ][index] -=
      ek_parameters_gpu.j[ jindex_getByRhoLinear( index, EK_LINK_UDD ) ];
    ek_parameters_gpu.rho[ species_index ][index] +=
      ek_parameters_gpu.j[ jindex_getByRhoLinear( neighborindex[EK_LINK_DUU-13], EK_LINK_UDD ) ];
  }
}


__global__ void ek_apply_boundaries( unsigned int species_index,
                                     LB_nodes_gpu lbnode,
                                     LB_node_force_gpu node_f
                                   ) {

  unsigned int index = ek_getThreadIndex();
  unsigned int neighborindex[22];
  unsigned int coord[3];

  if( index < ek_parameters_gpu.number_of_nodes ) 
  {
    if( lbnode.boundary[index] ) 
    {
    
      rhoindex_linear2cartesian(index, coord);
      
      /* Indices of the neighbors */
      neighborindex[EK_LINK_D00-13] =
        rhoindex_cartesian2linear(
          (coord[0] - 1 + ek_parameters_gpu.dim_x) % ek_parameters_gpu.dim_x,
          coord[1],
          coord[2]
        );
          
      neighborindex[EK_LINK_0D0-13] =
        rhoindex_cartesian2linear(
          coord[0], 
          (coord[1] - 1 + ek_parameters_gpu.dim_y) % ek_parameters_gpu.dim_y,
          coord[2]
        );
        
      neighborindex[EK_LINK_00D-13] =
        rhoindex_cartesian2linear(
          coord[0],
          coord[1],
          (coord[2] - 1 + ek_parameters_gpu.dim_z) % ek_parameters_gpu.dim_z
        );
        
      neighborindex[EK_LINK_DD0-13] =
        rhoindex_cartesian2linear(
          (coord[0] - 1 + ek_parameters_gpu.dim_x) % ek_parameters_gpu.dim_x,
          (coord[1] - 1 + ek_parameters_gpu.dim_y) % ek_parameters_gpu.dim_y,
          coord[2]
        );
        
      neighborindex[EK_LINK_DU0-13] =
        rhoindex_cartesian2linear(
          (coord[0] - 1 + ek_parameters_gpu.dim_x) % ek_parameters_gpu.dim_x,
          (coord[1] + 1                          ) % ek_parameters_gpu.dim_y,
          coord[2]
        );
        
      neighborindex[EK_LINK_D0D-13] =
        rhoindex_cartesian2linear(
          (coord[0] - 1 + ek_parameters_gpu.dim_x) % ek_parameters_gpu.dim_x,
          coord[1],
          (coord[2] - 1 + ek_parameters_gpu.dim_z) % ek_parameters_gpu.dim_z
        );
        
      neighborindex[EK_LINK_D0U-13] =
        rhoindex_cartesian2linear(
          (coord[0] - 1 + ek_parameters_gpu.dim_x) % ek_parameters_gpu.dim_x,
          coord[1],
          (coord[2] + 1                          ) % ek_parameters_gpu.dim_z
        );
        
      neighborindex[EK_LINK_0DD-13] =
        rhoindex_cartesian2linear(
          coord[0],
          (coord[1] - 1 + ek_parameters_gpu.dim_y) % ek_parameters_gpu.dim_y,
          (coord[2] - 1 + ek_parameters_gpu.dim_z) % ek_parameters_gpu.dim_z
        );
        
      neighborindex[EK_LINK_0DU-13] =
        rhoindex_cartesian2linear(
          coord[0],
          (coord[1] - 1 + ek_parameters_gpu.dim_y) % ek_parameters_gpu.dim_y,
          (coord[2] + 1                          ) % ek_parameters_gpu.dim_z
        );
        
      neighborindex[EK_LINK_DDD-13] =
        rhoindex_cartesian2linear(
          (coord[0] - 1 + ek_parameters_gpu.dim_x) % ek_parameters_gpu.dim_x,
          (coord[1] - 1 + ek_parameters_gpu.dim_y) % ek_parameters_gpu.dim_y,
          (coord[2] - 1 + ek_parameters_gpu.dim_z) % ek_parameters_gpu.dim_z
        );
      
      neighborindex[EK_LINK_DDU-13] =
        rhoindex_cartesian2linear(
          (coord[0] - 1 + ek_parameters_gpu.dim_x) % ek_parameters_gpu.dim_x,
          (coord[1] - 1 + ek_parameters_gpu.dim_y) % ek_parameters_gpu.dim_y,
          (coord[2] + 1                          ) % ek_parameters_gpu.dim_z
        );
      
      neighborindex[EK_LINK_DUD-13] =
        rhoindex_cartesian2linear(
          (coord[0] - 1 + ek_parameters_gpu.dim_x) % ek_parameters_gpu.dim_x,
          (coord[1] + 1                          ) % ek_parameters_gpu.dim_y,
          (coord[2] - 1 + ek_parameters_gpu.dim_z) % ek_parameters_gpu.dim_z
        );
      
      neighborindex[EK_LINK_DUU-13] =
        rhoindex_cartesian2linear(
          (coord[0] - 1 + ek_parameters_gpu.dim_x) % ek_parameters_gpu.dim_x,
          (coord[1] + 1                          ) % ek_parameters_gpu.dim_y,
          (coord[2] + 1                          ) % ek_parameters_gpu.dim_z
        );
      
      /* Clear fluxes on links connecting a boundary node */
      for( int i = 0; i < 13; i++ )
        ek_parameters_gpu.j[jindex_getByRhoLinear(index, i)] = 0.0f;
        
      ek_parameters_gpu.j[ jindex_getByRhoLinear( neighborindex[ EK_LINK_D00-13 ], EK_LINK_U00 ) ] = 0.0f;
      ek_parameters_gpu.j[ jindex_getByRhoLinear( neighborindex[ EK_LINK_0D0-13 ], EK_LINK_0U0 ) ] = 0.0f;
      ek_parameters_gpu.j[ jindex_getByRhoLinear( neighborindex[ EK_LINK_00D-13 ], EK_LINK_00U ) ] = 0.0f;
      ek_parameters_gpu.j[ jindex_getByRhoLinear( neighborindex[ EK_LINK_DD0-13 ], EK_LINK_UU0 ) ] = 0.0f;
      ek_parameters_gpu.j[ jindex_getByRhoLinear( neighborindex[ EK_LINK_DU0-13 ], EK_LINK_UD0 ) ] = 0.0f;
      ek_parameters_gpu.j[ jindex_getByRhoLinear( neighborindex[ EK_LINK_D0D-13 ], EK_LINK_U0U ) ] = 0.0f;
      ek_parameters_gpu.j[ jindex_getByRhoLinear( neighborindex[ EK_LINK_D0U-13 ], EK_LINK_U0D ) ] = 0.0f;
      ek_parameters_gpu.j[ jindex_getByRhoLinear( neighborindex[ EK_LINK_0DD-13 ], EK_LINK_0UU ) ] = 0.0f;
      ek_parameters_gpu.j[ jindex_getByRhoLinear( neighborindex[ EK_LINK_0DU-13 ], EK_LINK_0UD ) ] = 0.0f;
      ek_parameters_gpu.j[ jindex_getByRhoLinear( neighborindex[ EK_LINK_DDD-13 ], EK_LINK_UUU ) ] = 0.0f;
      ek_parameters_gpu.j[ jindex_getByRhoLinear( neighborindex[ EK_LINK_DDU-13 ], EK_LINK_UUD ) ] = 0.0f;
      ek_parameters_gpu.j[ jindex_getByRhoLinear( neighborindex[ EK_LINK_DUD-13 ], EK_LINK_UDU ) ] = 0.0f;
      ek_parameters_gpu.j[ jindex_getByRhoLinear( neighborindex[ EK_LINK_DUU-13 ], EK_LINK_UDD ) ] = 0.0f;
    }
  }
}


//TODO maybe make this obsolete by a multiplication in the advective fluxes, just as it's done for the diffusive ones
__global__ void ek_clear_fluxes() {

  unsigned int index = ek_getThreadIndex();

  if( index < ek_parameters_gpu.number_of_nodes ) 
  {
    for( int i = 0; i < 13; i++ ) 
    {
      ek_parameters_gpu.j[ jindex_getByRhoLinear( index, i ) ] = 0.0f;
    }
  }
}


__global__ void ek_init_species_density_homogeneous() {

  unsigned int index = ek_getThreadIndex();
  unsigned int coord[3];

  rhoindex_linear2cartesian(index, coord);

  if(index < ek_parameters_gpu.number_of_nodes) 
  {  
    for(int i = 0; i < ek_parameters_gpu.number_of_species; i++) 
    {
//      if(coord[0] == ek_parameters_gpu.dim_x/2 && coord[1] == ek_parameters_gpu.dim_y/2 && coord[2] == ek_parameters_gpu.dim_z/2)
        ek_parameters_gpu.rho[ i ][ index ] = ek_parameters_gpu.density[ i ] *
                                              ek_parameters_gpu.agrid *
                                              ek_parameters_gpu.agrid *
                                              ek_parameters_gpu.agrid;
//      else
//        ek_parameters_gpu.rho[ i ][ index ] = 0.0f;
    }
  }
}


__global__ void ek_gather_species_charge_density() {

  unsigned int index = ek_getThreadIndex();

  if( index < ek_parameters_gpu.number_of_nodes ) 
  {
    ((cufftReal*) ek_parameters_gpu.charge_potential)[ index ] = 0.0f;
    
    for( int i = 0; i < ek_parameters_gpu.number_of_species; i++ ) 
    {
    
      ((cufftReal*) ek_parameters_gpu.charge_potential)[ index ] +=
        ek_parameters_gpu.valency[ i ] * ek_parameters_gpu.rho[ i ][ index ] /
        powf( ek_parameters_gpu.agrid, 3 );
    }
  }
}


__global__ void ek_gather_particle_charge_density( CUDA_particle_data * particle_data,
                                                   LB_parameters_gpu * ek_lbparameters_gpu
                                                 ) {

  unsigned int index = ek_getThreadIndex();
  unsigned int lowernode[3];
  float cellpos[3];
  float gridpos;

  if( index < ek_lbparameters_gpu->number_of_particles ) 
  {  
    gridpos      = particle_data[ index ].p[0] / ek_parameters_gpu.agrid - 0.5f;
    lowernode[0] = (int) floorf( gridpos );
    cellpos[0]   = gridpos - lowernode[0];
  
    gridpos      = particle_data[ index ].p[1] / ek_parameters_gpu.agrid - 0.5f;
    lowernode[1] = (int) floorf( gridpos );
    cellpos[1]   = gridpos - lowernode[1];
  
    gridpos      = particle_data[ index ].p[2] / ek_parameters_gpu.agrid - 0.5f;
    lowernode[2] = (int) floorf( gridpos );
    cellpos[2]   = gridpos - lowernode[2];

    lowernode[0] = (lowernode[0] + ek_lbparameters_gpu->dim_x) % ek_lbparameters_gpu->dim_x;
    lowernode[1] = (lowernode[1] + ek_lbparameters_gpu->dim_y) % ek_lbparameters_gpu->dim_y;
    lowernode[2] = (lowernode[2] + ek_lbparameters_gpu->dim_z) % ek_lbparameters_gpu->dim_z;

    atomicadd( &((cufftReal*) ek_parameters_gpu.charge_potential)[
                 rhoindex_cartesian2linear( lowernode[0],
                                            lowernode[1],
                                            lowernode[2]  )
               ],
               particle_data[ index ].q *
               ( 1 - cellpos[0] ) * ( 1 - cellpos[1] ) * ( 1 - cellpos[2] )
    );
    
    atomicadd( &((cufftReal*) ek_parameters_gpu.charge_potential)[
                 rhoindex_cartesian2linear( ( lowernode[0] + 1 ) % ek_parameters_gpu.dim_x,
                                            lowernode[1],
                                            lowernode[2]                                    )
               ],
               particle_data[ index ].q *
               cellpos[0] * ( 1 - cellpos[1] ) * ( 1 - cellpos[2] )
    );
    
    atomicadd( &((cufftReal*) ek_parameters_gpu.charge_potential)[
                 rhoindex_cartesian2linear( lowernode[0],
                                            ( lowernode[1] + 1 ) % ek_parameters_gpu.dim_y,
                                            lowernode[2]                                    )
               ],
               particle_data[ index ].q *
               ( 1 - cellpos[0] ) * cellpos[1] * ( 1 - cellpos[2] )
    );
    
    atomicadd( &((cufftReal*) ek_parameters_gpu.charge_potential)[
                 rhoindex_cartesian2linear( lowernode[0],
                                            lowernode[1],
                                            ( lowernode[2] + 1 ) % ek_parameters_gpu.dim_z  )
               ],
               particle_data[ index ].q *
               ( 1 - cellpos[0] ) * ( 1 - cellpos[1] ) * cellpos[2]
    );
    
    atomicadd( &((cufftReal*) ek_parameters_gpu.charge_potential)[
                 rhoindex_cartesian2linear( ( lowernode[0] + 1 ) % ek_parameters_gpu.dim_x,
                                            ( lowernode[1] + 1 ) % ek_parameters_gpu.dim_y,
                                            lowernode[2]                                    )
               ],
               particle_data[ index ].q *
               cellpos[0] * cellpos[1] * ( 1 - cellpos[2] )
    );
    
    atomicadd( &((cufftReal*) ek_parameters_gpu.charge_potential)[
                 rhoindex_cartesian2linear( ( lowernode[0] + 1 ) % ek_parameters_gpu.dim_x,
                                            lowernode[1],
                                            ( lowernode[2] + 1 ) % ek_parameters_gpu.dim_z  )
               ],
               particle_data[ index ].q *
               cellpos[0] * ( 1 - cellpos[1] ) * cellpos[2]
    );
    
    atomicadd( &((cufftReal*) ek_parameters_gpu.charge_potential)[
                 rhoindex_cartesian2linear( lowernode[0],
                                            ( lowernode[1] + 1 ) % ek_parameters_gpu.dim_y,
                                            ( lowernode[2] + 1 ) % ek_parameters_gpu.dim_z  )
               ],
               particle_data[ index ].q *
               ( 1 - cellpos[0] ) * cellpos[1] * cellpos[2]
    );
    
    atomicadd( &((cufftReal*) ek_parameters_gpu.charge_potential)[
                 rhoindex_cartesian2linear( ( lowernode[0] + 1 ) % ek_parameters_gpu.dim_x,
                                            ( lowernode[1] + 1 ) % ek_parameters_gpu.dim_y,
                                            ( lowernode[2] + 1 ) % ek_parameters_gpu.dim_z  )
               ],
               particle_data[ index ].q *
               cellpos[0] * cellpos[1] * cellpos[2]
    );
    
    //((cufftReal*) ek_parameters_gpu.charge_potential)[ index ] = 0.0f;
    //printf("particle %d (%d):\n  charge %f\n  pos %f %f %f\n  lowernode %d %d %d\n  cellpos %f %f %f\n\n", index, ek_lbparameters_gpu->number_of_particles, particle_data[index].q, particle_data[index].p[0], particle_data[index].p[1], particle_data[index].p[2], lowernode[0], lowernode[1], lowernode[2], cellpos[0], cellpos[1], cellpos[2]); //TODO delete
  }
}


<<<<<<< HEAD
__global__ void ek_create_greensfcn() {

  unsigned int index = ek_getThreadIndex();
  unsigned int tmp;
  unsigned int coord[3];
  
  coord[0] = index % ( ek_parameters_gpu.dim_x / 2 + 1 );
  tmp      = index / ( ek_parameters_gpu.dim_x / 2 + 1 );
  coord[1] = tmp % ek_parameters_gpu.dim_y;
  coord[2] = tmp / ek_parameters_gpu.dim_y;
  
  if( index < ek_parameters_gpu.dim_z *
              ek_parameters_gpu.dim_y *
              ( ek_parameters_gpu.dim_x / 2 + 1 ) ) 
  {
              
    if( index == 0 ) 
    {
      //setting 0th fourier mode to 0 enforces charge neutrality
      ek_parameters_gpu.greensfcn[index] = 0.0f;
    }
    else 
    {
      ek_parameters_gpu.greensfcn[ index ] =
        -4.0f * PI_FLOAT * ek_parameters_gpu.bjerrumlength *
        ek_parameters_gpu.T * ek_parameters_gpu.agrid * ek_parameters_gpu.agrid *
        0.5f /
        ( cos( 2.0f * PI_FLOAT * coord[0] / (cufftReal) ek_parameters_gpu.dim_x ) +
          cos( 2.0f * PI_FLOAT * coord[1] / (cufftReal) ek_parameters_gpu.dim_y ) +
          cos( 2.0f * PI_FLOAT * coord[2] / (cufftReal) ek_parameters_gpu.dim_z ) -
          3.0f
        ) /
        ( ek_parameters_gpu.dim_x *
          ek_parameters_gpu.dim_y *
          ek_parameters_gpu.dim_z
        );
    }
  }
}


=======
>>>>>>> 58b7feb0
__global__ void ek_clear_boundary_densities( LB_nodes_gpu lbnode ) {

  unsigned int index = ek_getThreadIndex();

  if( index < ek_parameters_gpu.number_of_nodes ) 
  {  
    if( lbnode.boundary[ index ] ) 
    {
      for( int i = 0; i < ek_parameters_gpu.number_of_species; i++ ) 
      {     
        ek_parameters_gpu.rho[ i ][ index ] = 0.0f;
      }
    }
  }
}


__global__ void ek_calculate_system_charge() {

  unsigned int index = ek_getThreadIndex();

  if( index < ek_parameters_gpu.number_of_nodes ) 
  {
    for(int i = 0; i < ek_parameters_gpu.number_of_species; i++)
    {
      atomicadd(&charge_gpu, ek_parameters_gpu.rho[i][index] * ek_parameters_gpu.valency[i]);
    }
  }
}


//TODO delete ?? (it has the previous step setting now)
__global__ void ek_clear_node_force( LB_node_force_gpu node_f ) {

  unsigned int index = ek_getThreadIndex();

  if( index < ek_parameters_gpu.number_of_nodes )
  {
    ek_parameters_gpu.lb_force_previous[ index ] = 
                           node_f.force[ index ];
    ek_parameters_gpu.lb_force_previous[ ek_parameters_gpu.number_of_nodes + index ] =
                           node_f.force[ ek_parameters_gpu.number_of_nodes + index ];
    ek_parameters_gpu.lb_force_previous[ 2 * ek_parameters_gpu.number_of_nodes + index ] = 
                           node_f.force[ 2 * ek_parameters_gpu.number_of_nodes + index ];

    node_f.force[ index ]                                         = 0.0f;
    node_f.force[ ek_parameters_gpu.number_of_nodes + index ]     = 0.0f;
    node_f.force[ 2 * ek_parameters_gpu.number_of_nodes + index ] = 0.0f;
  }
}


#ifdef EK_REACTION
__global__ void ek_reaction( ) {

  unsigned int index = ek_getThreadIndex();
  unsigned int coord[3];

  float* rho_reactant = &ek_parameters_gpu.rho[ek_parameters_gpu.reaction_species[0]][index];
  float* rho_product0 = &ek_parameters_gpu.rho[ek_parameters_gpu.reaction_species[1]][index];
  float* rho_product1 = &ek_parameters_gpu.rho[ek_parameters_gpu.reaction_species[2]][index];

  float dt = ek_parameters_gpu.time_step;
  float ct_rate = ek_parameters_gpu.reaction_ct_rate;
  float fraction_0 = ek_parameters_gpu.reaction_fraction_0;
  float fraction_1 = ek_parameters_gpu.reaction_fraction_1;

  float rho_change = *rho_reactant * ( 1.0f - expf(-dt*ct_rate) );

  rhoindex_linear2cartesian(index, coord);

  if ( index < ek_parameters_gpu.number_of_nodes )
  {
    if ( ek_parameters_gpu.node_is_catalyst[index] == 1 )
    {
      *rho_reactant -= rho_change;
      *rho_product0 += rho_change * fraction_0;
      *rho_product1 += rho_change * fraction_1;
    }
    else if ( ek_parameters_gpu.node_is_catalyst[index] == 2 )
    {
      *rho_reactant = ek_parameters_gpu.rho_reactant_reservoir * powf(ek_parameters_gpu.agrid,3);
      *rho_product0 = ek_parameters_gpu.rho_product0_reservoir * powf(ek_parameters_gpu.agrid,3);
      *rho_product1 = ek_parameters_gpu.rho_product1_reservoir * powf(ek_parameters_gpu.agrid,3); 
    } 
  }
}
#endif


void ek_integrate_electrostatics() {

  int threads_per_block = 64;
  int blocks_per_grid_y = 4;
  int blocks_per_grid_x =
    ( ek_parameters.number_of_nodes + threads_per_block * blocks_per_grid_y - 1 ) /
    ( threads_per_block * blocks_per_grid_y );
  dim3 dim_grid = make_uint3( blocks_per_grid_x, blocks_per_grid_y, 1 );
  
  KERNELCALL( ek_gather_species_charge_density, dim_grid, threads_per_block, () );
  
  if ( lbpar_gpu.number_of_particles != 0 ) //TODO make it an if number_of_charged_particles != 0
  { 
  
    blocks_per_grid_x =
      ( lbpar_gpu.number_of_particles + threads_per_block * blocks_per_grid_y - 1 ) /
      ( threads_per_block * blocks_per_grid_y );
    dim_grid = make_uint3( blocks_per_grid_x, blocks_per_grid_y, 1 );
    
    particle_data_gpu = gpu_get_particle_pointer();
  
    KERNELCALL( ek_gather_particle_charge_density,
                dim_grid, threads_per_block,
                ( particle_data_gpu, ek_lbparameters_gpu ) );
  }
  
  electrostatics->calculatePotential();
}


void ek_integrate() {

  /** values for the kernel call */
  
  int threads_per_block = 64;
  int blocks_per_grid_y = 4;
  int blocks_per_grid_x =
    ( ek_parameters.number_of_nodes + threads_per_block * blocks_per_grid_y - 1 )
    / (threads_per_block * blocks_per_grid_y );
  dim3 dim_grid = make_uint3( blocks_per_grid_x, blocks_per_grid_y, 1 );



  /* Clears the force on the nodes and must be called before fluxes are calculated,
     since in the reaction set up the previous-step LB force is added to the flux
     (in ek_calculate_quantities / ek_displacement), which is copied in this routine */

  KERNELCALL( ek_clear_node_force, dim_grid, threads_per_block, ( node_f ) );



#ifdef EK_REACTION
  if ( ek_parameters.reaction_species[0] != -1 &&
       ek_parameters.reaction_species[1] != -1 &&
       ek_parameters.reaction_species[2] != -1 )
  {
    /* Performs the catalytic reaction and sets the reservoir densities at 
       the boundary of the simulation box */

    KERNELCALL( ek_reaction, dim_grid, threads_per_block, ());

    /* Determines the excess pressure that follows from the creation of 
       species by the reaction */

    KERNELCALL( ek_pressure, dim_grid, threads_per_block, ( *current_nodes, 
                                                            ek_lbparameters_gpu, 
                                                            ek_lb_device_values ) );
  }
#endif


  /* Integrate diffusion-advection */
  
  for( int i = 0; i < ek_parameters.number_of_species; i++ )
  {
  
    KERNELCALL( ek_clear_fluxes, dim_grid, threads_per_block, () );
    KERNELCALL( ek_calculate_quantities, dim_grid, threads_per_block,
                ( i, *current_nodes, node_f, ek_lbparameters_gpu, ek_lb_device_values ) );
              
#ifdef EK_BOUNDARIES
    if( ek_parameters.use_nonlinear_stencil)
    {
      KERNELCALL( ek_apply_boundaries, dim_grid, threads_per_block,
                  ( i, *current_nodes, node_f ) );
    }
#endif

    KERNELCALL( ek_propagate_densities, dim_grid, threads_per_block, ( i ) );
  }



#ifdef EK_REACTION
  if ( ek_parameters.reaction_species[0] != -1 &&
       ek_parameters.reaction_species[1] != -1 &&
       ek_parameters.reaction_species[2] != -1 )
  {
    /* Add pressure force to LB must be done outside of loop,
       otherwise the force gets added several times */

    KERNELCALL( ek_add_ideal_pressure_to_lb_force, dim_grid, threads_per_block,
                  ( *current_nodes, node_f, ek_lbparameters_gpu ) );
  }
#endif



  /* Integrate electrostatics */
  
  ek_integrate_electrostatics();
  
  /* Integrate Navier-Stokes */
  
  lb_integrate_GPU();

  
  //TODO delete - needed for printfs
  //cudaDeviceSynchronize();
}


#ifdef EK_BOUNDARIES
void ek_init_species_density_wallcharge( float* wallcharge_species_density,
                                         int wallcharge_species             ) {
  int threads_per_block = 64;
  int blocks_per_grid_y = 4;
  int blocks_per_grid_x =
    ( ek_parameters.number_of_nodes + threads_per_block * blocks_per_grid_y - 1 )
    / ( threads_per_block * blocks_per_grid_y );
  dim3 dim_grid = make_uint3( blocks_per_grid_x, blocks_per_grid_y, 1 );
  
  KERNELCALL( ek_init_species_density_homogeneous, dim_grid, threads_per_block, () );
  KERNELCALL( ek_clear_boundary_densities, dim_grid, threads_per_block, ( *current_nodes ) );
  
  if( wallcharge_species != -1 ) 
  {  
    cuda_safe_mem( cudaMemcpy( ek_parameters.rho[wallcharge_species], 
                               wallcharge_species_density,
                               ek_parameters.number_of_nodes * sizeof( float ),
                               cudaMemcpyHostToDevice )
                 );
  }
}
#endif


void ek_init_species( int species ) {

  if( !initialized ) 
  {  
    ek_init();
  }
  
  if( ek_parameters.species_index[ species ] == -1 ) 
  {  
    ek_parameters.species_index[ species ] = ek_parameters.number_of_species;
    ek_parameters.number_of_species++;
    
    cuda_safe_mem( cudaMalloc( (void**) &ek_parameters.rho[ ek_parameters.species_index[ species ] ],
                               ek_parameters.number_of_nodes * sizeof( float )                        ) );
    
    ek_parameters.density[      ek_parameters.species_index[ species ] ] = 0.0;
    ek_parameters.D[            ek_parameters.species_index[ species ] ] = 0.0;
    ek_parameters.valency[      ek_parameters.species_index[ species ] ] = 0.0;
    ek_parameters.ext_force[0][ ek_parameters.species_index[ species ] ] = 0.0;
    ek_parameters.ext_force[1][ ek_parameters.species_index[ species ] ] = 0.0;
    ek_parameters.ext_force[2][ ek_parameters.species_index[ species ] ] = 0.0;
    ek_parameters.d[            ek_parameters.species_index[ species ] ] =
    ek_parameters.D[            ek_parameters.species_index[ species ] ] / ( 1.0 + 2.0 * sqrt( 2.0 ) );
  }
}


int ek_init() {
  if( ek_parameters.agrid < 0.0 ||
      ek_parameters.viscosity < 0.0 ||
      ek_parameters.T < 0.0 ||
      ek_parameters.bjerrumlength < 0.0 ) 
  {
      
    fprintf( stderr, "ERROR: invalid agrid, viscosity, T or bjerrum_length\n" );
    
    return 1;
  }
    
  int threads_per_block = 64;
  int blocks_per_grid_y = 4;
  int blocks_per_grid_x;
  dim3 dim_grid;
  
  if(!initialized) 
  {
    if( cudaGetSymbolAddress( (void**) &ek_parameters_gpu_pointer, ek_parameters_gpu ) != cudaSuccess) 
    {
      fprintf( stderr, "ERROR: Fetching constant memory pointer\n" );

      return 1;
    }
    
    for( int i = 0; i < MAX_NUMBER_OF_SPECIES; i++ ) 
    {    
      ek_parameters.species_index[i] = -1;
    }

    if ( lattice_switch != LATTICE_OFF ) 
    {
      fprintf( stderr, "ERROR: Electrokinetics automatically intializes the LB on the GPU and can therefore not be used in conjunction with LB.\n");
      fprintf( stderr, "ERROR: Please run either electrokinetics or LB.\n");
      
      return 1;
    }

    lattice_switch = LATTICE_LB_GPU;
    ek_initialized = 1;         

    lbpar_gpu.agrid = ek_parameters.agrid;
    lbpar_gpu.viscosity[0] = ek_parameters.viscosity;
    lbpar_gpu.bulk_viscosity[0] = ek_parameters.bulk_viscosity;
    lbpar_gpu.friction[0] = ek_parameters.friction;

    lbpar_gpu.rho[0] = ( ek_parameters.lb_density < 0.0 ? 1.0 : ek_parameters.lb_density );
    lb_reinit_parameters_gpu();
    
    lb_init_gpu();

    if (ek_parameters.lb_force[0] != 0 || ek_parameters.lb_force[1] != 0 || ek_parameters.lb_force[2] != 0)
    {
      lbpar_gpu.external_force = 1;
      lbpar_gpu.ext_force[0] = ek_parameters.lb_force[0];
      lbpar_gpu.ext_force[1] = ek_parameters.lb_force[1];
      lbpar_gpu.ext_force[2] = ek_parameters.lb_force[2];
      lb_reinit_extern_nodeforce_GPU(&lbpar_gpu);
    }
    else
    {
      lbpar_gpu.external_force = 0;
      lbpar_gpu.ext_force[0] = 0;
      lbpar_gpu.ext_force[1] = 0;
      lbpar_gpu.ext_force[2] = 0;
    }

    ek_parameters.dim_x = lbpar_gpu.dim_x;
    ek_parameters.dim_y = lbpar_gpu.dim_y;
    ek_parameters.dim_z = lbpar_gpu.dim_z;
    ek_parameters.time_step = lbpar_gpu.time_step;
    ek_parameters.number_of_nodes = ek_parameters.dim_x * ek_parameters.dim_y * ek_parameters.dim_z;

    cuda_safe_mem( cudaMalloc( (void**) &ek_parameters.j,
                             ek_parameters.number_of_nodes * 13 * sizeof( float ) ) );
    cuda_safe_mem( cudaMemcpyToSymbol( ek_parameters_gpu, &ek_parameters, sizeof( EK_parameters ) ) );
    
    lb_get_para_pointer( &ek_lbparameters_gpu );
    lb_set_ek_pointer( ek_parameters_gpu_pointer );

    cuda_safe_mem( cudaMalloc( (void**) &ek_parameters.lb_force_previous,
                             ek_parameters.number_of_nodes * 3 * sizeof( float ) ) );

#ifdef EK_REACTION
    cuda_safe_mem( cudaMalloc( (void**) &ek_parameters.pressure,
                             ek_parameters.number_of_nodes * sizeof( float ) ) );
    ek_node_is_catalyst = (char*) calloc( ek_parameters.number_of_nodes , sizeof( char ) );
#endif

    lb_get_device_values_pointer( &ek_lb_device_values );
    
    if( cudaGetLastError() != cudaSuccess ) 
    {
      fprintf(stderr, "ERROR: Failed to allocate\n");
      return 1;
    }
    
    cudaMallocHost((void**) &ek_parameters.node_is_catalyst,
                             sizeof( char ) * 
                ek_parameters.dim_z*ek_parameters.dim_y*ek_parameters.dim_x );
    
    if(cudaGetLastError() != cudaSuccess) 
    {
      fprintf(stderr, "ERROR: Failed to allocate\n");
      return 1;
    }
   
    //initialize electrostatics
    if(electrostatics != NULL)
      delete electrostatics;

    FdElectrostatics::InputParameters es_parameters = {ek_parameters.bjerrumlength, ek_parameters.T, ek_parameters.dim_x, ek_parameters.dim_y, ek_parameters.dim_z, ek_parameters.agrid};
    try {
      electrostatics = new FdElectrostatics(es_parameters, stream[0]);
    }
    catch(std::string e) {
      std::cout << "Error in initialization of electrokinetics electrostatics solver: " << e << std::endl;
      return 1;
    }

    ek_parameters.charge_potential = electrostatics->getGrid().grid;
    cuda_safe_mem( cudaMemcpyToSymbol( ek_parameters_gpu, &ek_parameters, sizeof( EK_parameters ) ) );

    //clear initial LB force and finish up
    blocks_per_grid_x =
      ( ek_parameters.dim_z * ek_parameters.dim_y * (ek_parameters.dim_x ) +
        threads_per_block * blocks_per_grid_y - 1
      ) / ( threads_per_block * blocks_per_grid_y );
    dim_grid = make_uint3( blocks_per_grid_x, blocks_per_grid_y, 1 );
    KERNELCALL( ek_clear_node_force, dim_grid, threads_per_block, ( node_f ) );

    initialized = true;
  }
  else
  {
    if ( lbpar_gpu.agrid != ek_parameters.agrid ||
         lbpar_gpu.viscosity[0] != ek_parameters.viscosity ||
         lbpar_gpu.bulk_viscosity[0] != ek_parameters.bulk_viscosity ||
         lbpar_gpu.friction[0] != ek_parameters.friction ||
         ( ( lbpar_gpu.rho[0] != 1.0 ) && ( lbpar_gpu.rho[0] != ek_parameters.lb_density ) )
       )
    {
      fprintf( stderr, "ERROR: The LB parameters on the GPU cannot be reinitialized.\n");
      
      return 1;
    }
    else
    {
      cuda_safe_mem( cudaMemcpyToSymbol( ek_parameters_gpu, &ek_parameters, sizeof( EK_parameters ) ) );

#ifdef EK_BOUNDARIES
      lb_init_boundaries();
      lb_get_boundary_force_pointer( &ek_lb_boundary_force );
      
      cuda_safe_mem( cudaMemcpyToSymbol( ek_parameters_gpu, &ek_parameters, sizeof( EK_parameters ) ) );
#else
      blocks_per_grid_x =
        ( ek_parameters.number_of_nodes + threads_per_block * blocks_per_grid_y - 1 )
        / (threads_per_block * blocks_per_grid_y );
      dim_grid = make_uint3( blocks_per_grid_x, blocks_per_grid_y, 1 );

      KERNELCALL( ek_init_species_density_homogeneous, dim_grid, threads_per_block, () );
#endif

#ifdef EK_REACTION
      // added to ensure that the pressure is set to the proper value in the first time step
      blocks_per_grid_x = (ek_parameters.number_of_nodes + threads_per_block * blocks_per_grid_y - 1) / (threads_per_block * blocks_per_grid_y);
      dim_grid = make_uint3(blocks_per_grid_x, blocks_per_grid_y, 1);
      KERNELCALL( ek_pressure, dim_grid, threads_per_block, ( *current_nodes, ek_lbparameters_gpu, ek_lb_device_values ) );
#endif

      ek_integrate_electrostatics();
    }
  }

  //ek_print_parameters(); //TODO delete
      
  return 0; 
}


void lb_set_ek_pointer(EK_parameters* pointeradress) {
  lb_ek_parameters_gpu = pointeradress;
}


unsigned int ek_calculate_boundary_mass( )
{
  unsigned int* bound_array = (unsigned int*) malloc( lbpar_gpu.number_of_nodes*sizeof(unsigned int) );

  lb_get_boundary_flags_GPU(bound_array);

  unsigned int boundary_node_number = 0;

  for( int j=0; j<ek_parameters.number_of_nodes; j++)
    if( bound_array[j] != 0 ) boundary_node_number++;

  free(bound_array);

  return boundary_node_number;
}


void rhoindex_linear2cartesian_host( unsigned int index,
                                     unsigned int * coord
                                   ) {

  coord[0]  = index % ek_parameters.dim_x;
  index    /= ek_parameters.dim_x;
  coord[1]  = index % ek_parameters.dim_y;
  coord[2]  = index / ek_parameters.dim_y;
}


unsigned int jindex_cartesian2linear_host( unsigned int x,
                                           unsigned int y,
                                           unsigned int z,
                                           unsigned int c
                                         ) {
                                    
  x = ( x + ek_parameters.dim_x ) % ek_parameters.dim_x; //this does not happen in the GPU version of this function
  y = ( y + ek_parameters.dim_y ) % ek_parameters.dim_y;
  z = ( z + ek_parameters.dim_z ) % ek_parameters.dim_z;
  
  return c * ek_parameters.number_of_nodes + 
         z * ek_parameters.dim_y * ek_parameters.dim_x +
         y * ek_parameters.dim_x +
         x;
}


unsigned int jindex_getByRhoLinear_host( unsigned int rho_index,
                                         unsigned int c
                                       ) {
                                               
  return c * ek_parameters.number_of_nodes +
         rho_index;
}


unsigned int rhoindex_cartesian2linear_host( unsigned int x,
                                             unsigned int y,
                                             unsigned int z
                                           ) {

  return z * ek_parameters.dim_y * ek_parameters.dim_x +
         y * ek_parameters.dim_x +
         x;
}


int ek_lb_print_vtk_velocity( char* filename ) {

  FILE* fp = fopen( filename, "w" );

  if( fp == NULL ) 
  {  
    return 1;
  }
  
  LB_rho_v_pi_gpu *host_values = (LB_rho_v_pi_gpu*) malloc( lbpar_gpu.number_of_nodes *
                                                        sizeof( LB_rho_v_pi_gpu ) );
  lb_get_values_GPU( host_values );
  
  fprintf( fp, "\
# vtk DataFile Version 2.0\n\
velocity\n\
ASCII\n\
\n\
DATASET STRUCTURED_POINTS\n\
DIMENSIONS %u %u %u\n\
ORIGIN %f %f %f\n\
SPACING %f %f %f\n\
\nPOINT_DATA %u\n\
SCALARS velocity float 3\n\
LOOKUP_TABLE default\n",
           lbpar_gpu.dim_x, lbpar_gpu.dim_y, lbpar_gpu.dim_z,
           lbpar_gpu.agrid*0.5f, lbpar_gpu.agrid*0.5f, lbpar_gpu.agrid*0.5f,
           lbpar_gpu.agrid, lbpar_gpu.agrid, lbpar_gpu.agrid,
           lbpar_gpu.number_of_nodes                                      );

  for( int i = 0; i < lbpar_gpu.number_of_nodes; i++ ) 
  {  
    fprintf( fp, "%e %e %e ", host_values[ i ].v[0],
                              host_values[ i ].v[1],
                              host_values[ i ].v[2]  );
  }
  
  free(host_values);
  fclose(fp);
  
  return 0;
}


int ek_node_print_velocity( int x, int y, int z, double* velocity ) { //TODO only calculate single node velocity
  
  LB_rho_v_pi_gpu *host_values = (LB_rho_v_pi_gpu*) malloc( lbpar_gpu.number_of_nodes *
                                                        sizeof( LB_rho_v_pi_gpu ) );
  lb_get_values_GPU( host_values );
  
  int i = z * ek_parameters.dim_y * ek_parameters.dim_x + y * ek_parameters.dim_x + x;
  
  velocity[0] = host_values[i].v[0];
  velocity[1] = host_values[i].v[1];
  velocity[2] = host_values[i].v[2];
  
  free(host_values);
  
  return 0;
}


int ek_lb_print_vtk_density( char* filename ) {

  FILE* fp = fopen( filename, "w" );

  if( fp == NULL ) 
  {
    return 1;
  }
  
  LB_rho_v_pi_gpu *host_values = (LB_rho_v_pi_gpu*) malloc( lbpar_gpu.number_of_nodes *
                                                        sizeof( LB_rho_v_pi_gpu ) );
  lb_get_values_GPU( host_values );
  
  fprintf( fp, "\
# vtk DataFile Version 2.0\n\
density_lb\n\
ASCII\n\
\n\
DATASET STRUCTURED_POINTS\n\
DIMENSIONS %u %u %u\n\
ORIGIN %f %f %f\n\
SPACING %f %f %f\n\
\n\
POINT_DATA %u\n\
SCALARS density_lb float 1\n\
LOOKUP_TABLE default\n",
           lbpar_gpu.dim_x, lbpar_gpu.dim_y, lbpar_gpu.dim_z,
           lbpar_gpu.agrid*0.5f, lbpar_gpu.agrid*0.5f, lbpar_gpu.agrid*0.5f,
           lbpar_gpu.agrid, lbpar_gpu.agrid, lbpar_gpu.agrid,
           lbpar_gpu.number_of_nodes                                      );

  for( int i = 0; i < lbpar_gpu.number_of_nodes; i++ ) 
  {  
    fprintf( fp, "%e ", host_values[ i ].rho[ 0 ] );
  }
  
  free( host_values );
  fclose( fp );
  
  return 0;
}


int ek_print_vtk_density( int species, char* filename ) {

  FILE* fp = fopen( filename, "w" );

  if( fp == NULL ){
    return 1;
  }

  float* densities = (float*) malloc( ek_parameters.number_of_nodes *
                                      sizeof( float )                 );
  
  if( ek_parameters.species_index[ species ] != -1 ) 
  {  
    cuda_safe_mem( cudaMemcpy( densities, 
                               ek_parameters.rho[ ek_parameters.species_index[ species ] ],
                               ek_parameters.number_of_nodes * sizeof( float ),
                               cudaMemcpyDeviceToHost )
                 );
  }
  else
    return 1;
  
  fprintf( fp, "\
# vtk DataFile Version 2.0\n\
density_%d\n\
ASCII\n\
\n\
DATASET STRUCTURED_POINTS\n\
DIMENSIONS %u %u %u\n\
ORIGIN %f %f %f\n\
SPACING %f %f %f\n\
\n\
POINT_DATA %u\n\
SCALARS density_%d float 1\n\
LOOKUP_TABLE default\n",
           species,
           ek_parameters.dim_x, ek_parameters.dim_y, ek_parameters.dim_z,
           ek_parameters.agrid*0.5f, ek_parameters.agrid*0.5f, ek_parameters.agrid*0.5f,
           ek_parameters.agrid, ek_parameters.agrid, ek_parameters.agrid,
           ek_parameters.number_of_nodes,
           species                                                                    );

  for( int i = 0; i < ek_parameters.number_of_nodes; i++ ) 
  {  
    fprintf( fp, "%e\n", densities[ i ] / (ek_parameters.agrid*ek_parameters.agrid*ek_parameters.agrid) );
  }
  
  free( densities );
  fclose( fp );
  
  return 0;
}


int ek_node_print_density( int species, int x, int y, int z, double* density ) {

  float* densities = (float*) malloc( ek_parameters.number_of_nodes *
                                      sizeof( float )                 );
  
  if( ek_parameters.species_index[ species ] != -1 ) 
  {  
    cuda_safe_mem( cudaMemcpy( densities, 
                               ek_parameters.rho[ ek_parameters.species_index[ species ] ],
                               ek_parameters.number_of_nodes * sizeof( float ),
                               cudaMemcpyDeviceToHost )
                 );
  }
  else
    return 1;
  
  *density = densities[z * ek_parameters.dim_y * ek_parameters.dim_x + y * ek_parameters.dim_x + x] / (ek_parameters.agrid*ek_parameters.agrid*ek_parameters.agrid);
  
  free( densities );
  
  return 0;
}


int ek_node_set_density(int species, int x, int y, int z, double density) {
  if(ek_parameters.species_index[species] != -1) 
  {  
    int index = z * ek_parameters.dim_y * ek_parameters.dim_x + y * ek_parameters.dim_x + x;
    float num_particles = density * ek_parameters.agrid*ek_parameters.agrid*ek_parameters.agrid;

    cuda_safe_mem( cudaMemcpy( &ek_parameters.rho[ek_parameters.species_index[species]][index],
                               &num_particles,
                               sizeof(float),
                               cudaMemcpyHostToDevice )
                 );
  }
  else
    return 1;
  
  return 0;
}


int ek_print_vtk_flux( int species, char* filename ) {

  FILE* fp = fopen( filename, "w" );
  float flux_local_cartesian[3]; //temporary variable for converting fluxes into cartesian coordinates for output

  unsigned int coord[3];

  if( fp == NULL ){
    return 1;
  }

  float* fluxes = (float*) malloc( ek_parameters.number_of_nodes * 13 * sizeof( float ) );
  
  if( ek_parameters.species_index[ species ] != -1 ) 
  {  
    int threads_per_block = 64;
    int blocks_per_grid_y = 4;
    int blocks_per_grid_x =
      ( ek_parameters.number_of_nodes + threads_per_block * blocks_per_grid_y - 1 )
      / (threads_per_block * blocks_per_grid_y );
    dim3 dim_grid = make_uint3( blocks_per_grid_x, blocks_per_grid_y, 1 );
    
    KERNELCALL( ek_clear_fluxes, dim_grid, threads_per_block, () );
    KERNELCALL( ek_calculate_quantities, dim_grid, threads_per_block,
                ( ek_parameters.species_index[ species ], *current_nodes, node_f, ek_lbparameters_gpu, ek_lb_device_values )    );
              
#ifdef EK_BOUNDARIES
    KERNELCALL( ek_apply_boundaries, dim_grid, threads_per_block,
                ( ek_parameters.species_index[ species ], *current_nodes, node_f )                     );
#endif
  
    cuda_safe_mem( cudaMemcpy( fluxes, 
                               ek_parameters.j,
                               ek_parameters.number_of_nodes * 13*sizeof( float ),
                               cudaMemcpyDeviceToHost )
                 );
  }
  else
    return 1;
  
  fprintf( fp, "\
# vtk DataFile Version 2.0\n\
flux_%d\n\
ASCII\n\
\n\
DATASET STRUCTURED_POINTS\n\
DIMENSIONS %u %u %u\n\
ORIGIN %f %f %f\n\
SPACING %f %f %f\n\
\n\
POINT_DATA %u\n\
SCALARS flux_%d float 3\n\
LOOKUP_TABLE default\n",
           species,
           ek_parameters.dim_x, ek_parameters.dim_y, ek_parameters.dim_z,
           ek_parameters.agrid*0.5f, ek_parameters.agrid*0.5f, ek_parameters.agrid*0.5f,
           ek_parameters.agrid, ek_parameters.agrid, ek_parameters.agrid,
           ek_parameters.number_of_nodes,
           species                                                                    );

  for( int i = 0; i < ek_parameters.number_of_nodes; i++ ) 
  {    
    rhoindex_linear2cartesian_host(i, coord);
     
    flux_local_cartesian[0]  = 0.5*fluxes[ jindex_getByRhoLinear_host(i, EK_LINK_U00) ];

    flux_local_cartesian[0] += 0.5*fluxes[ jindex_getByRhoLinear_host(i, EK_LINK_UU0) ];
    flux_local_cartesian[0] += 0.5*fluxes[ jindex_getByRhoLinear_host(i, EK_LINK_UD0) ];
    flux_local_cartesian[0] += 0.5*fluxes[ jindex_getByRhoLinear_host(i, EK_LINK_U0U) ];
    flux_local_cartesian[0] += 0.5*fluxes[ jindex_getByRhoLinear_host(i, EK_LINK_U0D) ];

    flux_local_cartesian[0] += 0.5*fluxes[ jindex_getByRhoLinear_host(i, EK_LINK_UUU) ];
    flux_local_cartesian[0] += 0.5*fluxes[ jindex_getByRhoLinear_host(i, EK_LINK_UUD) ];
    flux_local_cartesian[0] += 0.5*fluxes[ jindex_getByRhoLinear_host(i, EK_LINK_UDU) ];
    flux_local_cartesian[0] += 0.5*fluxes[ jindex_getByRhoLinear_host(i, EK_LINK_UDD) ];

    flux_local_cartesian[0] += 0.5*fluxes[ jindex_cartesian2linear_host(coord[0]-1, coord[1], coord[2], EK_LINK_D00-13) ];

    flux_local_cartesian[0] += 0.5*fluxes[ jindex_cartesian2linear_host(coord[0]-1, coord[1]-1, coord[2], EK_LINK_DD0-13) ];
    flux_local_cartesian[0] += 0.5*fluxes[ jindex_cartesian2linear_host(coord[0]-1, coord[1]+1, coord[2], EK_LINK_DU0-13) ];
    flux_local_cartesian[0] += 0.5*fluxes[ jindex_cartesian2linear_host(coord[0]-1, coord[1], coord[2]-1, EK_LINK_D0D-13) ];
    flux_local_cartesian[0] += 0.5*fluxes[ jindex_cartesian2linear_host(coord[0]-1, coord[1], coord[2]+1, EK_LINK_D0U-13) ];

    flux_local_cartesian[0] += 0.5*fluxes[ jindex_cartesian2linear_host(coord[0]-1, coord[1]-1, coord[2]-1, EK_LINK_DDD-13) ];
    flux_local_cartesian[0] += 0.5*fluxes[ jindex_cartesian2linear_host(coord[0]-1, coord[1]-1, coord[2]+1, EK_LINK_DDU-13) ];
    flux_local_cartesian[0] += 0.5*fluxes[ jindex_cartesian2linear_host(coord[0]-1, coord[1]+1, coord[2]-1, EK_LINK_DUD-13) ];
    flux_local_cartesian[0] += 0.5*fluxes[ jindex_cartesian2linear_host(coord[0]-1, coord[1]+1, coord[2]+1, EK_LINK_DUU-13) ];


    flux_local_cartesian[1]  = 0.5*fluxes[ jindex_getByRhoLinear_host(i, EK_LINK_0U0) ];

    flux_local_cartesian[1] += 0.5*fluxes[ jindex_getByRhoLinear_host(i, EK_LINK_UU0) ];
    flux_local_cartesian[1] -= 0.5*fluxes[ jindex_getByRhoLinear_host(i, EK_LINK_UD0) ];
    flux_local_cartesian[1] += 0.5*fluxes[ jindex_getByRhoLinear_host(i, EK_LINK_0UU) ];
    flux_local_cartesian[1] += 0.5*fluxes[ jindex_getByRhoLinear_host(i, EK_LINK_0UD) ];

    flux_local_cartesian[1] += 0.5*fluxes[ jindex_getByRhoLinear_host(i, EK_LINK_UUU) ];
    flux_local_cartesian[1] += 0.5*fluxes[ jindex_getByRhoLinear_host(i, EK_LINK_UUD) ];
    flux_local_cartesian[1] -= 0.5*fluxes[ jindex_getByRhoLinear_host(i, EK_LINK_UDU) ];
    flux_local_cartesian[1] -= 0.5*fluxes[ jindex_getByRhoLinear_host(i, EK_LINK_UDD) ];

    flux_local_cartesian[1] += 0.5*fluxes[ jindex_cartesian2linear_host(coord[0], coord[1]-1, coord[2], EK_LINK_0D0-13) ];

    flux_local_cartesian[1] += 0.5*fluxes[ jindex_cartesian2linear_host(coord[0]-1, coord[1]-1, coord[2], EK_LINK_DD0-13) ];
    flux_local_cartesian[1] -= 0.5*fluxes[ jindex_cartesian2linear_host(coord[0]-1, coord[1]+1, coord[2], EK_LINK_DU0-13) ];
    flux_local_cartesian[1] += 0.5*fluxes[ jindex_cartesian2linear_host(coord[0], coord[1]-1, coord[2]-1, EK_LINK_0DD-13) ];
    flux_local_cartesian[1] += 0.5*fluxes[ jindex_cartesian2linear_host(coord[0], coord[1]-1, coord[2]+1, EK_LINK_0DU-13) ];

    flux_local_cartesian[1] += 0.5*fluxes[ jindex_cartesian2linear_host(coord[0]-1, coord[1]-1, coord[2]-1, EK_LINK_DDD-13) ];
    flux_local_cartesian[1] += 0.5*fluxes[ jindex_cartesian2linear_host(coord[0]-1, coord[1]-1, coord[2]+1, EK_LINK_DDU-13) ];
    flux_local_cartesian[1] -= 0.5*fluxes[ jindex_cartesian2linear_host(coord[0]-1, coord[1]+1, coord[2]-1, EK_LINK_DUD-13) ];
    flux_local_cartesian[1] -= 0.5*fluxes[ jindex_cartesian2linear_host(coord[0]-1, coord[1]+1, coord[2]+1, EK_LINK_DUU-13) ];


    flux_local_cartesian[2]  = 0.5*fluxes[ jindex_getByRhoLinear_host(i, EK_LINK_00U) ];

    flux_local_cartesian[2] += 0.5*fluxes[ jindex_getByRhoLinear_host(i, EK_LINK_U0U) ];
    flux_local_cartesian[2] -= 0.5*fluxes[ jindex_getByRhoLinear_host(i, EK_LINK_U0D) ];
    flux_local_cartesian[2] += 0.5*fluxes[ jindex_getByRhoLinear_host(i, EK_LINK_0UU) ];
    flux_local_cartesian[2] -= 0.5*fluxes[ jindex_getByRhoLinear_host(i, EK_LINK_0UD) ];

    flux_local_cartesian[2] += 0.5*fluxes[ jindex_getByRhoLinear_host(i, EK_LINK_UUU) ];
    flux_local_cartesian[2] -= 0.5*fluxes[ jindex_getByRhoLinear_host(i, EK_LINK_UUD) ];
    flux_local_cartesian[2] += 0.5*fluxes[ jindex_getByRhoLinear_host(i, EK_LINK_UDU) ];
    flux_local_cartesian[2] -= 0.5*fluxes[ jindex_getByRhoLinear_host(i, EK_LINK_UDD) ];

    flux_local_cartesian[2] += 0.5*fluxes[ jindex_cartesian2linear_host(coord[0], coord[1], coord[2]-1, EK_LINK_00D-13) ];

    flux_local_cartesian[2] += 0.5*fluxes[ jindex_cartesian2linear_host(coord[0]-1, coord[1], coord[2]-1, EK_LINK_D0D-13) ];
    flux_local_cartesian[2] -= 0.5*fluxes[ jindex_cartesian2linear_host(coord[0]-1, coord[1], coord[2]+1, EK_LINK_D0U-13) ];
    flux_local_cartesian[2] += 0.5*fluxes[ jindex_cartesian2linear_host(coord[0], coord[1]-1, coord[2]-1, EK_LINK_0DD-13) ];
    flux_local_cartesian[2] -= 0.5*fluxes[ jindex_cartesian2linear_host(coord[0], coord[1]-1, coord[2]+1, EK_LINK_0DU-13) ];

    flux_local_cartesian[2] += 0.5*fluxes[ jindex_cartesian2linear_host(coord[0]-1, coord[1]-1, coord[2]-1, EK_LINK_DDD-13) ];
    flux_local_cartesian[2] -= 0.5*fluxes[ jindex_cartesian2linear_host(coord[0]-1, coord[1]-1, coord[2]+1, EK_LINK_DDU-13) ];
    flux_local_cartesian[2] += 0.5*fluxes[ jindex_cartesian2linear_host(coord[0]-1, coord[1]+1, coord[2]-1, EK_LINK_DUD-13) ];
    flux_local_cartesian[2] -= 0.5*fluxes[ jindex_cartesian2linear_host(coord[0]-1, coord[1]+1, coord[2]+1, EK_LINK_DUU-13) ];


    fprintf( fp, "%e %e %e\n",
             flux_local_cartesian[0] / ( ek_parameters.time_step * ek_parameters.agrid * ek_parameters.agrid ),
             flux_local_cartesian[1] / ( ek_parameters.time_step * ek_parameters.agrid * ek_parameters.agrid ),
             flux_local_cartesian[2] / ( ek_parameters.time_step * ek_parameters.agrid * ek_parameters.agrid ) );
  }
  
  free( fluxes );
  fclose( fp );
  
  return 0;
}


int ek_print_vtk_potential( char* filename ) {

  FILE* fp = fopen( filename, "w" );

  if( fp == NULL ) 
  {  
    return 1;
  }

  float* potential = (float*) malloc( ek_parameters.number_of_nodes * sizeof( cufftReal ) );
  
  cuda_safe_mem( cudaMemcpy( potential, 
                             ek_parameters.charge_potential,
                             ek_parameters.number_of_nodes * sizeof( cufftReal ),
                             cudaMemcpyDeviceToHost )                          
               );
  
  fprintf(fp, "\
# vtk DataFile Version 2.0\n\
potential\n\
ASCII\n\
\n\
DATASET STRUCTURED_POINTS\n\
DIMENSIONS %u %u %u\n\
ORIGIN %f %f %f\n\
SPACING %f %f %f\n\
\n\
POINT_DATA %u\n\
SCALARS potential float 1\n\
LOOKUP_TABLE default\n",
          ek_parameters.dim_x, ek_parameters.dim_y, ek_parameters.dim_z,
          ek_parameters.agrid*0.5f, ek_parameters.agrid*0.5f, ek_parameters.agrid*0.5f,
          ek_parameters.agrid, ek_parameters.agrid, ek_parameters.agrid,
          ek_parameters.number_of_nodes                                              );

  for( int i = 0; i < ek_parameters.number_of_nodes; i++ ) 
  {  
    fprintf( fp, "%e\n", potential[ i ] );
  }
  
  free( potential );
  fclose( fp );
  
  return 0;
}


int ek_print_vtk_lbforce( char* filename ) {

  FILE* fp = fopen( filename, "w" );

  if( fp == NULL ) 
  {
    return 1;
  }

  float* lbforce = (float*) malloc( ek_parameters.number_of_nodes * 3 *sizeof( float ) );
  
  cuda_safe_mem( cudaMemcpy( lbforce, 
                             node_f.force,
                             ek_parameters.number_of_nodes * 3 * sizeof( float ),
                             cudaMemcpyDeviceToHost )
               );
  
  fprintf( fp, "\
# vtk DataFile Version 2.0\n\
lbforce\n\
ASCII\n\
\n\
DATASET STRUCTURED_POINTS\n\
DIMENSIONS %u %u %u\n\
ORIGIN %f %f %f\n\
SPACING %f %f %f\n\
\n\
POINT_DATA %u\n\
SCALARS lbforce float 3\n\
LOOKUP_TABLE default\n",
           ek_parameters.dim_x, ek_parameters.dim_y, ek_parameters.dim_z,
           ek_parameters.agrid*0.5f, ek_parameters.agrid*0.5f, ek_parameters.agrid*0.5f,
           ek_parameters.agrid, ek_parameters.agrid, ek_parameters.agrid,
           ek_parameters.number_of_nodes                                              );

  for( int i = 0; i < ek_parameters.number_of_nodes; i++ ) 
  {
    fprintf( fp, "%e %e %e\n", lbforce[ i ] / 
                                 ( powf( ek_parameters.time_step , 2.0 ) * powf( ek_parameters.agrid, 4.0 ) ),
                               lbforce[ i + ek_parameters.number_of_nodes ] /
                                 ( powf( ek_parameters.time_step , 2.0 ) * powf( ek_parameters.agrid, 4.0 ) ),
                               lbforce[ i + 2 * ek_parameters.number_of_nodes ] /
                                 ( powf( ek_parameters.time_step , 2.0 ) * powf( ek_parameters.agrid, 4.0 ) ) );
  }
  
  free( lbforce );
  fclose( fp );
  
  return 0;
}


#ifdef EK_REACTION
int ek_print_vtk_pressure( char* filename ) {

  FILE* fp = fopen( filename, "w" );

  if( fp == NULL ) 
  {
    return 1;
  }

  float* pressure = (float*) malloc( ek_parameters.number_of_nodes * sizeof( float ) );
  
  cuda_safe_mem( cudaMemcpy( pressure, 
                             ek_parameters.pressure,
                             ek_parameters.number_of_nodes * sizeof( float ),
                             cudaMemcpyDeviceToHost )
               );
  
  fprintf(fp, "\
# vtk DataFile Version 2.0\n\
pressure\n\
ASCII\n\
\n\
DATASET STRUCTURED_POINTS\n\
DIMENSIONS %u %u %u\n\
ORIGIN %f %f %f\n\
SPACING %f %f %f\n\
\n\
POINT_DATA %u\n\
SCALARS pressure float 1\n\
LOOKUP_TABLE default\n",
          ek_parameters.dim_x, ek_parameters.dim_y, ek_parameters.dim_z,
          ek_parameters.agrid*0.5f, ek_parameters.agrid*0.5f, ek_parameters.agrid*0.5f,
          ek_parameters.agrid, ek_parameters.agrid, ek_parameters.agrid,
          ek_parameters.number_of_nodes                                              );

  for( int i = 0; i < ek_parameters.number_of_nodes; i++ ) 
  { 
    fprintf( fp, "%e\n", pressure[ i ] / ek_parameters.agrid );
  }
  
  free( pressure );
  fclose( fp );
  
  return 0;
}


int ek_print_vtk_reaction_tags( char* filename ) {

  FILE* fp = fopen( filename, "w" );

  if( fp == NULL ) 
  {
    return 1;
  }

  fprintf(fp, "\
# vtk DataFile Version 2.0\n\
rection_tags\n\
ASCII\n\
\n\
DATASET STRUCTURED_POINTS\n\
DIMENSIONS %u %u %u\n\
ORIGIN %f %f %f\n\
SPACING %f %f %f\n\
\n\
POINT_DATA %u\n\
SCALARS reaction_tags int 1\n\
LOOKUP_TABLE default\n",
          ek_parameters.dim_x, ek_parameters.dim_y, ek_parameters.dim_z,
          ek_parameters.agrid*0.5f, ek_parameters.agrid*0.5f, ek_parameters.agrid*0.5f,
          ek_parameters.agrid, ek_parameters.agrid, ek_parameters.agrid,
          ek_parameters.number_of_nodes                                              );

  for( int i = 0; i < ek_parameters.number_of_nodes; i++ ) 
  {  
    fprintf( fp, "%d\n", ek_node_is_catalyst[ i ] );
  }
  
  fclose( fp );
  
  return 0;
}
#endif


void ek_print_parameters() {

  printf( "ek_parameters {\n" );
  
  printf( "  float agrid = %f;\n",                      ek_parameters.agrid );
  printf( "  float time_step = %f;\n",                  ek_parameters.time_step );
  printf( "  float lb_density = %f;\n",                 ek_parameters.lb_density );
  printf( "  unsigned int dim_x = %d;\n",               ek_parameters.dim_x );
  printf( "  unsigned int dim_y = %d;\n",               ek_parameters.dim_y );
  printf( "  unsigned int dim_z = %d;\n",               ek_parameters.dim_z );
  printf( "  unsigned int number_of_nodes = %d;\n",     ek_parameters.number_of_nodes );
  printf( "  float viscosity = %f;\n",                  ek_parameters.viscosity );
  printf( "  float bulk_viscosity = %f;\n",             ek_parameters.bulk_viscosity );
  printf( "  float gamma_odd = %f;\n",                  ek_parameters.gamma_odd );
  printf( "  float gamma_even = %f;\n",                 ek_parameters.gamma_even );
  printf( "  float friction = %f;\n",                   ek_parameters.friction );
  printf( "  float T = %f;\n",                          ek_parameters.T );
  printf( "  float bjerrumlength = %f;\n",              ek_parameters.bjerrumlength );
  printf( "  unsigned int number_of_species = %d;\n",   ek_parameters.number_of_species);
  printf( "  int reaction_species[] = {%d, %d, %d};\n", ek_parameters.reaction_species[0], 
                                                        ek_parameters.reaction_species[1], 
                                                        ek_parameters.reaction_species[2] );
  printf( "  float rho_reactant_reservoir = %f;\n",     ek_parameters.rho_reactant_reservoir);
  printf( "  float rho_product0_reservoir = %f;\n",     ek_parameters.rho_product0_reservoir);
  printf( "  float rho_product1_reservoir = %f;\n",     ek_parameters.rho_product1_reservoir);
  printf( "  float reaction_ct_rate = %f;\n",           ek_parameters.reaction_ct_rate); 
  printf( "  float reaction_fraction_0 = %f;\n",        ek_parameters.reaction_fraction_0);
  printf( "  float reaction_fraction_1 = %f;\n",        ek_parameters.reaction_fraction_0);
  printf( "  float* j = %p;\n",                         ek_parameters.j );
  
  printf( "  float* rho[] = {%p, %p, %p, %p, %p, %p, %p, %p, %p, %p};\n",
          ek_parameters.rho[0], ek_parameters.rho[1], ek_parameters.rho[2],
          ek_parameters.rho[3], ek_parameters.rho[4], ek_parameters.rho[5],
          ek_parameters.rho[6], ek_parameters.rho[7], ek_parameters.rho[8],
          ek_parameters.rho[9]                                              );
  
  printf( "  int species_index[] = {%d, %d, %d, %d, %d, %d, %d, %d, %d, %d};\n",
          ek_parameters.species_index[0], ek_parameters.species_index[1],
          ek_parameters.species_index[2], ek_parameters.species_index[3],
          ek_parameters.species_index[4], ek_parameters.species_index[5],
          ek_parameters.species_index[6], ek_parameters.species_index[7],
          ek_parameters.species_index[8], ek_parameters.species_index[9]         );
  
  printf( "  float density = {%f, %f, %f, %f, %f, %f, %f, %f, %f, %f};\n",
          ek_parameters.density[0], ek_parameters.density[1],
          ek_parameters.density[2], ek_parameters.density[3],
          ek_parameters.density[4], ek_parameters.density[5],
          ek_parameters.density[6], ek_parameters.density[7],
          ek_parameters.density[8], ek_parameters.density[9]                );
  
  printf( "  float D[] = {%f, %f, %f, %f, %f, %f, %f, %f, %f, %f};\n",
          ek_parameters.D[0], ek_parameters.D[1], ek_parameters.D[2],
          ek_parameters.D[3], ek_parameters.D[4], ek_parameters.D[5],
          ek_parameters.D[6], ek_parameters.D[7], ek_parameters.D[8],
          ek_parameters.D[9]                                           );
  
  printf( "  float d[] = {%f, %f, %f, %f, %f, %f, %f, %f, %f, %f};\n",
          ek_parameters.d[0], ek_parameters.d[1], ek_parameters.d[2],
          ek_parameters.d[3], ek_parameters.d[4], ek_parameters.d[5],
          ek_parameters.d[6], ek_parameters.d[7], ek_parameters.d[8],
          ek_parameters.d[9]                                                   );
  
  printf( "  float valency[] = {%f, %f, %f, %f, %f, %f, %f, %f, %f, %f};\n",
          ek_parameters.valency[0], ek_parameters.valency[1], ek_parameters.valency[2],
          ek_parameters.valency[3], ek_parameters.valency[4], ek_parameters.valency[5],
          ek_parameters.valency[6], ek_parameters.valency[7], ek_parameters.valency[8],
          ek_parameters.valency[9]                                                      );
  
  printf( "  float ext_force[0][] = {%f, %f, %f, %f, %f, %f, %f, %f, %f, %f};\n",
          ek_parameters.ext_force[0][0], ek_parameters.ext_force[0][1], ek_parameters.ext_force[0][2],
          ek_parameters.ext_force[0][3], ek_parameters.ext_force[0][4], ek_parameters.ext_force[0][5],
          ek_parameters.ext_force[0][6], ek_parameters.ext_force[0][7], ek_parameters.ext_force[0][8],
          ek_parameters.ext_force[0][9]                                                                );
  
  printf( "  float ext_force[1][] = {%f, %f, %f, %f, %f, %f, %f, %f, %f, %f};\n",
          ek_parameters.ext_force[1][0], ek_parameters.ext_force[1][1], ek_parameters.ext_force[1][2],
          ek_parameters.ext_force[1][3], ek_parameters.ext_force[1][4], ek_parameters.ext_force[1][5],
          ek_parameters.ext_force[1][6], ek_parameters.ext_force[1][7], ek_parameters.ext_force[1][8],
          ek_parameters.ext_force[1][9]                                                                );
  
  printf( "  float ext_force[2][] = {%f, %f, %f, %f, %f, %f, %f, %f, %f, %f};\n",
          ek_parameters.ext_force[2][0], ek_parameters.ext_force[2][1], ek_parameters.ext_force[2][2],
          ek_parameters.ext_force[2][3], ek_parameters.ext_force[2][4], ek_parameters.ext_force[2][5],
          ek_parameters.ext_force[2][6], ek_parameters.ext_force[2][7], ek_parameters.ext_force[2][8],
          ek_parameters.ext_force[2][9]                                                                );
  
  printf( "}\n" );
}


void ek_print_lbpar() {

  printf("lbpar_gpu {\n");
  
  printf("    float rho = %f;\n",                        lbpar_gpu.rho[0] );
  printf("    float mu = %f;\n",                         lbpar_gpu.mu[0] );
  printf("    float viscosity = %f;\n",                  lbpar_gpu.viscosity[0] );
  printf("    float gamma_shear = %f;\n",                lbpar_gpu.gamma_shear[0] );
  printf("    float gamma_bulk = %f;\n",                 lbpar_gpu.gamma_bulk[0] );
  printf("    float gamma_odd = %f;\n",                  lbpar_gpu.gamma_odd[0] );
  printf("    float gamma_even = %f;\n",                 lbpar_gpu.gamma_even[0] );
  printf("    float agrid = %f;\n",                      lbpar_gpu.agrid );
  printf("    float tau = %f;\n",                        lbpar_gpu.tau );
  printf("    float friction = %f;\n",                   lbpar_gpu.friction[0] );
  printf("    float time_step = %f;\n",                  lbpar_gpu.time_step );
  printf("    float lb_coupl_pref = %f;\n",              lbpar_gpu.lb_coupl_pref[0] );
  printf("    float lb_coupl_pref2 = %f;\n",             lbpar_gpu.lb_coupl_pref2[0] );
  printf("    float bulk_viscosity = %f;\n",             lbpar_gpu.bulk_viscosity[0] );
  printf("    unsigned int dim_x = %d;\n",               lbpar_gpu.dim_x );
  printf("    unsigned int dim_y = %d;\n",               lbpar_gpu.dim_y );
  printf("    unsigned int dim_z = %d;\n",               lbpar_gpu.dim_z );
  printf("    unsigned int number_of_nodes = %d;\n",     lbpar_gpu.number_of_nodes );
  printf("    unsigned int number_of_particles = %d;\n", lbpar_gpu.number_of_particles );
  printf("    int fluct = %d;\n",                        lbpar_gpu.fluct );
  printf("    int calc_val = %d;\n",                     lbpar_gpu.calc_val );
  printf("    int external_force = %d;\n",               lbpar_gpu.external_force );
  printf("    float ext_force[3] = {%f, %f, %f};\n",     lbpar_gpu.ext_force[0],
                                                         lbpar_gpu.ext_force[1],
                                                         lbpar_gpu.ext_force[2] );
  printf("    unsigned int your_seed = %d;\n",           lbpar_gpu.your_seed );
  printf("    unsigned int reinit = %d;\n",              lbpar_gpu.reinit );
  
  printf("}\n");
}


int ek_set_agrid( double agrid ) {  

  ek_parameters.agrid = agrid;    
  return 0;
}

int ek_set_lb_force(double* ext_force) {
  for (int i = 0; i < 3; i++)
    ek_parameters.lb_force[i] = ext_force[i];
  return 0;
}


int ek_set_lb_density( double lb_density ) {  

  ek_parameters.lb_density = lb_density;    
  return 0;
}


int ek_set_bjerrumlength( double bjerrumlength ) {

  ek_parameters.bjerrumlength = bjerrumlength;
  return 0;
}


int ek_set_viscosity( double viscosity ) {

  ek_parameters.viscosity = viscosity;  
  return 0;
}


int ek_set_friction( double friction ) {

  ek_parameters.friction = friction;  
  return 0;
}


int ek_set_bulk_viscosity( double bulk_viscosity ) {

  ek_parameters.bulk_viscosity = bulk_viscosity;  
  return 0;
}


int ek_set_gamma_odd( double gamma_odd ) {

  ek_parameters.gamma_odd = gamma_odd;  
  return 0;
}


int ek_set_gamma_even( double gamma_even ) {

  ek_parameters.gamma_even = gamma_even;  
  return 0;
}


int ek_set_use_nonlinear_stencil( int use_nonlinear_stencil ) {

  ek_parameters.use_nonlinear_stencil = use_nonlinear_stencil;
  return 0;
}


int ek_set_density( int species, double density ) {

  ek_init_species( species );

  ek_parameters.density[ ek_parameters.species_index[ species ] ] = density;
   
  return 0;
}


int ek_set_D( int species, double D ) {

  ek_init_species( species );
  
  ek_parameters.D[ ek_parameters.species_index[ species ] ] = D;
  ek_parameters.d[ ek_parameters.species_index[ species ] ] = D / ( 1.0 + 2.0 * sqrt(2.0)) ;
  
  return 0;
}

int ek_set_T(double T) {

  ek_parameters.T = T;
  
  return 0;
}


int ek_set_valency( int species, double valency ) {

  ek_init_species( species );
  
  ek_parameters.valency[ ek_parameters.species_index[ species ] ] = valency;
  
  return 0;
}


int ek_set_ext_force( int species,
                      double ext_force_x,
                      double ext_force_y,
                      double ext_force_z
                    ) {
                    
  ek_init_species( species );
  
  ek_parameters.ext_force[0][ ek_parameters.species_index[ species ] ] = ext_force_x;
  ek_parameters.ext_force[1][ ek_parameters.species_index[ species ] ] = ext_force_y;
  ek_parameters.ext_force[2][ ek_parameters.species_index[ species ] ] = ext_force_z;
  
  return 0;
}

float ek_calculate_net_charge() {
  float charge = 0.0f;
  cuda_safe_mem( cudaMemcpyToSymbol(charge_gpu, &charge, sizeof(float), 0, cudaMemcpyHostToDevice) );

  int threads_per_block = 64;
  int blocks_per_grid_y = 4;
  int blocks_per_grid_x =
    ( ek_parameters.number_of_nodes +
      threads_per_block * blocks_per_grid_y - 1
    ) / ( threads_per_block * blocks_per_grid_y );
  dim3 dim_grid = make_uint3( blocks_per_grid_x, blocks_per_grid_y, 1 );

  KERNELCALL( ek_calculate_system_charge, dim_grid, threads_per_block, () );

  cuda_safe_mem( cudaMemcpyFromSymbol(&charge, charge_gpu, sizeof(float), 0, cudaMemcpyDeviceToHost ) );

  return charge;
}

int ek_neutralize_system(int species) {
  int species_index = ek_parameters.species_index[species];

  if(species_index == -1)
    return 1;

  if(ek_parameters.valency[species_index] == 0.0f)
    return 2;

  float compensating_species_density = 0.0f;

#ifndef EK_BOUNDARIES
  for(int i = 0; i < ek_parameters.number_of_species; i++)
    compensating_species_density += ek_parameters.density[i] * ek_parameters.valency[i];

  compensating_species_density = ek_parameters.density[species_index] - compensating_species_density / ek_parameters.valency[species_index];
#else
  float charge = ek_calculate_net_charge();

  compensating_species_density = ek_parameters.density[species_index] - (charge / ek_parameters.valency[species_index]) / (ek_parameters.agrid * ek_parameters.agrid * ek_parameters.agrid * double(ek_parameters.number_of_nodes-ek_parameters.number_of_boundary_nodes));
#endif

  if(compensating_species_density < 0.0f)
    return 3;

  ek_parameters.density[species_index] = compensating_species_density;

  return 0;
}

#ifdef EK_REACTION
int ek_set_reaction( int reactant, int product0, int product1, 
                     float rho_reactant_reservoir, float rho_product0_reservoir, float rho_product1_reservoir, 
                     float reaction_ct_rate, float reaction_fraction_0, float reaction_fraction_1,
                     float mass_reactant, float mass_product0, float mass_product1 ) 
{
  if ( ek_parameters.species_index[reactant] == -1 ||
       ek_parameters.species_index[product0] == -1 ||
       ek_parameters.species_index[product1] == -1 ) 
    return 1;

  ek_parameters.reaction_species[0] = reactant;
  ek_parameters.reaction_species[1] = product0;
  ek_parameters.reaction_species[2] = product1;

  ek_parameters.rho_reactant_reservoir = rho_reactant_reservoir;
  ek_parameters.rho_product0_reservoir = rho_product0_reservoir;
  ek_parameters.rho_product1_reservoir = rho_product1_reservoir;

  ek_parameters.reaction_ct_rate = reaction_ct_rate;

  ek_parameters.mass_reactant = mass_reactant;
  ek_parameters.mass_product0 = mass_product0;
  ek_parameters.mass_product1 = mass_product1;

  ek_parameters.reaction_fraction_0 = reaction_fraction_0;
  ek_parameters.reaction_fraction_1 = reaction_fraction_1;  

  return 0;
}

int ek_tag_reaction_nodes( LB_Boundary *boundary, char reaction_type )
{

#ifdef EK_BOUNDARIES
  double pos[3], dist, dist_vec[3];

  for(int z=0; z<int(ek_parameters.dim_z); z++) {
  for(int y=0; y<int(ek_parameters.dim_y); y++) {
  for(int x=0; x<int(ek_parameters.dim_x); x++) {	 

    pos[0] = (x + 0.5)*lbpar_gpu.agrid;
    pos[1] = (y + 0.5)*lbpar_gpu.agrid;
    pos[2] = (z + 0.5)*lbpar_gpu.agrid;

    switch (boundary->type)
    {
      case LB_BOUNDARY_WAL:
        calculate_wall_dist((Particle*) NULL, pos, (Particle*) NULL, &boundary->c.wal, &dist, dist_vec);
        break;
                
      case LB_BOUNDARY_SPH:
        calculate_sphere_dist((Particle*) NULL, pos, (Particle*) NULL, &boundary->c.sph, &dist, dist_vec);
        break;
                
      case LB_BOUNDARY_CYL:
        calculate_cylinder_dist((Particle*) NULL, pos, (Particle*) NULL, &boundary->c.cyl, &dist, dist_vec);
        break;
                
      case LB_BOUNDARY_RHOMBOID:
        calculate_rhomboid_dist((Particle*) NULL, pos, (Particle*) NULL, &boundary->c.rhomboid, &dist, dist_vec);
        break;
                
      case LB_BOUNDARY_POR:
        calculate_pore_dist((Particle*) NULL, pos, (Particle*) NULL, &boundary->c.pore, &dist, dist_vec);
        break;
                
      case LB_BOUNDARY_STOMATOCYTE:
        calculate_stomatocyte_dist((Particle*) NULL, pos, (Particle*) NULL, &boundary->c.stomatocyte, &dist, dist_vec);
        break;

      case LB_BOUNDARY_BOX:
        dist = -1.0;
        break;
                
      case LB_BOUNDARY_HOLLOW_CONE:
        calculate_hollow_cone_dist((Particle*) NULL, pos, (Particle*) NULL, &boundary->c.hollow_cone, &dist, dist_vec);
        break;
                
      default:
        std::ostringstream msg;
        msg << "lbboundary type " << boundary->type << " not implemented";
        runtimeError(msg);
    }

    if( dist <= 0.0 )
    {
      ek_node_is_catalyst[
                           z * ek_parameters.dim_y * ek_parameters.dim_x +
                           y * ek_parameters.dim_x +
                           x
                         ] = reaction_type;
    }

  }}}

  cuda_safe_mem( cudaMemcpy( ek_parameters.node_is_catalyst, 
                             ek_node_is_catalyst, 
                             ek_parameters.number_of_nodes * sizeof( char ), 
                             cudaMemcpyHostToDevice ) 
               );

  return 0;
#else 
  printf("ERROR: Need boundaries (EK_BOUNDARIES) for the catalytic reaction tagging.\n");
  return 1;
#endif

}
#endif


#endif /* ELECTROKINETICS */

#endif /* CUDA */<|MERGE_RESOLUTION|>--- conflicted
+++ resolved
@@ -1785,50 +1785,6 @@
 }
 
 
-<<<<<<< HEAD
-__global__ void ek_create_greensfcn() {
-
-  unsigned int index = ek_getThreadIndex();
-  unsigned int tmp;
-  unsigned int coord[3];
-  
-  coord[0] = index % ( ek_parameters_gpu.dim_x / 2 + 1 );
-  tmp      = index / ( ek_parameters_gpu.dim_x / 2 + 1 );
-  coord[1] = tmp % ek_parameters_gpu.dim_y;
-  coord[2] = tmp / ek_parameters_gpu.dim_y;
-  
-  if( index < ek_parameters_gpu.dim_z *
-              ek_parameters_gpu.dim_y *
-              ( ek_parameters_gpu.dim_x / 2 + 1 ) ) 
-  {
-              
-    if( index == 0 ) 
-    {
-      //setting 0th fourier mode to 0 enforces charge neutrality
-      ek_parameters_gpu.greensfcn[index] = 0.0f;
-    }
-    else 
-    {
-      ek_parameters_gpu.greensfcn[ index ] =
-        -4.0f * PI_FLOAT * ek_parameters_gpu.bjerrumlength *
-        ek_parameters_gpu.T * ek_parameters_gpu.agrid * ek_parameters_gpu.agrid *
-        0.5f /
-        ( cos( 2.0f * PI_FLOAT * coord[0] / (cufftReal) ek_parameters_gpu.dim_x ) +
-          cos( 2.0f * PI_FLOAT * coord[1] / (cufftReal) ek_parameters_gpu.dim_y ) +
-          cos( 2.0f * PI_FLOAT * coord[2] / (cufftReal) ek_parameters_gpu.dim_z ) -
-          3.0f
-        ) /
-        ( ek_parameters_gpu.dim_x *
-          ek_parameters_gpu.dim_y *
-          ek_parameters_gpu.dim_z
-        );
-    }
-  }
-}
-
-
-=======
->>>>>>> 58b7feb0
 __global__ void ek_clear_boundary_densities( LB_nodes_gpu lbnode ) {
 
   unsigned int index = ek_getThreadIndex();
