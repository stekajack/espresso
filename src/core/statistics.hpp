--- conflicted
+++ resolved
@@ -24,12 +24,9 @@
     This file contains the code for statistics on the data.
 */
 
-<<<<<<< HEAD
 #include <vector>
 
-=======
 #include "grid.hpp"
->>>>>>> 02e2ac6b
 #include "particle_data.hpp"
 #include "interaction_data.hpp"
 #include "utils.hpp"
