--- conflicted
+++ resolved
@@ -98,52 +98,4 @@
   { cmd; }
 #else
 #define THERMO_TRACE(cmd)
-<<<<<<< HEAD
-#endif
-
-#ifdef GHOST_FORCE_DEBUG
-#define GHOST_FORCE_TRACE(cmd)                                                 \
-  { cmd; }
-#else
-#define GHOST_FORCE_TRACE(cmd)
-#endif
-
-#ifdef ONEPART_DEBUG
-#define ONEPART_TRACE(cmd)                                                     \
-  { cmd; }
-#else
-#define ONEPART_TRACE(cmd)
-#endif
-
-#ifdef STAT_DEBUG
-#define STAT_TRACE(cmd)                                                        \
-  { cmd; }
-#else
-/** Equals { cmd } iff STAT_DEBUG is set. */
-#define STAT_TRACE(cmd)
-#endif
-
-#ifdef POLY_DEBUG
-#define POLY_TRACE(cmd)                                                        \
-  { cmd; }
-#else
-/** Equals { cmd } iff POLY_DEBUG is set. */
-#define POLY_TRACE(cmd)
-#endif
-
-#ifdef PTENSOR_DEBUG
-#define PTENSOR_TRACE(cmd)                                                     \
-  { cmd; }
-#else
-#define PTENSOR_TRACE(cmd)
-#endif
-
-#ifdef LB_DEBUG
-#define LB_TRACE(cmd)                                                          \
-  { cmd; }
-#else
-/** Equals { cmd } iff LB_DEBUG is set. */
-#define LB_TRACE(cmd)
-=======
->>>>>>> 2a32c8e3
 #endif