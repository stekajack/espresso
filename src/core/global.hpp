/*
  Copyright (C) 2010,2011,2012,2013,2014 The ESPResSo project
  Copyright (C) 2002,2003,2004,2005,2006,2007,2008,2009,2010 
    Max-Planck-Institute for Polymer Research, Theory Group
  
  This file is part of ESPResSo.
  
  ESPResSo is free software: you can redistribute it and/or modify
  it under the terms of the GNU General Public License as published by
  the Free Software Foundation, either version 3 of the License, or
  (at your option) any later version.
  
  ESPResSo is distributed in the hope that it will be useful,
  but WITHOUT ANY WARRANTY; without even the implied warranty of
  MERCHANTABILITY or FITNESS FOR A PARTICULAR PURPOSE.  See the
  GNU General Public License for more details.
  
  You should have received a copy of the GNU General Public License
  along with this program.  If not, see <http://www.gnu.org/licenses/>. 
*/
#ifndef _GLOBAL_HPP
#define _GLOBAL_HPP
/** \file global.hpp This file contains the code for access to globally
    defined variables using the script command setmd. Please refer to
    the Developer's guide, section "Adding global variables", for
    details on how to add new variables in the interpreter's
    space.  */

/**********************************************
 * description of global variables
 * add any variable that should be handled
 * automatically in global.cpp. This includes
 * distribution to other nodes and
 * read/user-defined access from Tcl.
 **********************************************/

/** Field is of type integer in \ref Datafield. */
#define TYPE_INT    0
/** Field is of type double in \ref Datafield. */
#define TYPE_DOUBLE 1
/** Field is of type bool, i.e. bit array, in \ref Datafield.
    Note that the field is stored in whatever an integer is.
    I guess you can at least assume 16 bits...
*/
#define TYPE_BOOL 2

/** Maximal size of an array in \ref Datafield. */
#define MAX_DIMENSION 64

/** Type describing global variables. These are accessible from the
    front end, and are distributed to all compute nodes. */
typedef struct {
  /** Physical address of the variable. */
  void        *data;
  /** Type of the variable, either \ref TYPE_INT or \ref TYPE_DOUBLE.*/
  int          type;
  /** Dimension of the variable. Limited to \ref MAX_DIMENSION */
  int          dimension;
  /** Name of the variable, mainly used for the front end and debugging */
  const char  *name;
  /** Minimal number of characters needed for unique identification of the
      variable. */
  int min_length;
} Datafield;

/** This array contains the description of all global variables that
    are synchronized across nodes and that can be changed/adressed via
    the TCL command setmd. read the documentation of \ref Datafield
    before you add new features. */
extern const Datafield fields[];

/** \name Field Enumeration
    These numbers identify the variables given in
    \ref #fields for use with \ref mpi_bcast_parameter.
*/
/*@{*/
/** index of \ref box_l in \ref #fields */
#define FIELD_BOXL                0  
/** index of \ref DomainDecomposition::cell_grid in  \ref #fields */
#define FIELD_CELLGRID            1
/** index of \ref DomainDecomposition::cell_size in  \ref #fields */
#define FIELD_CELLSIZE            2
/** index of \ref dpd_gamma in  \ref #fields */
#define FIELD_DPD_GAMMA           3
/** index of \ref dpd_r_cut in  \ref #fields */
#define FIELD_DPD_RCUT            4
/** index of \ref langevin_gamma in  \ref #fields */
#define FIELD_LANGEVIN_GAMMA      5
/** index of \ref lees_edwards_offset in \ref #fields */
#define FIELD_LEES_EDWARDS_OFFSET 6
/** index of \ref integ_switch in \ref #fields */
#define FIELD_INTEG_SWITCH        7
/** index of \ref local_box_l in \ref #fields */
#define FIELD_LBOXL               8
/** index of \ref max_cut in \ref #fields */
#define FIELD_MCUT                9
/** index of \ref max_num_cells  in \ref #fields */
#define FIELD_MAXNUMCELLS         10
/** index of \ref max_seen_particle in \ref #fields */
#define FIELD_MAXPART             11
/** index of \ref max_range in \ref #fields */
#define FIELD_MAXRANGE            12
/** index of \ref max_skin in  \ref #fields */
#define FIELD_MAXSKIN             13
/** index of \ref min_num_cells  in \ref #fields */
#define FIELD_MINNUMCELLS         14
/** index of \ref n_layers in  \ref #fields */
#define FIELD_NLAYERS             15
/** index of \ref n_nodes in \ref #fields */
#define FIELD_NNODES              16
/** index of \ref n_part in  \ref #fields */
#define FIELD_NPART               17
/** index of \ref n_particle_types in \ref #fields */
#define FIELD_NPARTTYPE           18
/** index of \ref n_rigidbonds in \ref #fields */
#define FIELD_RIGIDBONDS          19
/** index of \ref node_grid in \ref #fields */
#define FIELD_NODEGRID            20
/** index of \ref nptiso_gamma0 in \ref #fields */
#define FIELD_NPTISO_G0           21
/** index of \ref nptiso_gammav in \ref #fields */
#define FIELD_NPTISO_GV           22
/** index of \ref nptiso_struct::p_ext in \ref #fields */
#define FIELD_NPTISO_PEXT         23      
/** index of \ref nptiso_struct::p_inst in \ref #fields */
#define FIELD_NPTISO_PINST        24
/** index of \ref nptiso_struct::p_inst_av in \ref #fields */
#define FIELD_NPTISO_PINSTAV      25
/** index of \ref nptiso_struct::p_diff in \ref #fields */
#define FIELD_NPTISO_PDIFF        26
/** index of \ref nptiso_struct::piston in \ref #fields */
#define FIELD_NPTISO_PISTON       27
/** index of \ref #periodic in \ref #fields */
#define FIELD_PERIODIC            28
/** index of \ref #skin in \ref #fields */
#define FIELD_SKIN                29
/** index of \ref #temperature in \ref #fields */
#define FIELD_TEMPERATURE         30
/** index of \ref thermo_switch in \ref #fields */
#define FIELD_THERMO_SWITCH       31
/** index of \ref sim_time in  \ref #fields */
#define FIELD_SIMTIME             32
/** index of \ref time_step in \ref #fields */
#define FIELD_TIMESTEP            33
/** index of \ref timing_samples in  \ref #fields */
#define FIELD_TIMINGSAMP          34
/** index of \ref transfer_rate  in \ref #fields */
#define FIELD_TRANSFERRATE        35
/** index of \ref max_cut_nonbonded in \ref #fields */
#define FIELD_MCUT_NONBONDED      36
/** index of \ref verlet_reuse in  \ref #fields */
#define FIELD_VERLETREUSE         37
/** index of \ref lattice_switch in \ref #fields */
#define FIELD_LATTICE_SWITCH      38
/** index of \ref dpd_tgamma in \ref #fields */
#define FIELD_DPD_TGAMMA          39
/** index of \ref dpd_tr_cut in \ref #fields */
#define FIELD_DPD_TRCUT           40
/** index of \ref dpd_twf in \ref #fields */
#define FIELD_DPD_TWF             41
/** index of \ref dpd_wf in \ref #fields */
#define FIELD_DPD_WF              42
/** index of \ref max_cut_bonded in \ref #fields */
#define FIELD_MCUT_BONDED         43
/** index of \ref transfer_rate in \ref #fields */
#define FIELD_TRANSFER_RATE       44
/** index of \ref min_global_cut in \ref #fields */
#define FIELD_MIN_GLOBAL_CUT      45
/** index of \ref ghmc_nmd in \ref #fields */
#define FIELD_GHMC_NMD            46
/** index of \ref ghmc_phi in \ref #fields */
#define FIELD_GHMC_PHI            47
/** index of \ref ghmc_phi in \ref #fields */
#define FIELD_GHMC_RES            48 
/** index of \ref ghmc_phi in \ref #fields */
#define FIELD_GHMC_FLIP           49
/** index of \ref ghmc_phi in \ref #fields */
#define FIELD_GHMC_SCALE          50 
/** index of \ref lb_components in \ref #fields */
#define FIELD_LB_COMPONENTS       51 
/** index of \ref warnings in \ref #fields */
#define FIELD_WARNINGS            52
/** DPD_IGNORE_FIXED_PARTICLES */
<<<<<<< HEAD
#define FIELD_DPD_IGNORE_FIXED_PARTICLES 52
/** index of \ref smaller_timestep in \ref #fields */
#define FIELD_SMALLERTIMESTEP     53
/** index of \ref configtemp in \ref #fields */
#define FIELD_CONFIGTEMP          54
=======
#define FIELD_DPD_IGNORE_FIXED_PARTICLES 53
>>>>>>> 9210b95b
/*@}*/

/** bool: whether to write out warnings or not */
extern int warnings;

#endif<|MERGE_RESOLUTION|>--- conflicted
+++ resolved
@@ -181,15 +181,11 @@
 /** index of \ref warnings in \ref #fields */
 #define FIELD_WARNINGS            52
 /** DPD_IGNORE_FIXED_PARTICLES */
-<<<<<<< HEAD
-#define FIELD_DPD_IGNORE_FIXED_PARTICLES 52
+#define FIELD_DPD_IGNORE_FIXED_PARTICLES 53
 /** index of \ref smaller_timestep in \ref #fields */
-#define FIELD_SMALLERTIMESTEP     53
+#define FIELD_SMALLERTIMESTEP     54
 /** index of \ref configtemp in \ref #fields */
-#define FIELD_CONFIGTEMP          54
-=======
-#define FIELD_DPD_IGNORE_FIXED_PARTICLES 53
->>>>>>> 9210b95b
+#define FIELD_CONFIGTEMP          55
 /*@}*/
 
 /** bool: whether to write out warnings or not */
