--- conflicted
+++ resolved
@@ -136,24 +136,13 @@
  *  @param[in]  iaparams  Bonded parameters for the angle interaction.
  *  @return the forces on the second, first and third particles.
  */
-<<<<<<< HEAD
 inline std::tuple<Utils::Vector3d, Utils::Vector3d, Utils::Vector3d>
-calc_tab_angle_force(Particle const *const p_mid, Particle const *const p_left,
-                     Particle const *const p_right,
+calc_tab_angle_force(Utils::Vector3d const &r_mid,
+                     Utils::Vector3d const &r_left,
+                     Utils::Vector3d const &r_right,
                      Bonded_ia_parameters const *const iaparams) {
 
-  return calc_angle_3body_tabulated_forces(p_mid->r.p, p_left->r.p,
-                                           p_right->r.p, iaparams);
-=======
-inline bool calc_tab_angle_force(
-    Utils::Vector3d const &r_mid, Utils::Vector3d const &r_left,
-    Utils::Vector3d const &r_right, Bonded_ia_parameters const *const iaparams,
-    Utils::Vector3d &f_mid, Utils::Vector3d &f_left, Utils::Vector3d &f_right) {
-
-  std::tie(f_mid, f_left, f_right) =
-      calc_angle_3body_tabulated_forces(r_mid, r_left, r_right, iaparams);
-  return false;
->>>>>>> 2a32c8e3
+  return calc_angle_3body_tabulated_forces(r_mid, r_left, r_right, iaparams);
 }
 
 /** Compute the three-body angle interaction energy.
@@ -165,21 +154,11 @@
  *  @param[in]  r_right   Position of third/right particle.
  *  @param[in]  iaparams  Bonded parameters for the angle interaction.
  */
-<<<<<<< HEAD
-inline double tab_angle_energy(Particle const *const p_mid,
-                               Particle const *const p_left,
-                               Particle const *const p_right,
+inline double tab_angle_energy(Utils::Vector3d const &r_mid,
+                               Utils::Vector3d const &r_left,
+                               Utils::Vector3d const &r_right,
                                Bonded_ia_parameters const *const iaparams) {
-  auto const vectors =
-      calc_vectors_and_cosine(p_mid->r.p, p_left->r.p, p_right->r.p, true);
-=======
-inline bool tab_angle_energy(Utils::Vector3d const &r_mid,
-                             Utils::Vector3d const &r_left,
-                             Utils::Vector3d const &r_right,
-                             Bonded_ia_parameters const *const iaparams,
-                             double *_energy) {
   auto const vectors = calc_vectors_and_cosine(r_mid, r_left, r_right, true);
->>>>>>> 2a32c8e3
   auto const cos_phi = std::get<4>(vectors);
   /* calculate phi */
 #ifdef TABANGLEMINUS
@@ -201,20 +180,11 @@
  *  @param[in]  iaparams  Bonded parameters for the dihedral interaction.
  *  @return the forces on @p p2, @p p1, @p p3
  */
-<<<<<<< HEAD
 inline boost::optional<
     std::tuple<Utils::Vector3d, Utils::Vector3d, Utils::Vector3d>>
-calc_tab_dihedral_force(Particle const *const p2, Particle const *const p1,
-                        Particle const *const p3, Particle const *const p4,
-                        Bonded_ia_parameters const *const iaparams) {
-=======
-inline bool
 calc_tab_dihedral_force(Utils::Vector3d const &r1, Utils::Vector3d const &r2,
                         Utils::Vector3d const &r3, Utils::Vector3d const &r4,
-                        Bonded_ia_parameters const *const iaparams,
-                        Utils::Vector3d &force2, Utils::Vector3d &force1,
-                        Utils::Vector3d &force3) {
->>>>>>> 2a32c8e3
+                        Bonded_ia_parameters const *const iaparams) {
   /* vectors for dihedral angle calculation */
   Utils::Vector3d v12, v23, v34, v12Xv23, v23Xv34;
   double l_v12Xv23, l_v23Xv34;
@@ -260,19 +230,10 @@
  *  @param[in]  r4        Position of the fourth particle.
  *  @param[in]  iaparams  Bonded parameters for the dihedral interaction.
  */
-<<<<<<< HEAD
 inline boost::optional<double>
-tab_dihedral_energy(Particle const *const p2, Particle const *const p1,
-                    Particle const *const p3, Particle const *const p4,
+tab_dihedral_energy(Utils::Vector3d const &r1, Utils::Vector3d const &r2,
+                    Utils::Vector3d const &r3, Utils::Vector3d const &r4,
                     Bonded_ia_parameters const *const iaparams) {
-=======
-inline bool tab_dihedral_energy(Utils::Vector3d const &r1,
-                                Utils::Vector3d const &r2,
-                                Utils::Vector3d const &r3,
-                                Utils::Vector3d const &r4,
-                                Bonded_ia_parameters const *const iaparams,
-                                double *_energy) {
->>>>>>> 2a32c8e3
   /* vectors for dihedral calculations. */
   Utils::Vector3d v12, v23, v34, v12Xv23, v23Xv34;
   double l_v12Xv23, l_v23Xv34;
