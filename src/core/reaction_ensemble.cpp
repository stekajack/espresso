--- conflicted
+++ resolved
@@ -77,57 +77,11 @@
 /**
 * Adds a reaction to the reaction system
 */
-<<<<<<< HEAD
-void ReactionEnsemble::add_reaction(double equilibrium_constant, std::vector<int> _reactant_types, std::vector<int> _reactant_coefficients, std::vector<int> _product_types, std::vector<int> _product_coefficients){
-            single_reaction* new_reaction =(single_reaction *)malloc(sizeof(single_reaction));
-            int len_reactant_types=_reactant_types.size();
-            int len_product_types=_product_types.size();
-            new_reaction->len_reactant_types=len_reactant_types;
-            new_reaction->len_product_types=len_product_types;
-            
-            new_reaction->equilibrium_constant=equilibrium_constant;
-            int *reactant_types = (int *)malloc(len_reactant_types * sizeof(int));
-            for(int i=0; i< len_reactant_types; i++)
-                reactant_types[i]=_reactant_types[i];
-            new_reaction->reactant_types=reactant_types;
-            new_reaction->len_reactant_types=len_reactant_types;
-            
-            
-            int* reactant_coefficients = len_reactant_types == 0 ? nullptr : (int*) malloc(len_reactant_types * sizeof(int));
-            for(int i=0; i< len_reactant_types; i++)
-                reactant_coefficients[i]=_reactant_coefficients[i];
-            new_reaction->reactant_coefficients=reactant_coefficients;
-            
-            int* product_types = (int *)calloc(len_product_types, sizeof(int));
-            for(int i=0; i< len_product_types; i++)
-                product_types[i]=_product_types[i];
-            new_reaction->product_types=product_types;
-            new_reaction->len_product_types=len_product_types;
-            
-            
-            int* product_coefficients = len_product_types == 0 ? nullptr : (int *)malloc(len_product_types * sizeof(int));
-            for(int i=0; i< len_product_types; i++)
-                product_coefficients[i]=_product_coefficients[i];
-            new_reaction->product_coefficients=product_coefficients;
-            
-            new_reaction->nu_bar=calculate_nu_bar(new_reaction->reactant_coefficients, new_reaction->len_reactant_types,  new_reaction->product_coefficients, new_reaction->len_product_types);
-            
-            //if everything is fine:
-            m_current_reaction_system.reactions=(single_reaction**) realloc(m_current_reaction_system.reactions,sizeof(single_reaction*)*(m_current_reaction_system.nr_single_reactions+1)); //enlarge RE.m_current_reaction_system
-            m_current_reaction_system.reactions[m_current_reaction_system.nr_single_reactions]=new_reaction;
-            m_current_reaction_system.nr_single_reactions+=1;
-            
-            //assign different types an index in a growing list that starts at and is incremented by 1 for each new type
-            int status=update_type_index(new_reaction->reactant_types, new_reaction->len_reactant_types, new_reaction->product_types, new_reaction->len_product_types);
-            if(status==ES_ERROR)
-                 throw std::runtime_error("could not initialize gc particle list for types\n");
-
-=======
 void ReactionAlgorithm::add_reaction(double equilibrium_constant,
-                                     std::vector<int> _reactant_types,
-                                     std::vector<int> _reactant_coefficients,
-                                     std::vector<int> _product_types,
-                                     std::vector<int> _product_coefficients) {
+                                     const std::vector<int> & _reactant_types,
+                                     const std::vector<int> & _reactant_coefficients,
+                                     const std::vector<int> & _product_types,
+                                     const std::vector<int> & _product_coefficients) {
   SingleReaction new_reaction;
 
   new_reaction.equilibrium_constant = equilibrium_constant;
@@ -149,7 +103,6 @@
   if (status == ES_ERROR)
     throw std::runtime_error(
         "Could not initialize gc particle list for types\n");
->>>>>>> 37b339e2
 }
 
 /**
@@ -587,27 +540,6 @@
 * before. the index is later used inside of the Reaction ensemble algorithm to
 * determine e.g. the charge which is associated to a type.
 */
-<<<<<<< HEAD
-int ReactionEnsemble::update_type_index(int* reactant_types, int len_reactant_types, int* product_types, int len_product_types){
-	//should only be used when defining a new reaction
-	int status_gc_init=0;
-	if(m_current_reaction_system.type_index==nullptr){
-		m_current_reaction_system.type_index=(int*) calloc(1,sizeof(int));
-		if(len_reactant_types>0)
-			m_current_reaction_system.type_index[0]=reactant_types[0];
-		else
-			m_current_reaction_system.type_index[0]=product_types[0]; // NOLINT
-		m_current_reaction_system.nr_different_types=1;
-		status_gc_init=init_type_array(m_current_reaction_system.type_index[0]); //make types known in espresso
-	}
-	status_gc_init=add_types_to_index(reactant_types, len_reactant_types,status_gc_init);
-	status_gc_init=add_types_to_index(product_types, len_product_types,status_gc_init);
-	
-	//increase m_current_reaction_system.charges_of_types length
-	m_current_reaction_system.charges_of_types =(double*) realloc(m_current_reaction_system.charges_of_types,sizeof(double)*m_current_reaction_system.nr_different_types);
-	m_current_reaction_system.charges_of_types[m_current_reaction_system.nr_different_types-1]=m_invalid_charge;
-	return status_gc_init;
-=======
 int ReactionAlgorithm::update_type_index(std::vector<int> &reactant_types,
                                          std::vector<int> &product_types) {
   // should only be used when defining a new reaction
@@ -625,7 +557,6 @@
   // increase charges_of_types length
   charges_of_types.push_back(m_invalid_charge);
   return status_gc_init;
->>>>>>> 37b339e2
 }
 
 /**
@@ -936,16 +867,6 @@
 /**
 * Performs a global mc move for a particle of the provided type.
 */
-<<<<<<< HEAD
-void ReactionEnsemble::add_new_CV_potential_energy(const std::string & filename, double delta_CV){
-            collective_variable* new_collective_variable=(collective_variable*) calloc(1,sizeof(collective_variable));
-            new_collective_variable->energy_boundaries_filename=strdup(filename.c_str());
-            new_collective_variable->delta_CV=delta_CV;
-            m_current_wang_landau_system.collective_variables=(collective_variable**) realloc(m_current_wang_landau_system.collective_variables,sizeof(collective_variable*)*(m_current_wang_landau_system.nr_collective_variables+1));
-            m_current_wang_landau_system.collective_variables[m_current_wang_landau_system.nr_collective_variables]=new_collective_variable;
-            m_current_wang_landau_system.nr_collective_variables+=1;
-            initialize_wang_landau();
-=======
 bool ReactionAlgorithm::do_global_mc_move_for_particles_of_type(
     int type, int start_id_polymer, int end_id_polymer,
     int particle_number_of_type_to_be_changed, bool use_wang_landau) {
@@ -1090,7 +1011,6 @@
         }
   }
   return got_accepted;
->>>>>>> 37b339e2
 }
 
 ///////////////////////////////////////////// Wang-Landau algorithm
@@ -1099,42 +1019,9 @@
 * Adds a new collective variable (CV) of the type degree of association to the
 * Wang-Landau sampling
 */
-<<<<<<< HEAD
-int ReactionEnsemble::get_flattened_index_wang_landau(double* current_state, double* collective_variables_minimum_values, double* collective_variables_maximum_values, double* delta_collective_variables_values, int nr_collective_variables){
-	int index=-10; //negative number is not allowed as index and therefore indicates error
-        std::vector<int> individual_indices(nr_collective_variables,-1); //pre result, initialize individual_indices to -1
-	int* nr_subindices_of_collective_variable =m_current_wang_landau_system.nr_subindices_of_collective_variable;
-
-	//check for the current state to be an allowed state in the [range collective_variables_minimum_values:collective_variables_maximum_values], else return a negative index
-	for(int collective_variable_i=0;collective_variable_i<nr_collective_variables;collective_variable_i++){
-		if(current_state[collective_variable_i]>collective_variables_maximum_values[collective_variable_i]+delta_collective_variables_values[collective_variable_i]*0.98 || current_state[collective_variable_i]<collective_variables_minimum_values[collective_variable_i]-delta_collective_variables_values[collective_variable_i]*0.01)
-			return -10;
-	}
-
-	for(int collective_variable_i=0;collective_variable_i<nr_collective_variables;collective_variable_i++){
-		if(collective_variable_i==m_current_wang_landau_system.nr_collective_variables-1 && m_current_wang_landau_system.do_energy_reweighting==true)	//for energy collective variable (simple truncating conversion desired)
-			individual_indices[collective_variable_i]=(int) ((current_state[collective_variable_i]-collective_variables_minimum_values[collective_variable_i])/delta_collective_variables_values[collective_variable_i]);
-		else	//for degree of association collective variables (rounding conversion desired)
-			individual_indices[collective_variable_i]= std::lround((current_state[collective_variable_i]-collective_variables_minimum_values[collective_variable_i])/delta_collective_variables_values[collective_variable_i]);
-		if(individual_indices[collective_variable_i]<0 or individual_indices[collective_variable_i]>=nr_subindices_of_collective_variable[collective_variable_i]) // sanity check
-			return -10;
-	}
-	
-	//get flattened index from individual_indices
-	index=0; //this is already part of the algorithm to find the correct index
-	for(int collective_variable_i=0;collective_variable_i<nr_collective_variables;collective_variable_i++){
-		int factor=1;
-		for(int j=collective_variable_i+1;j<nr_collective_variables;j++){
-			factor*=nr_subindices_of_collective_variable[j];
-		}
-		index+=factor*individual_indices[collective_variable_i];
-		
-	}	
-	return index;
-=======
 void WangLandauReactionEnsemble::add_new_CV_degree_of_association(
     int associated_type, double CV_minimum, double CV_maximum,
-    std::vector<int> corresponding_acid_types) {
+    const std::vector<int> & corresponding_acid_types) {
   std::shared_ptr<DegreeOfAssociationCollectiveVariable>
       new_collective_variable =
           std::make_shared<DegreeOfAssociationCollectiveVariable>();
@@ -1146,7 +1033,6 @@
       calculate_delta_degree_of_association(*new_collective_variable);
   collective_variables.push_back(new_collective_variable);
   initialize_wang_landau();
->>>>>>> 37b339e2
 }
 
 /**
@@ -1154,7 +1040,7 @@
 * Wang-Landau sampling
 */
 void WangLandauReactionEnsemble::add_new_CV_potential_energy(
-    std::string filename, double delta_CV) {
+    const std::string & filename, double delta_CV) {
   std::shared_ptr<EnergyCollectiveVariable> new_collective_variable =
       std::make_shared<EnergyCollectiveVariable>();
   new_collective_variable->energy_boundaries_filename = filename;
@@ -1212,10 +1098,9 @@
     else // for degree of association collective variables (rounding conversion
          // desired)
       individual_indices[CV_i] =
-          static_cast<int>((current_state[CV_i] -
+          std::lround((current_state[CV_i] -
                  collective_variables_minimum_values[CV_i]) /
-                    delta_collective_variables_values[CV_i] +
-                0.5);
+                    delta_collective_variables_values[CV_i]);
     if (individual_indices[CV_i] < 0 or
         individual_indices[CV_i] >=
             nr_subindices_of_collective_variable
@@ -1378,15 +1263,6 @@
 * Finds the minimum non negative value in the provided double array and returns
 * this value.
 */
-<<<<<<< HEAD
-double find_minimum(double* list, int len){
-	double minimum =list[0]; // NOLINT
-	for (int i=0;i<len;i++){
-		if(list[i]<minimum) // NOLINT
-			minimum=list[i]; // NOLINT
-	}
-	return minimum;
-=======
 double find_minimum_non_negative_value(double *list, int len) {
   double minimum = list[0];
   for (int i = 0; i < len; i++) {
@@ -1397,7 +1273,6 @@
       minimum = list[i];
   }
   return minimum;
->>>>>>> 37b339e2
 }
 
 /**
@@ -1653,7 +1528,7 @@
 *Writes the Wang-Landau potential to file.
 */
 void WangLandauReactionEnsemble::write_wang_landau_results_to_file(
-    std::string full_path_to_output_filename) {
+    const std::string & full_path_to_output_filename) {
 
   FILE *pFile;
   pFile = fopen(full_path_to_output_filename.c_str(), "w");
@@ -1726,7 +1601,7 @@
 *preliminary energy reweighting run.
 */
 void WangLandauReactionEnsemble::write_out_preliminary_energy_run_results(
-    std::string full_path_to_output_filename) {
+    const std::string & full_path_to_output_filename) {
   FILE *pFile;
   pFile = fopen(full_path_to_output_filename.c_str(), "w");
   if (pFile == nullptr) {
@@ -1838,7 +1713,7 @@
 *small, small statistical errors.
 */
 int WangLandauReactionEnsemble::write_wang_landau_checkpoint(
-    std::string identifier) {
+    const std::string & identifier) {
   std::ofstream outfile;
 
   // write current wang landau parameters (wang_landau_parameter,
@@ -1867,7 +1742,7 @@
 *Loads the Wang-Landau checkpoint
 */
 int WangLandauReactionEnsemble::load_wang_landau_checkpoint(
-    std::string identifier) {
+    const std::string & identifier) {
   std::ifstream infile;
 
   // restore wang landau parameters
