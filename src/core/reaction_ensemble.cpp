/** reaction ensemble method according to smith94x for the reaction ensemble at
 *constant volume and temperature, for the reaction ensemble at constant
 *pressure additionally employ a barostat! NOTE: a chemical reaction consists of
 *a forward and backward reaction. Here both reactions have to be defined
 *seperately. The extent of the reaction is here chosen to be +1. If the
 *reaction trial move for a dissociation of HA is accepted then there is one
 *more dissociated ion pair H+ and A-
 */

/** @file */

#include "reaction_ensemble.hpp"
#include "energy.hpp"
#include "global.hpp"
#include "integrate.hpp"
#include "partCfg_global.hpp"
#include "particle_data.hpp"
#include "random.hpp"

#include "utils/Histogram.hpp"

#include <fstream>
#include <stdio.h>

namespace ReactionEnsemble {
/**
 *Calculates the average of an array (used for the histogram of the
 *Wang-Landau algorithm). It excludes values which are initialized to be
 *negative. Those values indicate that the Wang-Landau algorithm should not
 *sample those values. The values still occur in the list because we can only
 *store "rectangular" value ranges.
 */
template <typename T>
double average_list_of_allowed_entries(const std::vector<T> &vector) {
  double result = 0.0;
  int counter_allowed_entries = 0;
  for (int i = 0; i < vector.size(); i++) {
    if (vector[i] >= 0) { // checks for validity of index i (think of energy
                          // collective variables, in a cubic memory layout
                          // there will be indices which are not allowed by
                          // the energy boundaries. These values will be
                          // initalized with a negative fill value)
      result += static_cast<double>(vector[i]);
      counter_allowed_entries += 1;
    }
  }
  return result / counter_allowed_entries;
}

/**
 * Checks wether a number is in a std:vector of numbers.
 */
template <typename T> bool is_in_list(T value, const std::vector<T> &list) {
  for (int i = 0; i < list.size(); i++) {
    if (std::abs(list[i] - value) < std::numeric_limits<double>::epsilon())
      return true;
  }
  return false;
}

void EnergyCollectiveVariable::load_CV_boundaries(
    WangLandauReactionEnsemble &m_current_wang_landau_system) {
  /**save minimum and maximum energies as a function of the other collectiv
   * variables under min_boundaries_energies, max_boundaries_energies **/

  m_current_wang_landau_system.do_energy_reweighting = true;
  // load energy boundaries from file
  std::ifstream infile;

  infile.open(
      energy_boundaries_filename); // file containing numbers in 3 columns
  if (infile.fail())
    throw std::runtime_error("ERROR: energy boundaries file for the specific "
                             "system could not be read.\n");

  // Note that you cannot change the other collective variables in the
  // pre-production run and the production run
  // Note: the number of collective variables is unknown, therefore we cannot
  // read in the file in an easier way
  std::string line = "";
  std::getline(infile, line); // dummy read to throw away header
  while (std::getline(infile, line)) {
    std::istringstream iss(line);
    std::vector<double> values;
    double value = -1.0;
    while (iss >> value) {
      values.push_back(value);
    }
    m_current_wang_landau_system.min_boundaries_energies.push_back(
        values[values.size() - 2]);
    m_current_wang_landau_system.max_boundaries_energies.push_back(
        values[values.size() - 1]);
  }

  CV_minimum = *(std::min_element(
      m_current_wang_landau_system.min_boundaries_energies.begin(),
      m_current_wang_landau_system.min_boundaries_energies.end()));
  CV_maximum = *(std::max_element(
      m_current_wang_landau_system.max_boundaries_energies.begin(),
      m_current_wang_landau_system.max_boundaries_energies.end()));
}

/**
 * Performs a randomly selected reaction in the reaction ensemble
 */
int ReactionAlgorithm::do_reaction(int reaction_steps) {
  for (int i = 0; i < reaction_steps; i++) {
    int reaction_id = i_random(reactions.size());
    generic_oneway_reaction(reaction_id);
  }
  return 0;
}

/**
 * Adds a reaction to the reaction system
 */
void ReactionAlgorithm::add_reaction(
    double gamma, const std::vector<int> &_reactant_types,
    const std::vector<int> &_reactant_coefficients,
    const std::vector<int> &_product_types,
    const std::vector<int> &_product_coefficients) {
  SingleReaction new_reaction;

  new_reaction.gamma = gamma;
  new_reaction.reactant_types = _reactant_types;
  new_reaction.reactant_coefficients = _reactant_coefficients;
  new_reaction.product_types = _product_types;
  new_reaction.product_coefficients = _product_coefficients;

  new_reaction.nu_bar = calculate_nu_bar(new_reaction.reactant_coefficients,
                                         new_reaction.product_coefficients);

  // make espresso count the particle numbers which take part in the reactions
  for (int i = 0; i < new_reaction.reactant_types.size(); ++i)
    init_type_map(new_reaction.reactant_types[i]);
  for (int i = 0; i < new_reaction.product_types.size(); ++i)
    init_type_map(new_reaction.product_types[i]);

  init_type_map(non_interacting_type);

  reactions.push_back(new_reaction);
}

/**
 * Checks whether all necessary variables for the reaction ensemble have been
 * set.
 */
void ReactionAlgorithm::check_reaction_ensemble() {
  /**checks the reaction_ensemble struct for valid parameters */
  if (reactions.size() == 0) {
    throw std::runtime_error("Reaction system not initialized");
  }

  if (temperature < 0) {
    throw std::runtime_error("Temperatures cannot be negative. Please provide "
                             "a temperature (in k_B T) to the simulation. "
                             "Normally it should be 1.0. This will be used "
                             "directly to calculate beta:=1/(k_B T) which "
                             "occurs in the exp(-beta*E)\n");
  }
#ifdef ELECTROSTATICS
  // check for the existence of default charges for all types that take part in
  // the reactions

  for (int i = 0; i < reactions.size(); i++) {
    SingleReaction current_reaction = reactions[i];
    // check for reactants
    for (int j = 0; j < current_reaction.reactant_types.size(); j++) {
      auto it = charges_of_types.find(current_reaction.reactant_types[j]);
      if (it == charges_of_types.end()) {
        std::string message =
            std::string("Forgot to assign charge to type ") +
            std::to_string(current_reaction.reactant_types[j]);
        throw std::runtime_error(message);
      }
    }
    // check for products
    for (int j = 0; j < current_reaction.product_types.size(); j++) {
      auto it = charges_of_types.find(current_reaction.product_types[j]);
      if (it == charges_of_types.end()) {
        std::string message = std::string("Forgot to assign charge to type ") +
                              std::to_string(current_reaction.product_types[j]);
        throw std::runtime_error(message);
      }
    }
  }
#endif
}

// boring helper functions
/**
 * Automatically sets the volume which is used by the reaction ensemble to the
 * volume of a cuboid box
 */
void ReactionAlgorithm::set_cuboid_reaction_ensemble_volume() {
  if (volume < 0)
    volume = box_l[0] * box_l[1] * box_l[2];
}

/**
 * Calculates the factorial expression which occurs in the reaction ensemble
 * acceptance probability
 */
double factorial_Ni0_divided_by_factorial_Ni0_plus_nu_i(int Ni0, int nu_i) {
  double value;
  if (nu_i == 0) {
    value = 1.0;
  } else {
    value = 1.0;
    if (nu_i > 0) {
      for (int i = 1; i <= nu_i; i++) {
        value = value * 1.0 / (Ni0 + i);
      }
    } else {
      int abs_nu_i = static_cast<int>(-1.0 * nu_i);
      for (int i = 0; i < abs_nu_i; i++) {
        value = value * (Ni0 - i);
      }
    }
  }
  return value;
}

/**
 * Checks wether all particles exist for the provided reaction.
 */
bool ReactionAlgorithm::all_reactant_particles_exist(int reaction_id) {
  bool enough_particles = true;
  for (int i = 0; i < reactions[reaction_id].reactant_types.size(); i++) {
    int current_number =
        number_of_particles_with_type(reactions[reaction_id].reactant_types[i]);
    if (current_number < reactions[reaction_id].reactant_coefficients[i]) {
      enough_particles = false;
      break;
    }
  }
  return enough_particles;
}

/**
 * Stores the particle property of a random particle of the provided type into
 * the provided vector
 */
void ReactionAlgorithm::append_particle_property_of_random_particle(
    int type, std::vector<StoredParticleProperty> &list_of_particles) {
  int p_id = get_random_p_id(type);
  StoredParticleProperty property_of_part = {p_id, charges_of_types[type],
                                             type};
  list_of_particles.push_back(property_of_part);
}

/**
 *Performs a trial reaction move
 */
void ReactionAlgorithm::make_reaction_attempt(
    SingleReaction &current_reaction,
    std::vector<StoredParticleProperty> &changed_particles_properties,
    std::vector<int> &p_ids_created_particles,
    std::vector<StoredParticleProperty> &hidden_particles_properties) {
  // create or hide particles of types with corresponding types in reaction
  for (int i = 0; i < std::min(current_reaction.product_types.size(),
                               current_reaction.reactant_types.size());
       i++) {
    // change std::min(reactant_coefficients(i),product_coefficients(i)) many
    // particles of reactant_types(i) to product_types(i)
    for (int j = 0; j < std::min(current_reaction.product_coefficients[i],
                                 current_reaction.reactant_coefficients[i]);
         j++) {
      append_particle_property_of_random_particle(
          current_reaction.reactant_types[i], changed_particles_properties);
      replace_particle(changed_particles_properties.back().p_id,
                       current_reaction.product_types[i]);
    }
    // create product_coefficients(i)-reactant_coefficients(i) many product
    // particles iff product_coefficients(i)-reactant_coefficients(i)>0,
    // iff product_coefficients(i)-reactant_coefficients(i)<0, hide this number
    // of reactant particles
    if (current_reaction.product_coefficients[i] -
            current_reaction.reactant_coefficients[i] >
        0) {
      for (int j = 0; j < current_reaction.product_coefficients[i] -
                              current_reaction.reactant_coefficients[i];
           j++) {
        int p_id = create_particle(current_reaction.product_types[i]);
        p_ids_created_particles.push_back(p_id);
      }
    } else if (current_reaction.reactant_coefficients[i] -
                   current_reaction.product_coefficients[i] >
               0) {
      for (int j = 0; j < current_reaction.reactant_coefficients[i] -
                              current_reaction.product_coefficients[i];
           j++) {
        append_particle_property_of_random_particle(
            current_reaction.reactant_types[i], hidden_particles_properties);
        hide_particle(hidden_particles_properties.back().p_id,
                      current_reaction.reactant_types[i]);
      }
    }
  }
  // create or hide particles of types with noncorresponding replacement types
  for (int i = std::min(current_reaction.product_types.size(),
                        current_reaction.reactant_types.size());
       i < std::max(current_reaction.product_types.size(),
                    current_reaction.reactant_types.size());
       i++) {
    if (current_reaction.product_types.size() <
        current_reaction.reactant_types.size()) {
      // hide superfluous reactant_types particles
      for (int j = 0; j < current_reaction.reactant_coefficients[i]; j++) {
        append_particle_property_of_random_particle(
            current_reaction.reactant_types[i], hidden_particles_properties);
        hide_particle(hidden_particles_properties.back().p_id,
                      current_reaction.reactant_types[i]);
      }
    } else {
      // create additional product_types particles
      for (int j = 0; j < current_reaction.product_coefficients[i]; j++) {
        int p_id = create_particle(current_reaction.product_types[i]);
        p_ids_created_particles.push_back(p_id);
      }
    }
  }
}

/**
 * Restores the previosly stored particle properties. This funtion is invoked
 * when a reaction attempt is rejected.
 */
void ReactionAlgorithm::restore_properties(
    std::vector<StoredParticleProperty> &property_list,
    const int number_of_saved_properties) {
  // this function restores all properties of all particles provided in the
  // property list, the format of the property list is (p_id,charge,type)
  // repeated for each particle that occurs in that list
  for (int i = 0; i < property_list.size(); i++) {
    int type = property_list[i].type;
#ifdef ELECTROSTATICS
    // set charge
    double charge = property_list[i].charge;
    set_particle_q(property_list[i].p_id, charge);
#endif
    // set type
    set_particle_type(property_list[i].p_id, type);
  }
}

/**
 * Calculates the expression in the acceptance probability in the reaction
 * ensemble
 */
double ReactionEnsemble::calculate_acceptance_probability(
    SingleReaction &current_reaction, double E_pot_old, double E_pot_new,
    std::map<int, int> &old_particle_numbers, int dummy_old_state_index,
    int dummy_new_state_index,
    bool dummy_only_make_configuration_changing_move) {
  /**calculate the acceptance probability in the reaction ensemble */
  const double factorial_expr =
      calculate_factorial_expression(current_reaction, old_particle_numbers);

  const double beta = 1.0 / temperature;
  // calculate boltzmann factor
  return std::pow(volume * beta, current_reaction.nu_bar) *
         current_reaction.gamma * factorial_expr *
         exp(-beta * (E_pot_new - E_pot_old));
}

std::map<int, int>
ReactionAlgorithm::save_old_particle_numbers(int reaction_id) {
  std::map<int, int> old_particle_numbers;
  // reactants
  for (int i = 0; i < reactions[reaction_id].reactant_types.size(); ++i) {
    int type = reactions[reaction_id].reactant_types[i];
    old_particle_numbers[type] = number_of_particles_with_type(type);
  }

  // products
  for (int i = 0; i < reactions[reaction_id].product_types.size(); ++i) {
    int type = reactions[reaction_id].product_types[i];
    old_particle_numbers[type] = number_of_particles_with_type(type);
  }
  return old_particle_numbers;
}

void WangLandauReactionEnsemble::on_reaction_entry(int &old_state_index) {
  old_state_index = get_flattened_index_wang_landau_of_current_state();
  if (old_state_index >= 0) {
    if (histogram[old_state_index] >= 0)
      monte_carlo_trial_moves += 1;
  }
}

void WangLandauReactionEnsemble::on_reaction_rejection_directly_after_entry(
    int &old_state_index) {
  update_wang_landau_potential_and_histogram(
      old_state_index); // increase the wang landau potential and histogram at
                        // the current nbar (this case covers the cases nbar=0
                        // or nbar=1)
}

void WangLandauReactionEnsemble::on_attempted_reaction(int &new_state_index) {
  new_state_index = get_flattened_index_wang_landau_of_current_state();
}

void WangLandauReactionEnsemble::on_end_reaction(int &accepted_state) {
  update_wang_landau_potential_and_histogram(accepted_state);
}

bool ReactionAlgorithm::generic_oneway_reaction(int reaction_id) {
  /**
   *generic one way reaction
   *A+B+...+G +... --> K+...X + Z +...
   *you need to use 2A --> B instead of A+A --> B since in the last case you
   *assume
   *distinctness of the particles, however both ways to describe the reaction
   *are equivalent in the thermodynamic limit (large particle numbers) further
   *it is crucial for the function in which order you provide the reactant and
   *product types since particles will be replaced correspondingly! If there are
   *less reactants than products, new product particles are created randomly in
   *the box. Matching particles simply change the types. If there are more
   *reactants than products, old reactant particles are deleted.
   */

  SingleReaction &current_reaction = reactions[reaction_id];
  bool reaction_is_accepted = false;
  particle_inserted_too_close_to_another_one = false;
  int old_state_index = -1; // for Wang-Landau algorithm
  on_reaction_entry(old_state_index);
  if (!all_reactant_particles_exist(reaction_id)) {
    // makes sure, no incomplete reaction is performed -> only need to consider
    // rollback of complete reactions
    on_reaction_rejection_directly_after_entry(old_state_index);
    return reaction_is_accepted;
  }

  // calculate potential energy
  const double E_pot_old =
      calculate_current_potential_energy_of_system(); // only consider potential
                                                      // energy since we assume
                                                      // that the kinetic part
                                                      // drops out in the
                                                      // process of calculating
                                                      // ensemble averages
                                                      // (kinetic part may be
                                                      // seperated and crossed
                                                      // out)

  // find reacting molecules in reactants and save their properties for later
  // recreation if step is not accepted
  // do reaction
  // save old particle_numbers
  std::map<int, int> old_particle_numbers =
      save_old_particle_numbers(reaction_id);

  std::vector<int> p_ids_created_particles;
  std::vector<StoredParticleProperty> hidden_particles_properties;
  std::vector<StoredParticleProperty> changed_particles_properties;
  const int number_of_saved_properties =
      3; // save p_id, charge and type of the reactant particle, only thing we
         // need to hide the particle and recover it
  make_reaction_attempt(current_reaction, changed_particles_properties,
                        p_ids_created_particles, hidden_particles_properties);

  double E_pot_new;
  if (particle_inserted_too_close_to_another_one == true)
    E_pot_new = std::numeric_limits<double>::max();
  else
    E_pot_new = calculate_current_potential_energy_of_system();

  int new_state_index = -1; // save new_state_index for Wang-Landau algorithm
  int accepted_state = -1;  // for Wang-Landau algorithm
  on_attempted_reaction(new_state_index);

  bool const only_make_configuration_changing_move = false;
  double bf = calculate_acceptance_probability(
      current_reaction, E_pot_old, E_pot_new, old_particle_numbers,
      old_state_index, new_state_index, only_make_configuration_changing_move);

  std::vector<double> exponential = {
      exp(-1.0 / temperature * (E_pot_new - E_pot_old))};
  current_reaction.accumulator_exponentials(exponential);

  if (d_random() < bf) {
    // accept
    accepted_state = new_state_index;

    // delete hidden reactant_particles (remark: dont delete changed particles)
    // extract ids of to be deleted particles
    int len_hidden_particles_properties =
        static_cast<int>(hidden_particles_properties.size());
    std::vector<int> to_be_deleted_hidden_ids(len_hidden_particles_properties);
    std::vector<int> to_be_deleted_hidden_types(
        len_hidden_particles_properties);
    for (int i = 0; i < len_hidden_particles_properties; i++) {
      int p_id = static_cast<int>(hidden_particles_properties[i].p_id);
      to_be_deleted_hidden_ids[i] = p_id;
      to_be_deleted_hidden_types[i] = hidden_particles_properties[i].type;
      set_particle_type(p_id,
                        hidden_particles_properties[i]
                            .type); // change back type otherwise the
      // bookkeeping algorithm is not working
    }

    for (int i = 0; i < len_hidden_particles_properties; i++) {
      delete_particle(to_be_deleted_hidden_ids[i]); // delete particle
    }
    reaction_is_accepted = true;
  } else {
    // reject
    accepted_state = old_state_index;
    // reverse reaction
    // 1) delete created product particles
    for (int i = 0; i < p_ids_created_particles.size(); i++) {
      delete_particle(p_ids_created_particles[i]);
    }
    // 2)restore previously hidden reactant particles
    restore_properties(hidden_particles_properties, number_of_saved_properties);
    // 2)restore previously changed reactant particles
    restore_properties(changed_particles_properties,
                       number_of_saved_properties);
    reaction_is_accepted = false;
  }
  on_end_reaction(accepted_state);
  return reaction_is_accepted;
}

/**
 * Calculates the change in particle numbers for the given reaction
 */
int ReactionAlgorithm::calculate_nu_bar(
    std::vector<int> &reactant_coefficients,
    std::vector<int> &product_coefficients) {
  // should only be used at when defining a new reaction
  int nu_bar = 0;
  for (int i = 0; i < reactant_coefficients.size(); i++) {
    nu_bar -= reactant_coefficients[i];
  }
  for (int i = 0; i < product_coefficients.size(); i++) {
    nu_bar += product_coefficients[i];
  }
  return nu_bar;
}

/**
 * Replaces a particle with the given particle id to be of a certain type. This
 * especially means that the particle type and the particle charge are changed.
 */
int ReactionAlgorithm::replace_particle(int p_id, int desired_type) {
  int err_code_type = set_particle_type(p_id, desired_type);
  int err_code_q = 0.0;
#ifdef ELECTROSTATICS
  err_code_q = set_particle_q(p_id, charges_of_types[desired_type]);
#endif
  return (err_code_q bitor err_code_type);
}

/**
 * Hides a particle from short ranged interactions and from the electrostatic
 * interaction. Additional hiding from interactions would need to be implemented
 * here.
 */
int ReactionAlgorithm::hide_particle(int p_id, int previous_type) {
/**
 *remove_charge and put type to a non existing one --> no interactions anymore
 *it is as if the particle was non existing (currently only type-based
 *interactions are swithced off, as well as the electrostatic interaction)
 *hide_particle() does not break bonds for simple reactions. as long as there
 *are no reactions like 2A -->B where one of the reacting A particles occurs in
 *the polymer (think of bond breakages if the monomer in the polymer gets
 *deleted in the reaction). This constraint is not of fundamental reason, but
 *there would be a need for a rule for such "collision" reactions (a reaction
 *like the one above).
 */
#ifdef ELECTROSTATICS
  // set charge
  set_particle_q(p_id, 0.0);
#endif
  // set type
  int err_code_type = set_particle_type(p_id, non_interacting_type);
  return err_code_type;
}

int ReactionAlgorithm::delete_particle(int p_id) {
  /**
   * Deletes the particle with the given p_id and stores if it created a hole
   * at that position in the particle id range. This method is intended to
   * only
   * delete unbonded particles since bonds are coupled to ids. This is used to
   * avoid the id
   * range becoming excessively huge.
   */

  /**deletes the particle with the provided id  */
  int old_max_seen_id = max_seen_particle;
  if (p_id == old_max_seen_id) {
    // last particle, just delete
    remove_particle(p_id);
    // remove all saved empty p_ids which are greater than the max_seen_particle
    // this is needed in order to avoid the creation of holes
    for (auto p_id_iter = m_empty_p_ids_smaller_than_max_seen_particle.begin();
         p_id_iter != m_empty_p_ids_smaller_than_max_seen_particle.end();) {
      if ((*p_id_iter) >= old_max_seen_id)
        p_id_iter = m_empty_p_ids_smaller_than_max_seen_particle.erase(
            p_id_iter); // update iterator after container was modified
      else
        ++p_id_iter;
    }
  } else if (p_id <= old_max_seen_id) {
    remove_particle(p_id);
    m_empty_p_ids_smaller_than_max_seen_particle.push_back(p_id);
  } else {
    throw std::runtime_error(
        "Particle id is greater than the max seen particle id");
  }
  return 0;
}

/**
 * Writes a random position inside the central box into the provided array.
 */
std::vector<double> ReactionAlgorithm::get_random_position_in_box() {
  std::vector<double> out_pos(3);
  if (box_is_cylindric_around_z_axis) {
    // see http://mathworld.wolfram.com/DiskPointPicking.html
    double random_radius =
        cyl_radius *
        std::sqrt(d_random()); // for uniform disk point picking in cylinder
    double phi = 2.0 * PI * d_random();
    out_pos[0] = random_radius * cos(phi);
    out_pos[1] = random_radius * sin(phi);
    while (std::pow(out_pos[0], 2) + std::pow(out_pos[1], 2) <=
           std::pow(exclusion_radius, 2)) {
      random_radius = cyl_radius * std::sqrt(d_random());
      out_pos[0] = random_radius * cos(phi);
      out_pos[1] = random_radius * sin(phi);
    }
    out_pos[0] += cyl_x;
    out_pos[1] += cyl_y;
    out_pos[2] = box_l[2] * d_random();
  } else if (box_has_wall_constraints) {
    out_pos[0] = box_l[0] * d_random();
    out_pos[1] = box_l[1] * d_random();
    out_pos[2] = slab_start_z + (slab_end_z - slab_start_z) * d_random();
  } else {
    // cubic case
    out_pos[0] = box_l[0] * d_random();
    out_pos[1] = box_l[1] * d_random();
    out_pos[2] = box_l[2] * d_random();
  }
  return out_pos;
}

/**
 * Writes a random position inside the central box into the provided array.
 * Additionally it proposes points with a small radii more often than a uniform
 * random probability density would do it.
 */
std::vector<double> ReactionAlgorithm::
    get_random_position_in_box_enhanced_proposal_of_small_radii() {
  double random_radius =
      cyl_radius *
      d_random(); // for enhanced proposal of small radii, needs correction
                  // within metropolis hasting algorithm, proposal density is
                  // p(x,y)=1/(2*pi*cyl_radius*r(x,y)), that means small radii
                  // are proposed more often
  double phi = 2.0 * PI * d_random();
  std::vector<double> out_pos(3);
  out_pos[0] = random_radius * cos(phi);
  out_pos[1] = random_radius * sin(phi);
  while (std::pow(out_pos[0], 2) + std::pow(out_pos[1], 2) <=
             std::pow(exclusion_radius, 2) or
         std::pow(out_pos[0], 2) + std::pow(out_pos[1], 2) >
             std::pow(cyl_radius, 2)) {
    random_radius = cyl_radius * d_random();
    out_pos[0] = random_radius * cos(phi);
    out_pos[1] = random_radius * sin(phi);
  }
  out_pos[0] += cyl_x;
  out_pos[1] += cyl_y;
  out_pos[2] = box_l[2] * d_random();
  return out_pos;
}

/**
 * Creates a particle at the end of the observed particle id range.
 */
int ReactionAlgorithm::create_particle(int desired_type) {
  int p_id;
  if (m_empty_p_ids_smaller_than_max_seen_particle.size() > 0) {
    auto p_id_iter = std::min_element(
        std::begin(m_empty_p_ids_smaller_than_max_seen_particle),
        std::end(m_empty_p_ids_smaller_than_max_seen_particle));
    p_id = *p_id_iter;
    m_empty_p_ids_smaller_than_max_seen_particle.erase(p_id_iter);
  } else {
    p_id = max_seen_particle + 1;
  }
  std::vector<double> pos_vec;

  // create random velocity vector according to Maxwell Boltzmann distribution
  // for components
  double vel[3];
  // we usse mass=1 for all particles, think about adapting this
  vel[0] = std::pow(2 * PI * temperature, -3.0 / 2.0) * gaussian_random();
  vel[1] = std::pow(2 * PI * temperature, -3.0 / 2.0) * gaussian_random();
  vel[2] = std::pow(2 * PI * temperature, -3.0 / 2.0) * gaussian_random();
#ifdef ELECTROSTATICS
  double charge = charges_of_types[desired_type];
#endif

  pos_vec = get_random_position_in_box();
  place_particle(p_id, pos_vec.data());
  // set type
  set_particle_type(p_id, desired_type);
#ifdef ELECTROSTATICS
  // set charge
  set_particle_q(p_id, charge);
#endif
  // set velocities
  set_particle_v(p_id, vel);
  double d_min = distto(partCfg(), pos_vec.data(),
                        p_id); // TODO also catch constraints with an IFDEF
                               // CONSTRAINTS here, but only interesting,
                               // when doing MD/ HMC because then the system
                               // might explode easily here due to high
                               // forces
  if (d_min < exclusion_radius)
    particle_inserted_too_close_to_another_one =
        true; // setting of a minimal
              // distance is allowed to
              // avoid overlapping
              // configurations if there is
              // a repulsive potential.
              // States with very high
              // energies have a probability
              // of almost zero and
              // therefore do not contribute
              // to ensemble averages.

  return p_id;
}

void WangLandauReactionEnsemble::on_mc_rejection_directly_after_entry(
    int &old_state_index) {
  if (do_energy_reweighting)
    update_wang_landau_potential_and_histogram(old_state_index);
}

void WangLandauReactionEnsemble::on_mc_accept(int &new_state_index) {
  if (do_energy_reweighting) {
    // modify wang_landau histogram and potential
    update_wang_landau_potential_and_histogram(new_state_index);
  }
}

void WangLandauReactionEnsemble::on_mc_reject(int &old_state_index) {
  if (do_energy_reweighting)
    update_wang_landau_potential_and_histogram(old_state_index);
}

int WangLandauReactionEnsemble::on_mc_use_WL_get_new_state() {
  return get_flattened_index_wang_landau_of_current_state();
}

/**
 * Performs a global mc move for a particle of the provided type.
 */
bool ReactionAlgorithm::do_global_mc_move_for_particles_of_type(
    int type, int particle_number_of_type_to_be_changed, bool use_wang_landau) {
  m_tried_configurational_MC_moves += 1;
  bool got_accepted = false;
  particle_inserted_too_close_to_another_one = false;

  int old_state_index = -1;
  if (use_wang_landau) {
    on_reaction_entry(old_state_index);
  }

  int particle_number_of_type = number_of_particles_with_type(type);
  if (particle_number_of_type == 0 or
      particle_number_of_type_to_be_changed == 0) {
    // reject
    if (use_wang_landau) {
      on_mc_rejection_directly_after_entry(old_state_index);
    }
    return got_accepted;
  }

  const double E_pot_old = calculate_current_potential_energy_of_system();

  std::vector<double> particle_positions(3 *
                                         particle_number_of_type_to_be_changed);
  std::vector<int> p_id_s_changed_particles;

  // save old_position
  int p_id = get_random_p_id(type);
  for (int i = 0; i < particle_number_of_type_to_be_changed; i++) {
    // determine a p_id you have not touched yet
    while (is_in_list(p_id, p_id_s_changed_particles)) {
      p_id = get_random_p_id(
          type); // check wether you already touched this p_id, then reassign
    }

    auto part = get_particle_data(p_id);

    particle_positions[3 * i] = part.r.p[0];
    particle_positions[3 * i + 1] = part.r.p[1];
    particle_positions[3 * i + 2] = part.r.p[2];
    p_id_s_changed_particles.push_back(p_id);
  }

  // propose new positions
  std::vector<double> new_pos(3);
  for (int i = 0; i < particle_number_of_type_to_be_changed; i++) {
    p_id = p_id_s_changed_particles[i];
    // change particle position
    new_pos = get_random_position_in_box();
    // new_pos=get_random_position_in_box_enhanced_proposal_of_small_radii();
    // //enhanced proposal of small radii
    place_particle(p_id, new_pos.data());
    double d_min = distto(partCfg(), new_pos.data(),
                          p_id); // TODO also catch constraints with an IFDEF
                                 // CONSTRAINTS here, but only interesting,
                                 // when doing MD/ HMC because then the system
                                 // might explode easily here due to high

    if (d_min < exclusion_radius)
      particle_inserted_too_close_to_another_one = true;
  }

  double E_pot_new;
  if (particle_inserted_too_close_to_another_one == true)
    E_pot_new = std::numeric_limits<double>::max();
  else
    E_pot_new = calculate_current_potential_energy_of_system();

  double beta = 1.0 / temperature;

  int new_state_index = -1;
  double bf = 1.0;
  std::map<int, int> dummy_old_particle_numbers;
  SingleReaction temp_unimportant_arbitrary_reaction;

  if (use_wang_landau) {
    new_state_index = on_mc_use_WL_get_new_state();
    bf = calculate_acceptance_probability(
        temp_unimportant_arbitrary_reaction, E_pot_old, E_pot_new,
        dummy_old_particle_numbers, old_state_index, new_state_index, true);
  } else {
    bf = std::min(1.0, bf * exp(-beta * (E_pot_new - E_pot_old))); // Metropolis
                                                                   // Algorithm
                                                                   // since
                                                                   // proposal
                                                                   // density is
                                                                   // symmetric
  }

  //	//correct for enhanced proposal of small radii by using the metropolis
  // hastings algorithm for asymmetric proposal densities.
  //	double
  // old_radius=std::sqrt(std::pow(particle_positions[0]-cyl_x,2)+std::pow(particle_positions[1]-cyl_y,2));
  //	double
  // new_radius=std::sqrt(std::pow(new_pos[0]-cyl_x,2)+std::pow(new_pos[1]-cyl_y,2));
  //	bf=std::min(1.0,
  // bf*exp(-beta*(E_pot_new-E_pot_old))*new_radius/old_radius);
  ////Metropolis-Hastings Algorithm for asymmetric proposal density

  if (d_random() < bf) {
    // accept
    m_accepted_configurational_MC_moves += 1;
    got_accepted = true;
    if (use_wang_landau) {
      on_mc_accept(new_state_index);
    }
  } else {
    // reject
    // modify wang_landau histogram and potential
    if (use_wang_landau) {
      on_mc_reject(old_state_index);
    }
    // create particles again at the positions they were
    for (int i = 0; i < particle_number_of_type_to_be_changed; i++)
      place_particle(p_id_s_changed_particles[i], &particle_positions[3 * i]);
  }
  return got_accepted;
}

///////////////////////////////////////////// Wang-Landau algorithm

/**
 * Adds a new collective variable (CV) of the type degree of association to the
 * Wang-Landau sampling
 */
void WangLandauReactionEnsemble::add_new_CV_degree_of_association(
    int associated_type, double CV_minimum, double CV_maximum,
    const std::vector<int> &corresponding_acid_types) {
  std::shared_ptr<DegreeOfAssociationCollectiveVariable>
      new_collective_variable =
          std::make_shared<DegreeOfAssociationCollectiveVariable>();
  new_collective_variable->associated_type = associated_type;
  new_collective_variable->CV_minimum = CV_minimum;
  new_collective_variable->CV_maximum = CV_maximum;
  new_collective_variable->corresponding_acid_types = corresponding_acid_types;
  new_collective_variable->delta_CV =
      calculate_delta_degree_of_association(*new_collective_variable);
  collective_variables.push_back(new_collective_variable);
  initialize_wang_landau();
}

/**
 * Adds a new collective variable (CV) of the type potential energy to the
 * Wang-Landau sampling
 */
void WangLandauReactionEnsemble::add_new_CV_potential_energy(
    const std::string &filename, double delta_CV) {
  std::shared_ptr<EnergyCollectiveVariable> new_collective_variable =
      std::make_shared<EnergyCollectiveVariable>();
  new_collective_variable->energy_boundaries_filename = filename;
  new_collective_variable->delta_CV = delta_CV;
  collective_variables.push_back(new_collective_variable);
  new_collective_variable->load_CV_boundaries(*this);
  collective_variables[collective_variables.size() - 1] =
      new_collective_variable;
  initialize_wang_landau();
}

/**
 * Returns the flattened index of the multidimensional Wang-Landau histogram
 */
int WangLandauReactionEnsemble::get_flattened_index_wang_landau(
    std::vector<double> &current_state,
    std::vector<double> &collective_variables_minimum_values,
    std::vector<double> &collective_variables_maximum_values,
    std::vector<double> &delta_collective_variables_values,
    int nr_collective_variables) {
  int index = -10; // negative number is not allowed as index and therefore
                   // indicates error
  std::vector<int> individual_indices(nr_collective_variables); // pre result
  //	individual_indices.resize(nr_collective_variables,-1); //initialize
  // individual_indices to -1

  // check for the current state to be an allowed state in the [range
  // collective_variables_minimum_values:collective_variables_maximum_values],
  // else return a negative index
  for (int CV_i = 0; CV_i < nr_collective_variables; CV_i++) {
    if (current_state[CV_i] >
            collective_variables_maximum_values[CV_i] +
                delta_collective_variables_values[CV_i] * 0.98 ||
        current_state[CV_i] <
            collective_variables_minimum_values[CV_i] -
                delta_collective_variables_values[CV_i] * 0.01) {
      return -10;
    }
  }

  for (int CV_i = 0; CV_i < nr_collective_variables; CV_i++) {
    if (CV_i == collective_variables.size() - 1 &&
        do_energy_reweighting) // for energy collective variable (simple
                               // truncating conversion desired)
      individual_indices[CV_i] = static_cast<int>(
          (current_state[CV_i] - collective_variables_minimum_values[CV_i]) /
          delta_collective_variables_values[CV_i]);
    else // for degree of association collective variables (rounding conversion
         // desired)
      individual_indices[CV_i] = std::lround(
          (current_state[CV_i] - collective_variables_minimum_values[CV_i]) /
          delta_collective_variables_values[CV_i]);
    if (individual_indices[CV_i] < 0 or
        individual_indices[CV_i] >=
            nr_subindices_of_collective_variable[CV_i]) { // sanity check
      return -10;
    }
  }
  // get flattened index from individual_indices
  index = 0; // this is already part of the algorithm to find the correct index
  for (int CV_i = 0; CV_i < nr_collective_variables; CV_i++) {
    int factor = 1;
    for (int j = CV_i + 1; j < nr_collective_variables; j++) {
      factor *= nr_subindices_of_collective_variable[j];
    }
    index += factor * individual_indices[CV_i];
  }
  return index;
}

/**
 * Returns the flattened index of the multidimensional Wang-Landau histogram for
 * the current state of the simulation.
 */
int WangLandauReactionEnsemble::
    get_flattened_index_wang_landau_of_current_state() {
  int nr_collective_variables = collective_variables.size();
  // get current state
  std::vector<double> current_state(nr_collective_variables);
  for (int CV_i = 0; CV_i < nr_collective_variables; CV_i++)
    current_state[CV_i] = collective_variables[CV_i]->determine_current_state();
  // get collective_variables_minimum_values
  std::vector<double> collective_variables_minimum_values(
      nr_collective_variables);
  for (int CV_i = 0; CV_i < nr_collective_variables; CV_i++) {
    collective_variables_minimum_values[CV_i] =
        collective_variables[CV_i]->CV_minimum;
  }
  // get collective_variables_maximum_values
  std::vector<double> collective_variables_maximum_values(
      nr_collective_variables);
  for (int CV_i = 0; CV_i < nr_collective_variables; CV_i++) {
    collective_variables_maximum_values[CV_i] =
        collective_variables[CV_i]->CV_maximum;
  }
  // get delta_collective_variables_values
  std::vector<double> delta_collective_variables_values(
      nr_collective_variables);
  for (int CV_i = 0; CV_i < nr_collective_variables; CV_i++) {
    delta_collective_variables_values[CV_i] =
        collective_variables[CV_i]->delta_CV;
  }
  int index = get_flattened_index_wang_landau(
      current_state, collective_variables_minimum_values,
      collective_variables_maximum_values, delta_collective_variables_values,
      nr_collective_variables);
  return index;
}

/**
 * Returns the minimum value of the collective variable on a delta_CV spaced
 * grid which starts at 0
 */
double WangLandauReactionEnsemble::get_minimum_CV_value_on_delta_CV_spaced_grid(
    double min_CV_value, double delta_CV) {
  // assume grid has it s origin at 0
  double minimum_CV_value_on_delta_CV_spaced_grid =
      floor(min_CV_value / delta_CV) * delta_CV;
  return minimum_CV_value_on_delta_CV_spaced_grid;
}

/**
 * Calculates the smallest difference in the degree of association which can be
 * observed when changing the degree of association by one single reaction.
 */
double WangLandauReactionEnsemble::calculate_delta_degree_of_association(
    DegreeOfAssociationCollectiveVariable &current_collective_variable) {
  // calculate Delta in the degree of association so that EVERY reaction step is
  // driven.
  int total_number_of_corresponding_acid = 0;
  for (int corresponding_type_i = 0;
       corresponding_type_i <
       current_collective_variable.corresponding_acid_types.size();
       corresponding_type_i++) {
    int num_of_current_type = number_of_particles_with_type(
        current_collective_variable
            .corresponding_acid_types[corresponding_type_i]);
    total_number_of_corresponding_acid += num_of_current_type;
  }
  double delta = 1.0 / total_number_of_corresponding_acid;
  // now modify the minimum value of the CV to lie on the grid
  current_collective_variable.CV_minimum =
      get_minimum_CV_value_on_delta_CV_spaced_grid(
          current_collective_variable.CV_minimum, delta);
  return delta;
}

/**
 * Initializes the Wang-Landau histogram.
 */
int WangLandauReactionEnsemble::get_num_needed_bins() {
  int needed_bins = 1;
  for (int CV_i = 0; CV_i < collective_variables.size(); CV_i++) {
    std::shared_ptr<CollectiveVariable> current_collective_variable =
        collective_variables[CV_i];
    needed_bins = needed_bins * (int((current_collective_variable->CV_maximum -
                                      current_collective_variable->CV_minimum) /
                                     current_collective_variable->delta_CV) +
                                 1); // plus 1 needed for degrees of association
                                     // related part of histogram (think of only
                                     // one acid particle)
  }
  return needed_bins;
}

void WangLandauReactionEnsemble::invalidate_bins() {
  // make values in histogram and wang landau potential negative if they are not
  // allowed at the given degree of association, because the energy boundaries
  // prohibit them

  int empty_bins_in_memory = 0;
  for (int flattened_index = 0; flattened_index < wang_landau_potential.size();
       flattened_index++) {
    // unravel index
    std::vector<int> unraveled_index(collective_variables.size());
    Utils::unravel_index(nr_subindices_of_collective_variable.data(),
                         collective_variables.size(), flattened_index,
                         unraveled_index.data());
    // use unraveled index
    int EnergyCollectiveVariable_index = 0;
    if (collective_variables.size() > 1)
      EnergyCollectiveVariable_index =
          collective_variables.size() - 1; // assume the energy collective
                                           // variable to be the last added
                                           // collective variable
    double current_energy =
        unraveled_index[EnergyCollectiveVariable_index] *
            collective_variables[EnergyCollectiveVariable_index]->delta_CV +
        collective_variables[EnergyCollectiveVariable_index]->CV_minimum;
    int flat_index_without_energy_CV =
        get_flattened_index_wang_landau_without_energy_collective_variable(
            flattened_index, EnergyCollectiveVariable_index);
    std::shared_ptr<CollectiveVariable> energy_CV =
        collective_variables[EnergyCollectiveVariable_index];
    if (current_energy >
            max_boundaries_energies[flat_index_without_energy_CV] ||
        current_energy < min_boundaries_energies[flat_index_without_energy_CV] -
                             energy_CV->delta_CV) {
      histogram[flattened_index] = int_fill_value;
      wang_landau_potential[flattened_index] = double_fill_value;
      empty_bins_in_memory += 1;
    }
  }

  used_bins = wang_landau_potential.size() - empty_bins_in_memory;
}

/**
 * Finds the minimum non negative value in the provided double array and returns
 * this value.
 */
double find_minimum_non_negative_value(double *list, int len) {
  double minimum = list[0];
  for (int i = 0; i < len; i++) {
    if (minimum < 0)
      minimum = list[i]; // think of negative histogram values that indicate not
                         // allowed energies in the case of an energy observable
    if (list[i] < minimum && list[i] >= 0)
      minimum = list[i];
  }
  return minimum;
}

/**
 * Finds the maximum in a double array and returns it.
 */
double find_maximum(double *list, int len) {
  double maximum = list[0];
  for (int i = 0; i < len; i++) {
    if (list[i] > maximum)
      maximum = list[i];
  }
  return maximum;
}

/**
 * Initializes the current Wang-Landau system.
 */
int WangLandauReactionEnsemble::initialize_wang_landau() {

  nr_subindices_of_collective_variable.resize(collective_variables.size(), 0);
  int new_CV_i = collective_variables.size() - 1;
  nr_subindices_of_collective_variable[new_CV_i] =
      int((collective_variables[new_CV_i]->CV_maximum -
           collective_variables[new_CV_i]->CV_minimum) /
          collective_variables[new_CV_i]->delta_CV) +
      1; //+1 for collecive variables which are of type degree of association

  // construct (possibly higher dimensional) histogram over gamma (the room
  // which should be equally sampled when the wang-landau algorithm has
  // converged)
  int needed_bins = get_num_needed_bins();
  histogram.resize(needed_bins, 0); // initialize new values with 0

  // construct (possibly higher dimensional) wang_landau potential over gamma
  // (the room which should be equally sampled when the wang-landau algorithm
  // has converged)
  wang_landau_potential.resize(needed_bins, 0); // initialize new values with 0

  used_bins = needed_bins; // initialize for 1/t wang_landau algorithm

  if (do_energy_reweighting) {
    invalidate_bins();
  }
  return ES_OK;
}

/**
 * Calculates the expression which occurs in the Wang-Landau acceptance
 * probability.
 */
double WangLandauReactionEnsemble::calculate_acceptance_probability(
    SingleReaction &current_reaction, double E_pot_old, double E_pot_new,
    std::map<int, int> &old_particle_numbers, int old_state_index,
    int new_state_index, bool only_make_configuration_changing_move) {
  /**determine the acceptance probabilities of the reaction move
   * in wang landau reaction ensemble
   */
  double beta = 1.0 / temperature;
  double bf;
  if (do_not_sample_reaction_partition_function ||
      only_make_configuration_changing_move) {
    bf = 1.0;
  } else {
    double factorial_expr =
        calculate_factorial_expression(current_reaction, old_particle_numbers);
    bf = std::pow(volume * beta, current_reaction.nu_bar) *
         current_reaction.gamma * factorial_expr;
  }

  if (!do_energy_reweighting) {
    bf = bf * exp(-beta * (E_pot_new - E_pot_old));
  } else {
    // pass
  }
  // look wether the proposed state lies in the reaction coordinate space gamma
  // and add the Wang-Landau modification factor, this is a bit nasty due to the
  // energy collective variable case (memory layout of storage array of the
  // histogram and the wang_landau_potential values is "cuboid")
  if (old_state_index >= 0 && new_state_index >= 0) {
    if (histogram[new_state_index] >= 0 && histogram[old_state_index] >= 0) {
      bf = std::min(1.0,
                    bf * exp(wang_landau_potential[old_state_index] -
                             wang_landau_potential[new_state_index])); // modify
      // boltzmann
      // factor
      // according to wang-landau
      // algorithm, according to
      // grand canonical simulation
      // paper "Density-of-states
      // Monte Carlo method for
      // simulation of fluids"
      // this makes the new state being accepted with the conditinal probability
      // bf (bf is a transition probability = conditional probability from the
      // old state to move to the new state)
    } else {
      if (histogram[new_state_index] >= 0 && histogram[old_state_index] < 0)
        bf = 10; // this makes the reaction get accepted, since we found a state
                 // in gamma
      else if (histogram[new_state_index] < 0 && histogram[old_state_index] < 0)
        bf = 10; // accept, in order to be able to sample new configs, which
                 // might lie in gamma
      else if (histogram[new_state_index] < 0 &&
               histogram[old_state_index] >= 0)
        bf = -10; // this makes the reaction get rejected, since the new state
                  // is not in gamma while the old sate was in gamma
    }
  } else if (old_state_index < 0 && new_state_index >= 0) {
    bf = 10; // this makes the reaction get accepted, since we found a state in
             // gamma
  } else if (old_state_index < 0 && new_state_index < 0) {
    bf = 10; // accept, in order to be able to sample new configs, which might
             // lie in gamma
  } else if (old_state_index >= 0 && new_state_index < 0) {
    bf = -10; // this makes the reaction get rejected, since the new state is
              // not in gamma while the old sate was in gamma
  }
  return bf;
}

/** Performs a randomly selected reaction using the Wang-Landau algorithm.
*make sure to perform additional configuration changing steps, after the
reaction step! like in Density-of-states Monte Carlo method for simulation of
fluids Yan, De Pablo. this can be done with MD in the case of the
no-energy-reweighting case, or with the functions
do_global_mc_move_for_particles_of_type
*perform additional Monte-carlo moves to to sample configurational partition
function
*according to "Density-of-states Monte Carlo method for simulation of fluids"
do as many steps as needed to get to a new conformation (compare
Density-of-states Monte Carlo method for simulation of fluids Yan, De Pablo)*/
int WangLandauReactionEnsemble::do_reaction(int reaction_steps) {
  m_WL_tries += reaction_steps;
  bool got_accepted = false;
  for (int step = 0; step < reaction_steps; step++) {
    int reaction_id = i_random(reactions.size());
    got_accepted = generic_oneway_reaction(reaction_id);
    if (got_accepted) {
      m_WL_accepted_moves += 1;
    }
    if (can_refine_wang_landau_one_over_t() && m_WL_tries % 10000 == 0) {
      // check for convergence
      if (achieved_desired_number_of_refinements_one_over_t()) {
        write_wang_landau_results_to_file(output_filename);
        return -10; // return negative value to indicate that the Wang-Landau
                    // algorithm has converged
      }
      refine_wang_landau_parameter_one_over_t();
    }
  }
  // shift wang landau potential minimum to zero
  if (m_WL_tries % (std::max(90000, 9 * reaction_steps)) == 0) {
    // for numerical stability here we also subtract the minimum positive value
    // of the wang_landau_potential from the wang_landau potential, allowed
    // since only the difference in the wang_landau potential is of interest.
    double minimum_wang_landau_potential = find_minimum_non_negative_value(
        wang_landau_potential.data(), wang_landau_potential.size());
    for (int i = 0; i < wang_landau_potential.size(); i++) {
      if (wang_landau_potential[i] >= 0) // check for wether we are in the valid
                                         // range of the collective variable
        wang_landau_potential[i] -= minimum_wang_landau_potential;
    }
    // write out preliminary wang-landau potential results
    write_wang_landau_results_to_file(output_filename);
  }
  return 0;
}

// boring helper functions

void WangLandauReactionEnsemble::update_wang_landau_potential_and_histogram(
    int index_of_state_after_acceptance_or_rejection) {
  /**increase the wang landau potential and histogram at the current nbar */
  if (index_of_state_after_acceptance_or_rejection >= 0) {
    if (histogram[index_of_state_after_acceptance_or_rejection] >= 0) {
      histogram[index_of_state_after_acceptance_or_rejection] += 1;
      wang_landau_potential[index_of_state_after_acceptance_or_rejection] +=
          wang_landau_parameter;
    }
  }
}

/**
 *Determines wether we can reduce the Wang-Landau parameter
 */
bool WangLandauReactionEnsemble::can_refine_wang_landau_one_over_t() {
  double minimum_required_value =
      0.80 * average_list_of_allowed_entries(
                 histogram); // This is an additional constraint to sample
                             // configuration space better. Use flatness
                             // criterion according to 1/t algorithm as long as
                             // you are not in 1/t regime.
  if (do_energy_reweighting)
    minimum_required_value = 20; // get faster in energy reweighting case

  return *(std::min_element(histogram.begin(), histogram.end())) >
             minimum_required_value ||
         m_system_is_in_1_over_t_regime == true;
}

/**
 *Reset the Wang-Landau histogram.
 */
void WangLandauReactionEnsemble::reset_histogram() {
  printf("Histogram is flat. Refining. Previous Wang-Landau modification "
         "parameter was %f.\n",
         wang_landau_parameter);
  fflush(stdout);

  for (int i = 0; i < wang_landau_potential.size(); i++) {
    if (histogram[i] >= 0) { // checks for validity of index i (think of energy
                             // collective variables, in a cubic memory layout
                             // there will be indices which are not allowed by
                             // the energy boundaries. These values will be
                             // initalized with a negative fill value)
      histogram[i] = 0;
    }
  }
}

/**
 *Refine the Wang-Landau parameter using the 1/t rule.
 */
void WangLandauReactionEnsemble::refine_wang_landau_parameter_one_over_t() {
  double monte_carlo_time =
      static_cast<double>(monte_carlo_trial_moves) / used_bins;
  if (wang_landau_parameter / 2.0 <= 1.0 / monte_carlo_time ||
      m_system_is_in_1_over_t_regime) {
    wang_landau_parameter = 1.0 / monte_carlo_time;
    if (!m_system_is_in_1_over_t_regime) {
      m_system_is_in_1_over_t_regime = true;
      printf("Refining: Wang-Landau parameter is now 1/t.\n");
    }
  } else {
    reset_histogram();
    wang_landau_parameter = wang_landau_parameter / 2.0;
  }
}

/**
 *Determine whether the desired number of refinements was achieved.
 */
bool WangLandauReactionEnsemble::
    achieved_desired_number_of_refinements_one_over_t() {
  if (wang_landau_parameter < final_wang_landau_parameter) {
    printf("Achieved desired number of refinements\n");
    return true;
  } else {
    return false;
  }
}

/**
 *Writes the Wang-Landau potential to file.
 */
void WangLandauReactionEnsemble::write_wang_landau_results_to_file(
    const std::string &full_path_to_output_filename) {

  FILE *pFile;
  pFile = fopen(full_path_to_output_filename.c_str(), "w");
  if (pFile == nullptr) {
    throw std::runtime_error("ERROR: Wang-Landau file could not be written\n");
  } else {
    for (int flattened_index = 0;
         flattened_index < wang_landau_potential.size(); flattened_index++) {
      // unravel index
      if (std::abs(wang_landau_potential[flattened_index] - double_fill_value) >
          1) { // only output data if they are not equal to
               // double_fill_value. This if ensures
               // that for the energy observable not allowed energies (energies
               // in the interval [global_E_min, global_E_max]) in the
               // multidimensional wang landau potential are printed out, since
               // the range [E_min(nbar), E_max(nbar)] for each nbar may be a
               // different one
        std::vector<int> unraveled_index(collective_variables.size());
        Utils::unravel_index(nr_subindices_of_collective_variable.data(),
                             collective_variables.size(), flattened_index,
                             unraveled_index.data());
        // use unraveled index
        for (int i = 0; i < collective_variables.size(); i++) {
          fprintf(pFile, "%f ",
                  unraveled_index[i] * collective_variables[i]->delta_CV +
                      collective_variables[i]->CV_minimum);
        }
        fprintf(pFile, "%f \n", wang_landau_potential[flattened_index]);
      }
    }
    fflush(pFile);
    fclose(pFile);
  }
}

/**
 *Update the minimum and maximum observed energies using the current state.
 *Needed for perliminary energy reweighting runs.
 */
int WangLandauReactionEnsemble::
    update_maximum_and_minimum_energies_at_current_state() {
  if (minimum_energies_at_flat_index.size() == 0 ||
      maximum_energies_at_flat_index.size() == 0) {
    minimum_energies_at_flat_index.resize(wang_landau_potential.size(),
                                          double_fill_value);
    maximum_energies_at_flat_index.resize(wang_landau_potential.size(),
                                          double_fill_value);
  }

  const double E_pot_current = calculate_current_potential_energy_of_system();
  int index = get_flattened_index_wang_landau_of_current_state();

  // update stored energy values
  if (((E_pot_current < minimum_energies_at_flat_index[index]) ||
       std::abs(minimum_energies_at_flat_index[index] - double_fill_value) <
           std::numeric_limits<double>::epsilon())) {
    minimum_energies_at_flat_index[index] = E_pot_current;
  }
  if (((E_pot_current > maximum_energies_at_flat_index[index]) ||
       std::abs(maximum_energies_at_flat_index[index] - double_fill_value) <
           std::numeric_limits<double>::epsilon())) {
    maximum_energies_at_flat_index[index] = E_pot_current;
  }

  return 0;
}

/**
 *Write out an energy boundary file using the energy boundaries observed in a
 *preliminary energy reweighting run.
 */
void WangLandauReactionEnsemble::write_out_preliminary_energy_run_results(
    const std::string &full_path_to_output_filename) {
  FILE *pFile;
  pFile = fopen(full_path_to_output_filename.c_str(), "w");
  if (pFile == nullptr) {
    throw std::runtime_error("ERROR: Wang-Landau file could not be written\n");
  } else {
    fprintf(pFile, "#nbar E_min E_max\n");

    for (int flattened_index = 0;
         flattened_index < wang_landau_potential.size(); flattened_index++) {
      // unravel index
      std::vector<int> unraveled_index(collective_variables.size());
      Utils::unravel_index(nr_subindices_of_collective_variable.data(),
                           collective_variables.size(), flattened_index,
                           unraveled_index.data());
      // use unraveled index
      for (int i = 0; i < collective_variables.size(); i++) {
        fprintf(pFile, "%f ",
                unraveled_index[i] * collective_variables[i]->delta_CV +
                    collective_variables[i]->CV_minimum);
      }
      fprintf(pFile, "%f %f \n",
              minimum_energies_at_flat_index[flattened_index],
              maximum_energies_at_flat_index[flattened_index]);
    }
    fflush(pFile);
    fclose(pFile);
  }
}

/**
 *Returns the flattened index of a given flattened index without the energy
 *collective variable.
 */
int WangLandauReactionEnsemble::
    get_flattened_index_wang_landau_without_energy_collective_variable(
        int flattened_index_with_EnergyCollectiveVariable,
        int CV_index_energy_observable) {
  // unravel index
  std::vector<int> unraveled_index(collective_variables.size());
  Utils::unravel_index(
      nr_subindices_of_collective_variable.data(), collective_variables.size(),
      flattened_index_with_EnergyCollectiveVariable, unraveled_index.data());
  // use unraveled index
  const int nr_collective_variables =
      collective_variables.size() -
      1; // forget the last collective variable (the energy collective variable)
  std::vector<double> current_state(nr_collective_variables);
  for (int i = 0; i < nr_collective_variables; i++) {
    current_state[i] = unraveled_index[i] * collective_variables[i]->delta_CV +
                       collective_variables[i]->CV_minimum;
  }

  // get collective_variables_minimum_values
  std::vector<double> collective_variables_minimum_values(
      nr_collective_variables);
  for (int CV_i = 0; CV_i < nr_collective_variables; CV_i++) {
    collective_variables_minimum_values[CV_i] =
        collective_variables[CV_i]->CV_minimum;
  }
  // get collective_variables_maximum_values
  std::vector<double> collective_variables_maximum_values(
      nr_collective_variables);
  for (int CV_i = 0; CV_i < nr_collective_variables; CV_i++) {
    collective_variables_maximum_values[CV_i] =
        collective_variables[CV_i]->CV_maximum;
  }
  // get delta_collective_variables_values
  std::vector<double> delta_collective_variables_values(
      nr_collective_variables);
  for (int CV_i = 0; CV_i < nr_collective_variables; CV_i++) {
    delta_collective_variables_values[CV_i] =
        collective_variables[CV_i]->delta_CV;
  }
  int index = get_flattened_index_wang_landau(
      current_state, collective_variables_minimum_values,
      collective_variables_maximum_values, delta_collective_variables_values,
      nr_collective_variables);
  return index;
}

/** remove bins from the range of to be sampled values if they have not been
 *sampled.
 *use with caution otherwise you produce unpyhsical results, do only use when
 *you know what you want to do. This can make wang landau converge on a reduced
 *set gamma. use this function e.g. in do_reaction_wang_landau() for the
 *diprotonic acid compare "Wang-Landau sampling with self-adaptive range" by
 *Troester and Dellago
 */
void WangLandauReactionEnsemble::remove_bins_that_have_not_been_sampled() {
  int removed_bins = 0;
  for (int k = 0; k < wang_landau_potential.size(); k++) {
    if (wang_landau_potential[k] == 0) {
      removed_bins += 1;
      // criterion is derived from the canonical partition function and the
      // ration of two summands for the same particle number
      histogram[k] = int_fill_value;
      wang_landau_potential[k] = double_fill_value;
    }
  }
  printf("Removed %d bins from the Wang-Landau spectrum\n", removed_bins);
  // update used bins
  used_bins -= removed_bins;
}

/**
 *Writes the Wang-Landau parameter, the histogram and the potential to a file.
 *You can restart a Wang-Landau simulation using this information. Additionally
 *you should store the positions of the particles. Not storing them introduces
 *small, small statistical errors.
 */
int WangLandauReactionEnsemble::write_wang_landau_checkpoint(
    const std::string &identifier) {
  std::ofstream outfile;

  // write current wang landau parameters (wang_landau_parameter,
  // monte_carlo_trial_moves, flat_index_of_current_state)
  outfile.open(std::string("checkpoint_wang_landau_parameters_") + identifier);
  outfile << wang_landau_parameter << " " << monte_carlo_trial_moves << " "
          << get_flattened_index_wang_landau_of_current_state() << "\n";
  outfile.close();

  // write histogram
  outfile.open(std::string("checkpoint_wang_landau_histogram_") + identifier);
  for (int i = 0; i < wang_landau_potential.size(); i++) {
    outfile << histogram[i] << "\n";
  }
  outfile.close();
  // write wang landau potential
  outfile.open(std::string("checkpoint_wang_landau_potential_") + identifier);
  for (int i = 0; i < wang_landau_potential.size(); i++) {
    outfile << wang_landau_potential[i] << "\n";
  }
  outfile.close();
  return 0;
}

/**
 *Loads the Wang-Landau checkpoint
 */
int WangLandauReactionEnsemble::load_wang_landau_checkpoint(
    const std::string &identifier) {
  std::ifstream infile;

  // restore wang landau parameters
  infile.open(std::string("checkpoint_wang_landau_parameters_") + identifier);
  if (infile.is_open()) {

    double wang_landau_parameter_entry;
    int wang_landau_monte_carlo_trial_moves_entry;
    int flat_index_of_state_at_checkpointing;
    int line = 0;
    while (infile >> wang_landau_parameter_entry >>
           wang_landau_monte_carlo_trial_moves_entry >>
           flat_index_of_state_at_checkpointing) {
      wang_landau_parameter = wang_landau_parameter_entry;
      monte_carlo_trial_moves = wang_landau_monte_carlo_trial_moves_entry;
      line += 1;
    }
    infile.close();
  } else {
    throw std::runtime_error("Exception opening" +
                             std::string("checkpoint_wang_landau_parameters_") +
                             identifier);
  }

  // restore histogram
  infile.open(std::string("checkpoint_wang_landau_histogram_") + identifier);
  if (infile.is_open()) {
    int hist_entry;
    int line = 0;
    while (infile >> hist_entry) {
      histogram[line] = hist_entry;
      line += 1;
    }
    infile.close();
  } else {
    throw std::runtime_error("Exception opening/ reading " +
                             std::string("checkpoint_wang_landau_histogram_") +
                             identifier);
  }

  // restore wang landau potential
  infile.open(std::string("checkpoint_wang_landau_potential_") + identifier);
  if (infile.is_open()) {
    double wang_landau_potential_entry;
    int line = 0;
    while (infile >> wang_landau_potential_entry) {
      wang_landau_potential[line] = wang_landau_potential_entry;
      line += 1;
    }
    infile.close();
  } else {
    throw std::runtime_error("Exception opening " +
                             std::string("checkpoint_wang_landau_potential_") +
                             identifier);
  }

  // possible task: restore state in which the system was when the checkpoint
  // was written. However as long as checkpointing and restoring the system form
  // the checkpoint is rare this should not matter statistically.

  return 0;
}

int ConstantpHEnsemble::get_random_valid_p_id() {
  int random_p_id = i_random(max_seen_particle + 1);
  // draw random p_ids till we draw a pid which exists
  while (not particle_exists(random_p_id))
    random_p_id = i_random(max_seen_particle + 1);
  return random_p_id;
}

/**
 * Constant-pH Ensemble, for derivation see Reed and Reed 1992
 * For the constant pH reactions you need to provide the deprotonation and
 * afterwards the corresponding protonation reaction (in this order). If you
 * want to deal with multiple reactions do it multiple times. Note that there is
 * a difference in the usecase of the constant pH reactions and the above
 * reaction ensemble. For the constant pH simulation directily the
 * **apparent equilibrium constant which carries a unit** needs to be provided
 * -- this is equivalent to the gamma of the reaction ensemble above, where the
 * dimensionless reaction constant needs to be provided. Again: For the
 * constant-pH algorithm not the dimensionless reaction constant needs to be
 * provided here, but the apparent reaction constant.
 */

/**
 *Performs a reaction in the constant pH ensemble
 */
int ConstantpHEnsemble::do_reaction(int reaction_steps) {

  for (int i = 0; i < reaction_steps; ++i) {
    // get a list of reactions where a randomly selected particle type occurs in
    // the reactant list. the selection probability of the particle types has to
    // be proportional to the number of occurances of the number of particles
    // with
    // this type

    // for optimizations this list could be determined during the initialization
    std::vector<int> list_of_reaction_ids_with_given_reactant_type;
    while (list_of_reaction_ids_with_given_reactant_type.size() ==
<<<<<<< HEAD
           0) { // avoid selecting a (e.g. salt) particle which does not take
                // part in a reaction
=======
           0) { // avoid selecting a (e.g. salt) particle which
                // does not take part in a reaction
>>>>>>> 210fba01
      int random_p_id = get_random_valid_p_id(); // only used to determine which
                                                 // reaction is attempted.
      auto part = get_particle_data(random_p_id);

      int type_of_random_p_id = part.p.type;

      // construct list of reactions with the above reactant type
      for (int reaction_i = 0; reaction_i < reactions.size(); reaction_i++) {
        SingleReaction &current_reaction = reactions[reaction_i];
        for (int reactant_i = 0; reactant_i < 1;
             reactant_i++) { // reactant_i<1 since it is assumed in this place
          // that the types A, and HA occur in the first place
          // only. These are the types that should be switched,
          // H+ should not be switched
          if (current_reaction.reactant_types[reactant_i] ==
              type_of_random_p_id) {
            list_of_reaction_ids_with_given_reactant_type.push_back(reaction_i);
            break;
          }
        }
      }
    }
    // randomly select a reaction to be performed
    int reaction_id = list_of_reaction_ids_with_given_reactant_type[i_random(
        list_of_reaction_ids_with_given_reactant_type.size())];
    generic_oneway_reaction(reaction_id);
  }
  return 0;
}

double ConstantpHEnsemble::calculate_acceptance_probability(
    SingleReaction &current_reaction, double E_pot_old, double E_pot_new,
    std::map<int, int> &dummy_old_particle_numbers, int dummy_old_state_index,
    int dummy_new_state_index,
    bool dummy_only_make_configuration_changing_move) {
  /**
   *Calculates the expression in the acceptance probability of the constant pH
   *method.
   */
  double ln_bf;
  double pKa;
  const double beta = 1.0 / temperature;
  pKa = -current_reaction.nu_bar * log10(current_reaction.gamma);
  ln_bf = (E_pot_new - E_pot_old) - current_reaction.nu_bar * 1.0 / beta *
                                        log(10) * (m_constant_pH - pKa);
  double bf = exp(-beta * ln_bf);
  return bf;
}

std::pair<double, double>
WidomInsertion::measure_excess_chemical_potential(int reaction_id) {
  SingleReaction &current_reaction = reactions[reaction_id];
  particle_inserted_too_close_to_another_one = false;
  const double E_pot_old = calculate_current_potential_energy_of_system();

  // make reaction attempt
  std::vector<int> p_ids_created_particles;
  std::vector<StoredParticleProperty> hidden_particles_properties;
  std::vector<StoredParticleProperty> changed_particles_properties;
  const int number_of_saved_properties =
      3; // save p_id, charge and type of the reactant particle, only thing we
         // need to hide the particle and recover it
  make_reaction_attempt(current_reaction, changed_particles_properties,
                        p_ids_created_particles, hidden_particles_properties);
  double E_pot_new;
  if (particle_inserted_too_close_to_another_one == true)
    E_pot_new = std::numeric_limits<double>::max();
  else
    E_pot_new = calculate_current_potential_energy_of_system();
  // reverse reaction attempt
  // reverse reaction
  // 1) delete created product particles
  for (int i = 0; i < p_ids_created_particles.size(); i++) {
    delete_particle(p_ids_created_particles[i]);
  }
  // 2)restore previously hidden reactant particles
  restore_properties(hidden_particles_properties, number_of_saved_properties);
  // 2)restore previously changed reactant particles
  restore_properties(changed_particles_properties, number_of_saved_properties);
  std::vector<double> exponential = {
      exp(-1.0 / temperature * (E_pot_new - E_pot_old))};
  current_reaction.accumulator_exponentials(exponential);

  std::pair<double, double> result = std::make_pair(
      -temperature *
          log(current_reaction.accumulator_exponentials.get_mean()[0]),
      std::abs(-temperature /
               current_reaction.accumulator_exponentials.get_mean()[0] *
               current_reaction.accumulator_exponentials
<<<<<<< HEAD
                   .get_std_error()[0])); //(excess chemical potential; error
                                          // excess chemical potential,
                                          // determined via error propagation)
=======
                   .get_std_error()[0])); // excess chemical potential; error
                                          // excess chemical potential,
                                          // determined via error propagation
>>>>>>> 210fba01
  return result;
}

/////////////////////////////////////////////////////////////////free functions

/**
 * Calculates the whole product of factorial expressions which occur in the
 * reaction ensemble acceptance probability
 */
double
calculate_factorial_expression(SingleReaction &current_reaction,
                               std::map<int, int> &old_particle_numbers) {
  double factorial_expr = 1.0;
  // factorial contribution of reactants
  for (int i = 0; i < current_reaction.reactant_types.size(); i++) {
    int nu_i = -1 * current_reaction.reactant_coefficients[i];
    int N_i0 = old_particle_numbers[current_reaction.reactant_types[i]];
    factorial_expr =
        factorial_expr * factorial_Ni0_divided_by_factorial_Ni0_plus_nu_i(
                             N_i0, nu_i); // zeta = 1 (see smith paper) since
                                          // we only perform one reaction at
                                          // one call of the function
  }
  // factorial contribution of products
  for (int i = 0; i < current_reaction.product_types.size(); i++) {
    int nu_i = current_reaction.product_coefficients[i];
    int N_i0 = old_particle_numbers[current_reaction.product_types[i]];
    factorial_expr =
        factorial_expr * factorial_Ni0_divided_by_factorial_Ni0_plus_nu_i(
                             N_i0, nu_i); // zeta = 1 (see smith paper) since
                                          // we only perform one reaction at
                                          // one call of the function
  }
  return factorial_expr;
}
} // namespace ReactionEnsemble<|MERGE_RESOLUTION|>--- conflicted
+++ resolved
@@ -1703,13 +1703,8 @@
     // for optimizations this list could be determined during the initialization
     std::vector<int> list_of_reaction_ids_with_given_reactant_type;
     while (list_of_reaction_ids_with_given_reactant_type.size() ==
-<<<<<<< HEAD
-           0) { // avoid selecting a (e.g. salt) particle which does not take
-                // part in a reaction
-=======
            0) { // avoid selecting a (e.g. salt) particle which
                 // does not take part in a reaction
->>>>>>> 210fba01
       int random_p_id = get_random_valid_p_id(); // only used to determine which
                                                  // reaction is attempted.
       auto part = get_particle_data(random_p_id);
@@ -1799,15 +1794,9 @@
       std::abs(-temperature /
                current_reaction.accumulator_exponentials.get_mean()[0] *
                current_reaction.accumulator_exponentials
-<<<<<<< HEAD
-                   .get_std_error()[0])); //(excess chemical potential; error
-                                          // excess chemical potential,
-                                          // determined via error propagation)
-=======
                    .get_std_error()[0])); // excess chemical potential; error
                                           // excess chemical potential,
                                           // determined via error propagation
->>>>>>> 210fba01
   return result;
 }
 
