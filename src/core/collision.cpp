/*
  Copyright (C) 2011,2012,2013,2014 The ESPResSo project
  
  This file is part of ESPResSo.
  
  ESPResSo is free software: you can redistribute it and/or modify
  it under the terms of the GNU General Public License as published by
  the Free Software Foundation, either version 3 of the License, or
  (at your option) any later version.
  
  ESPResSo is distributed in the hope that it will be useful,
  but WITHOUT ANY WARRANTY; without even the implied warranty of
  MERCHANTABILITY or FITNESS FOR A PARTICULAR PURPOSE.  See the
  GNU General Public License for more details.
  
  You should have received a copy of the GNU General Public License
  along with this program.  If not, see <http://www.gnu.org/licenses/>. 
*/

#include "collision.hpp"
#include "cells.hpp"
#include "communication.hpp"
#include "errorhandling.hpp"
#include "grid.hpp"
#include "domain_decomposition.hpp"


using namespace std;

#define DEBUG

#ifdef COLLISION_DETECTION_DEBUG
#define TRACE(a) a
#else
#define TRACE(a)
#endif

#ifdef COLLISION_DETECTION

/// Data type holding the info about a single collision
typedef struct {
  int pp1; // 1st particle id
  int pp2; // 2nd particle id
  double point_of_collision[3]; 
} collision_struct;

// During force calculation, colliding particles are recorded in thequeue
// The queue is processed after force calculation, when it is save to add
// particles
static collision_struct *collision_queue = 0;
static collision_struct *gathered_queue = 0;

// Number of collisions recoreded in the queue
static int number_of_collisions, total_collisions;

/// Parameters for collision detection
Collision_parameters collision_params = { 0, };

<<<<<<< HEAD
int collision_detection_set_params(int mode, double d, int bond_centers,
				   int bond_vs, int t,int d2, int tg,int tv)
=======
int collision_detection_set_params(int mode, double d, int bond_centers, int bond_vs,int t, int bond_three_particles, int angle_resolution)
>>>>>>> 21582666
{
  // The collision modes involving virutal istes also requires the creation of a bond between the colliding 
  // particles, hence, we turn that on.
  if ((mode & COLLISION_MODE_VS) ||(mode & COLLISION_MODE_GLUE_TO_SURF))
    mode |= COLLISION_MODE_BOND;

  if (mode & COLLISION_MODE_BIND_THREE_PARTICLES)
    mode |= COLLISION_MODE_BOND;

  // If we don't have virtual sites, virtual site binding isn't possible.
#ifndef VIRTUAL_SITES_RELATIVE
  if ((mode & COLLISION_MODE_VS) || (mode & COLLISION_MODE_GLUE_TO_SURF))
    return 1;
#endif

  // For vs based methods, Binding so far only works on a single cpu
  if ((mode & COLLISION_MODE_VS) ||(mode & COLLISION_MODE_GLUE_TO_SURF))
    if (n_nodes != 1)
      return 2;

  // Check if bonded ia exist
  if ((mode & COLLISION_MODE_BOND) &&
      (bond_centers >= n_bonded_ia))
    return 3;
  if ((mode & COLLISION_MODE_VS) &&
      (bond_vs >= n_bonded_ia))
    return 3;
<<<<<<< HEAD
  
  // If the bond type to bind particle centers is not a pair bond...
=======

  // Check that the bonds have the right number of partners
>>>>>>> 21582666
  if ((mode & COLLISION_MODE_BOND) &&
      (bonded_ia_params[bond_centers].num != 1))
    return 4;
  
  // The bond between the virtual sites can be pair or triple
  if ((mode & COLLISION_MODE_VS) && !(bonded_ia_params[bond_vs].num == 1 ||
				      bonded_ia_params[bond_vs].num == 2))
    return 5;
  
<<<<<<< HEAD
=======
  if (mode & COLLISION_MODE_BIND_THREE_PARTICLES) {
    if (bond_three_particles + angle_resolution >= n_bonded_ia)
      return 6;
    
    for (int i = bond_three_particles; i <= bond_three_particles + angle_resolution; i++) {
      if (bonded_ia_params[i].num != 2)
        return 7;
    }
  }
>>>>>>> 21582666

  // Set params
  collision_params.mode=mode;
  collision_params.bond_centers=bond_centers;
  collision_params.bond_vs=bond_vs;
  collision_params.distance=d;
  collision_params.vs_particle_type=t;
<<<<<<< HEAD
  collision_params.dist_glued_part_to_vs =d2;
  collision_params.part_type_to_be_glued =tg;
  collision_params.part_type_to_attach_vs_to =tv;
  make_particle_type_exist(t);
=======
  collision_params.bond_three_particles=bond_three_particles;
  collision_params.three_particle_angle_resolution=angle_resolution;

  if (mode & COLLISION_MODE_VS)
    make_particle_type_exist(t);
>>>>>>> 21582666

  mpi_bcast_collision_params();


  
  recalc_forces = 1;

  return 0;
}

//* Allocate memory for the collision queue /
void prepare_collision_queue()
{
  
  number_of_collisions=0;

  collision_queue = (collision_struct *) malloc (sizeof(collision_struct));

}


// Detect a collision between the given particles.
// Add it to the queue in case virtual sites should be added at the point of collision
void detect_collision(Particle* p1, Particle* p2)
{
  // The check, whether collision detection is actually turned on is performed in forces.hpp

  int part1, part2, size;
  int counts[n_nodes];
  //TRACE(printf("%d: consider particles %d and %d\n", this_node, p1->p.identity, p2->p.identity));

  double vec21[3];
  // Obtain distance between particles
<<<<<<< HEAD
  dist_betw_part = sqrt(distance2vec(p1->r.p, p2->r.p, vec21));
  TRACE(printf("%d: Distance between particles %lf %lf %lf, Scalar: %lf\n",this_node,vec21[0],vec21[1],vec21[2]));
  if (dist_betw_part > collision_params.distance)
    return;

  TRACE(printf("%d: particles %d and %d within bonding distance %lf\n", this_node, p1->p.identity, p2->p.identity, dist_betw_part));
  // If we are in the glue to surface mode, check that the particles
  // are of the right type
  if (collision_params.mode & COLLISION_MODE_GLUE_TO_SURF) {
    if (! (
       ((p1->p.type==collision_params.part_type_to_be_glued)
       && (p2->p.type ==collision_params.part_type_to_attach_vs_to))
      ||
       ((p2->p.type==collision_params.part_type_to_be_glued)
       && (p1->p.type ==collision_params.part_type_to_attach_vs_to)))
     ) { 
       return;
     }
   }



=======
  double dist_betw_part = sqrt(distance2vec(p1->r.p, p2->r.p, vec21));
  if (dist_betw_part > collision_params.distance)
    return;

  //TRACE(printf("%d: particles %d and %d on bonding distance %lf\n", this_node, p1->p.identity, p2->p.identity, dist_betw_part));
>>>>>>> 21582666

  part1 = p1->p.identity;
  part2 = p2->p.identity;
      
  // Retrieving the particles from local_particles is necessary, because the particle might be a
  // ghost, and those can't store bonding info.
  p1 = local_particles[part1];
  p2 = local_particles[part2];

#ifdef COLLISION_USE_BROKEN_PARALLELIZATION
  // Ignore particles too distant to be on the same processor
  if (!p1 || !p2)
    return; 
#endif

#ifdef VIRTUAL_SITES_RELATIVE
  // Ignore virtual particles
  if ((p1->p.isVirtual) || (p2->p.isVirtual))
    return;
#endif

  if (p1==p2)
    return;

  // Check, if there's already a bond between the particles
  // First check the bonds of p1
  if (p1->bl.e) {
    int i = 0;
    while(i < p1->bl.n) {
      size = bonded_ia_params[p1->bl.e[i]].num;
      
      if (p1->bl.e[i] == collision_params.bond_centers &&
          p1->bl.e[i + 1] == part2) {
        // There's a bond, already. Nothing to do for these particles
        return;
      }
      i += size + 1;
    }
  }
  if (p2->bl.e) {
    // Check, if a bond is already stored in p2
    int i = 0;
    while(i < p2->bl.n) {
      size = bonded_ia_params[p2->bl.e[i]].num;

      /* COMPARE P2 WITH P1'S BONDED PARTICLES*/

      if (p2->bl.e[i] == collision_params.bond_centers &&
          p2->bl.e[i + 1] == part1) {
        return;
      }
      i += size + 1;
    }
  }

  //TRACE(printf("%d: no previous bond, binding\n", this_node));

  /* If we're still here, there is no previous bond between the particles,
     we have a new collision */

  /* create marking bond between the colliding particles immediately */
  if (collision_params.mode & COLLISION_MODE_BOND) {
    int bondG[2];
    int primary = part1, secondary = part2;

    // do not create bond between ghost particles
    if (p1->l.ghost && p2->l.ghost) {
       TRACE(printf("Both particles %d and %d are ghost particles", p1->p.identity, p2->p.identity));
       return;
    }
    // put the bond to the physical particle; at least one partner always is
    if (p1->l.ghost) {
      primary = part2;
      secondary = part1;
      //TRACE(printf("%d: particle-%d is ghost", this_node, p1->p.identity));
    }
    bondG[0]=collision_params.bond_centers;
    bondG[1]=secondary;
    local_change_bond(primary, bondG, 0);
  }
<<<<<<< HEAD
  
  double new_position[3];
  // The glue to surface mode requires a different point of collision calc than the other modes
  if (! (collision_params.mode & COLLISION_MODE_GLUE_TO_SURF)) {
    /* If we also create virtual sites, we add the collision
       to the queue to later add vs */
=======

  if (collision_params.mode & (COLLISION_MODE_VS | COLLISION_MODE_EXCEPTION | COLLISION_MODE_BIND_THREE_PARTICLES)) {
    /* If we also create virtual sites or bind three particles, or throw an exception, we add the collision
       to the queue to process later */
>>>>>>> 21582666

    // Point of collision
    for (int i=0;i<3;i++) {
      new_position[i] = p1->r.p[i] - vec21[i] * 0.50;
    }
<<<<<<< HEAD
  } 
  else{
    /* If we also create virtual sites, we add the collision
       to the queue to later add vs */
=======
    
    number_of_collisions++;
>>>>>>> 21582666

    // Point of collision
    // Find out, which is the particle to be glued.
    if ((p1->p.type==collision_params.part_type_to_be_glued)
       && (p2->p.type ==collision_params.part_type_to_attach_vs_to))
       { 
         for (int i=0;i<3;i++) {
           new_position[i] = p1->r.p[i] - vec21[i]/dist_betw_part *collision_params.dist_glued_part_to_vs;
         }
    }
    else if ((p2->p.type==collision_params.part_type_to_be_glued)
          && (p1->p.type ==collision_params.part_type_to_attach_vs_to))
       { 
         for (int i=0;i<3;i++) {
           new_position[i] = p2->r.p[i] + vec21[i]/dist_betw_part *collision_params.dist_glued_part_to_vs;
         }
       // In addition, we swap the particle ids so that the virtual site is always attached to p2
       int tmp=part1;
       part1=part2;
       part2=tmp;
     }
    }
  
    //Get memory for the new entry in the collision queue
    number_of_collisions++;
    collision_queue = (collision_struct *) realloc (collision_queue,number_of_collisions*sizeof(collision_struct));
    // Save the collision      
    collision_queue[number_of_collisions-1].pp1 = part1;
    collision_queue[number_of_collisions-1].pp2 = part2;
    for (int i=0;i<3;i++) {
      collision_queue[number_of_collisions-1].point_of_collision[i] = new_position[i]; 
    }
    TRACE(printf("%d: Added to queue: Particles %d and %d at %lf %lf %lf\n",this_node,part1,part2,new_position[0],new_position[1],new_position[2]));

  
<<<<<<< HEAD
=======
  number_of_collisions=0;
  //total_collisions=0;
  collision_queue = (collision_struct *) malloc (sizeof(collision_struct));
  //gathered_queue = (collision_struct *) malloc (sizeof(collision_struct));
}

// See comments in handle_collsion_queue()
void coldet_do_three_particle_bond(Particle* p, Particle* p1, Particle* p2)
{
  double vec21[3];
  // If p1 and p2 are not closer or equal to the cutoff distance, skip
  // p1:
  get_mi_vector(vec21,p->r.p,p1->r.p);
  if (sqrt(sqrlen(vec21)) > collision_params.distance)
    return;
  // p2:
  get_mi_vector(vec21,p->r.p,p2->r.p);
  if (sqrt(sqrlen(vec21)) > collision_params.distance)
    return;

  //TRACE(printf("%d: checking three particle bond %d %d %d\n", this_node, p1->p.identity, p->p.identity, p2->p.identity));

  // Check, if there already is a three-particle bond centered on p 
  // with p1 and p2 as partners. If so, skip this triplet.
  // Note that the bond partners can appear in any order.
 
  // Iterate over existing bonds of p

  if (p->bl.e) {
    int b = 0;
    while (b < p->bl.n) {
      int size = bonded_ia_params[p->bl.e[b]].num;

      //TRACE(printf("%d:--1-- checking bond of type %d and length %d of particle %d\n", this_node, p->bl.e[b], bonded_ia_params[p->bl.e[b]].num, p->p.identity));
 
      if (size==2) {
        // Check if the bond type is within the range used by the collision detection,
        if ((p->bl.e[b] >= collision_params.bond_three_particles) & (p->bl.e[b] <=collision_params.bond_three_particles + collision_params.three_particle_angle_resolution)) {
          // check, if p1 and p2 are the bond partners, (in any order)
          // if yes, skip triplet
          if (
              ((p->bl.e[b+1]==p1->p.identity) && (p->bl.e[b+2] ==p2->p.identity))
              ||
              ((p->bl.e[b+1]==p2->p.identity) && (p->bl.e[b+2] ==p1->p.identity))
              )
            return;
        } // if bond type 
      } // if size==2
      
      // Go to next bond
      b += size + 1;
    } // bond loop
  } // if bond list defined

  //TRACE(printf("%d: proceeding to install three particle bond %d %d %d\n", this_node, p1->p.identity, p->p.identity, p2->p.identity));

  // If we are still here, we need to create angular bond
  // First, find the angle between the particle p, p1 and p2
  double cosine=0.0;
  
  double vec1[3],vec2[3];
  /* vector from p to p1 */
  get_mi_vector(vec1, p->r.p, p1->r.p);
  // Normalize
  double dist2 = sqrlen(vec1);
  double d1i = 1.0 / sqrt(dist2);
  for(int j=0;j<3;j++) vec1[j] *= d1i;
  
  /* vector from p to p2 */
  get_mi_vector(vec2, p->r.p, p2->r.p);
  // normalize
  dist2 = sqrlen(vec2);
  double d2i = 1.0 / sqrt(dist2);
  for(int j=0;j<3;j++) vec2[j] *= d2i;
  
  /* scalar produvt of vec1 and vec2 */
  cosine = scalar(vec1, vec2);
  
  // Handle case where cosine is nearly 1 or nearly -1
  if ( cosine >  TINY_COS_VALUE)  
    cosine = TINY_COS_VALUE;
  if ( cosine < -TINY_COS_VALUE)  
    cosine = -TINY_COS_VALUE;
  
  // Bond angle
  double phi =  acos(cosine);
  
  // We find the bond id by dividing the range from 0 to pi in 
  // three_particle_angle_resolution steps and by adding the id
  // of the bond for zero degrees.
  int bond_id =floor(phi/M_PI * (collision_params.three_particle_angle_resolution-1) +0.5) +collision_params.bond_three_particles;
  
  // Create the bond
  
  // First, fill bond data structure
  int bondT[3];
  bondT[0] = bond_id;
  bondT[1] = p1->p.identity;
  bondT[2] = p2->p.identity;
  local_change_bond(p->p.identity, bondT, 0);
  
>>>>>>> 21582666
}

// If activated, throws an exception for each collision which can be
// parsed by the script interface
void handle_exception_throwing_for_single_collision(int i)
{
<<<<<<< HEAD
=======
  for (int i = 0; i < number_of_collisions; i++) {
    //TRACE(printf("Handling collision of particles %d %d\n", collision_queue[i].pp1, collision_queue[i].pp2));

>>>>>>> 21582666
    if (collision_params.mode & (COLLISION_MODE_EXCEPTION)) {

      int id1, id2;
      if (collision_queue[i].pp1 > collision_queue[i].pp2) {
	id1 = collision_queue[i].pp2;
	id2 = collision_queue[i].pp1;
      }
      else {
	id1 = collision_queue[i].pp1;
	id2 = collision_queue[i].pp2;
      }
      ostringstream msg;
      msg << "collision between particles " << id1 << " and " <<id2;
      runtimeError(msg);
    }
}

void place_vs_and_relate_to_particle(double* pos, int relate_to)
{
 
	  place_particle(max_seen_particle+1,pos);
	  vs_relate_to(max_seen_particle,relate_to);
	  (local_particles[max_seen_particle])->p.isVirtual=1;
	  (local_particles[max_seen_particle])->p.type=collision_params.vs_particle_type;
}

void bind_at_poc_create_bond_between_vs(int i)
{
   int bondG[3];

   switch (bonded_ia_params[collision_params.bond_vs].num) {
   case 1: {
     // Create bond between the virtual particles
     bondG[0] = collision_params.bond_vs;
     bondG[1] = max_seen_particle-1;
     local_change_bond(max_seen_particle, bondG, 0);
     break;
   }
   case 2: {
     // Create 1st bond between the virtual particles
     bondG[0] = collision_params.bond_vs;
     bondG[1] = collision_queue[i].pp1;
     bondG[2] = collision_queue[i].pp2;
     local_change_bond(max_seen_particle,   bondG, 0);
     local_change_bond(max_seen_particle-1, bondG, 0);
     break;
   }
  }
}

void glue_to_surface_bind_vs_to_pp1(int i)
{
         int bondG[3];
         // Create bond between the virtual particles
         bondG[0] = collision_params.bond_vs;
         bondG[1] = max_seen_particle;
         local_change_bond(collision_queue[i].pp1, bondG, 0);
	 local_particles[collision_queue[i].pp1]->p.type=0;
}

// Handle the collisions stored in the queue
void handle_collisions ()
{

TRACE(printf("%d: number of collisions in queue %d\n",this_node,number_of_collisions));  

for (int i=0;i<number_of_collisions;i++) {
    handle_exception_throwing_for_single_collision(i);

#ifdef VIRTUAL_SITES_RELATIVE
  // If one of the collision modes is active which places virtual sites, we go over the queue to handle them
  if ((collision_params.mode & COLLISION_MODE_VS) || (collision_params.mode & COLLISION_MODE_GLUE_TO_SURF)) {
	// Create virtual site(s) 
	
	// If we are in the two vs mode
	// Virtual site related to first particle in the collision
	if (collision_params.mode & COLLISION_MODE_VS)
	{
	 place_vs_and_relate_to_particle(collision_queue[i].point_of_collision,collision_queue[i].pp1);
	}
	// The virtual site related to p2 is needed independently on which of the vs-related modes is active
        place_vs_and_relate_to_particle(collision_queue[i].point_of_collision,collision_queue[i].pp2);
  
	// If we are in the two vs mode, we need a bond between the virtual sites
	if (collision_params.mode & COLLISION_MODE_VS)
	{
          bind_at_poc_create_bond_between_vs(i);
        }
	
	// If we are in the "glue to surface mode", we need a bond between p1 and the vs
	if (collision_params.mode & COLLISION_MODE_GLUE_TO_SURF)
	{
           glue_to_surface_bind_vs_to_pp1(i);
        }
      } // are we in one of the vs_based methods
#endif //defined VIRTUAL_SITES_RELATIVE
    } // Loop over all collisions in the queue
  

  // three-particle-binding part

    //TRACE(printf("counts [%d] = %d\n", this_node, counts[this_node]));

  if (collision_params.mode & (COLLISION_MODE_BIND_THREE_PARTICLES)) {

    int counts[n_nodes];                          // number of collisions on each proc
    int displacements[n_nodes];                   // offsets into collisions
  
    MPI_Datatype collisiontype, oldtypes[2];
    int blockcounts[2];

    // MPI_Aint type used to be consistent with syntax of MPI_Type_extent routine
    MPI_Aint offsets[2], extent; 

    // Setup description of the 2 MPI_INT fields pp1, pp2
    offsets[0] = 0;
    oldtypes[0] = MPI_INT;
    blockcounts[0] = 2;
    
    // Setup description of the 3 MPI_DOUBLE field position
    // Need to first figure offset by getting size of MPI_INT
    MPI_Type_extent(MPI_INT, &extent);
    offsets[1] = 2*extent;
    oldtypes[1] = MPI_DOUBLE;
    blockcounts[1] = 3;
    
    // Now define structured type and commit it
    MPI_Type_create_struct(2, blockcounts, offsets, oldtypes, &collisiontype);
    MPI_Type_commit(&collisiontype);

    // Initialize number of collisions gathered from all processors
    for (int a=0;a<n_nodes;a++)
        counts[a]=0;
    
    // Total number of collisions
    MPI_Allreduce(&number_of_collisions, &total_collisions, 1, MPI_INT, MPI_SUM, comm_cart);

    // Gather number of collisions
    MPI_Allgather(&number_of_collisions, 1, MPI_INT, counts, 1, MPI_INT, comm_cart);

    // initialize displacement information for all nodes
    displacements[0]=0;
  
    // Find where to place collision information for each processor
    for (int k=1; k<n_nodes; k++)
        displacements[k]=displacements[k-1]+counts[k-1];
    
    //TRACE(printf("counts [%d] = %d and number of collisions = %d and diplacements = %d and total collisions = %d\n", this_node, counts[this_node], number_of_collisions, displacements[this_node], total_collisions));
    
    // Allocate mem for the new collision info
    //gathered_queue = (collision_struct *) realloc (gathered_queue, (total_collisions) * sizeof(collision_struct));
    gathered_queue = (collision_struct *) malloc(total_collisions * sizeof(collision_struct));

    // Gather collision informtion from all nodes and send it to all nodes
    MPI_Allgatherv(collision_queue, counts[this_node], collisiontype, gathered_queue, counts, displacements, collisiontype, comm_cart);

    if (counts[this_node]>0) {

      // If we don't have domain decomposition, we need to do a full sweep over all
      // particles in the system. (slow)
      if (cell_structure.type!=CELL_STRUCTURE_DOMDEC) {
       
        Cell *cell;
        Particle *p, *p1, *p2;
        // first iterate over cells, get one of the cells and find how many particles in this cell
        for (int c=0; c<local_cells.n; c++) {
            cell=local_cells.cell[c];
            // iterate over particles in the cell
            for (int a=0; a<cell->n; a++) {
                p=&cell->part[a];
                // for all p:
                for (int ij=0; ij<total_collisions; ij++) {
                    p1=local_particles[gathered_queue[ij].pp1];
                    p2=local_particles[gathered_queue[ij].pp2];
  
  		   // Check, whether p is equal to one of the particles in the
  		   // collision. If so, skip
  		   if ((p->p.identity ==p1->p.identity) || ( p->p.identity == p2->p.identity)) {
  		     continue;
  		   }
  
                   // The following checks, 
  		 // if the particle p is closer that the cutoff from p1 and/or p2.
  		 // If yes, three particle bonds are created on all particles
  		 // which have two other particles within the cutoff distance,
  		 // unless such a bond already exists
  		 
  		 // We need all cyclical permutations, here 
  		 // (bond is placed on 1st particle, order of bond partners
  		 // does not matter, so we don't neet non-cyclic permutations):
                   coldet_do_three_particle_bond(p,p1,p2);
                   coldet_do_three_particle_bond(p1,p,p2);
                   coldet_do_three_particle_bond(p2,p,p1);
  
               }
           }
       }
  
    } // if cell structure = domain decomposition
    else
    { 
        // We have domain decomposition
    
        // Indices of the cells in which the colliding particles reside
        int cellIdx[2][3];
    
        // Iterate over collision queue

        for (int id=0;id<total_collisions;id++) {

            // Get first cell Idx
            if ((local_particles[gathered_queue[id].pp1] != NULL) && (local_particles[gathered_queue[id].pp2] != NULL)) {

              Particle* p1=local_particles[gathered_queue[id].pp1];
              Particle* p2=local_particles[gathered_queue[id].pp2];
              dd_position_to_cell_indices(p1->r.p,cellIdx[0]);
              dd_position_to_cell_indices(p2->r.p,cellIdx[1]);

              // Iterate over the cells + their neighbors
              // if p1 and p2 are in the same cell, we don't need to consider it 2x
              int lim=1;

              if ((cellIdx[0][0]==cellIdx[1][0]) && (cellIdx[0][1]==cellIdx[1][1]) && (cellIdx[0][2]==cellIdx[1][2]))
                lim=0; // Only consider the 1st cell

              for (int j=0;j<=lim;j++) {

                  // Iterate the cell with indices cellIdx[j][] and all its neighbors.
                  // code taken from dd_init_cell_interactions()
                  for(int p=cellIdx[j][0]-1; p<=cellIdx[j][0]+1; p++)	
                     for(int q=cellIdx[j][1]-1; q<=cellIdx[j][1]+1; q++)
	                for(int r=cellIdx[j][2]-1; r<=cellIdx[j][2]+1; r++) {   
	                   int ind2 = get_linear_index(p,q,r,dd.ghost_cell_grid);
	                   Cell* cell=cells+ind2;
 
	                   // Iterate over particles in this cell
                           for(int a=0; a<cell->n; a++) {
                              Particle* P=&cell->part[a];
                              // for all p:
  	                      // Check, whether p is equal to one of the particles in the
  	                      // collision. If so, skip
  	                      if ((P->p.identity ==p1->p.identity) || (P->p.identity == p2->p.identity)) {
                                //TRACE(printf("same particle\n"));
  		                continue;
  	                      }

                              // The following checks, 
                              // if the particle p is closer that the cutoff from p1 and/or p2.
                              // If yes, three particle bonds are created on all particles
  	                      // which have two other particles within the cutoff distance,
                              // unless such a bond already exists

  	                      // We need all cyclical permutations, here 
                              // (bond is placed on 1st particle, order of bond partners
  	                      // does not matter, so we don't need non-cyclic permutations):

                              if (P->l.ghost) {
                                //TRACE(printf("%d: center particle is ghost: %d\n", this_node, P->p.identity));
                                continue;
                              }
                              //TRACE(printf("%d: LOOP: %d Handling collision of particles FIRST CONFIGURATION %d %d %d\n", this_node, id, p1->p.identity, P->p.identity, p2->p.identity));
                              coldet_do_three_particle_bond(P,p1,p2);

                              if (p1->l.ghost) {
                                //TRACE(printf("%d: center particle is ghost: %d\n", this_node, p1->p.identity));
                                continue;
                              }

                              coldet_do_three_particle_bond(p1,P,p2);

                              if (p2->l.ghost) {
                                //TRACE(printf("%d: center particle is ghost: %d\n", this_node, p2->p.identity));
                                continue;
                              }

  	                      coldet_do_three_particle_bond(p2,P,p1);

                           } // loop over particles in this cell

	                } // Loop over cell

              } // Loop over particles if they are in different cells
    
            } // If local particles exist

        } // Loop over total collisions

    } // If we have doamin decomposition

   } // if number of collisions of this node > 0
       total_collisions = 0;
       free(gathered_queue);
 } // if TPB

  // Reset the collision queue
  if (number_of_collisions>0)
    free(collision_queue);
  
  number_of_collisions = 0;

  announce_resort_particles();
}

#endif<|MERGE_RESOLUTION|>--- conflicted
+++ resolved
@@ -56,12 +56,7 @@
 /// Parameters for collision detection
 Collision_parameters collision_params = { 0, };
 
-<<<<<<< HEAD
-int collision_detection_set_params(int mode, double d, int bond_centers,
-				   int bond_vs, int t,int d2, int tg,int tv)
-=======
-int collision_detection_set_params(int mode, double d, int bond_centers, int bond_vs,int t, int bond_three_particles, int angle_resolution)
->>>>>>> 21582666
+int collision_detection_set_params(int mode, double d, int bond_centers, int bond_vs,int t,int d2, int tg, int tv, int bond_three_particles, int angle_resolution)
 {
   // The collision modes involving virutal istes also requires the creation of a bond between the colliding 
   // particles, hence, we turn that on.
@@ -89,13 +84,9 @@
   if ((mode & COLLISION_MODE_VS) &&
       (bond_vs >= n_bonded_ia))
     return 3;
-<<<<<<< HEAD
   
   // If the bond type to bind particle centers is not a pair bond...
-=======
-
   // Check that the bonds have the right number of partners
->>>>>>> 21582666
   if ((mode & COLLISION_MODE_BOND) &&
       (bonded_ia_params[bond_centers].num != 1))
     return 4;
@@ -105,8 +96,6 @@
 				      bonded_ia_params[bond_vs].num == 2))
     return 5;
   
-<<<<<<< HEAD
-=======
   if (mode & COLLISION_MODE_BIND_THREE_PARTICLES) {
     if (bond_three_particles + angle_resolution >= n_bonded_ia)
       return 6;
@@ -116,7 +105,6 @@
         return 7;
     }
   }
->>>>>>> 21582666
 
   // Set params
   collision_params.mode=mode;
@@ -124,18 +112,23 @@
   collision_params.bond_vs=bond_vs;
   collision_params.distance=d;
   collision_params.vs_particle_type=t;
-<<<<<<< HEAD
   collision_params.dist_glued_part_to_vs =d2;
   collision_params.part_type_to_be_glued =tg;
   collision_params.part_type_to_attach_vs_to =tv;
   make_particle_type_exist(t);
-=======
   collision_params.bond_three_particles=bond_three_particles;
   collision_params.three_particle_angle_resolution=angle_resolution;
 
   if (mode & COLLISION_MODE_VS)
     make_particle_type_exist(t);
->>>>>>> 21582666
+  
+  
+  if (mode & COLLISION_MODE_GLUE_TO_SURF)
+  {
+    make_particle_type_exist(tg);
+    make_particle_type_exist(tv);
+  }
+
 
   mpi_bcast_collision_params();
 
@@ -149,11 +142,42 @@
 //* Allocate memory for the collision queue /
 void prepare_collision_queue()
 {
-  
   number_of_collisions=0;
-
   collision_queue = (collision_struct *) malloc (sizeof(collision_struct));
-
+}
+
+
+bool bond_exists(Particle* p, Particle* partner, int bond_type)
+{
+  // First check the bonds of p1
+  if (p->bl.e) {
+    int i = 0;
+    while(i < p->bl.n) {
+      int size = bonded_ia_params[p->bl.e[i]].num;
+      
+      if (p->bl.e[i] == bond_type &&
+          p->bl.e[i + 1] == partner->p.identity) {
+        // There's a bond, already. Nothing to do for these particles
+        return true;
+      }
+      i += size + 1;
+    }
+  }
+  return false;
+}
+
+
+void queue_collision(int part1,int part2, double* point_of_collision) {
+
+    //Get memory for the new entry in the collision queue
+    number_of_collisions++;
+    collision_queue = (collision_struct *) realloc (collision_queue,number_of_collisions*sizeof(collision_struct));
+    // Save the collision      
+    collision_queue[number_of_collisions-1].pp1 = part1;
+    collision_queue[number_of_collisions-1].pp2 = part2;
+    memcpy(collision_queue[number_of_collisions-1].point_of_collision,point_of_collision, 3*sizeof(double));
+    
+    TRACE(printf("%d: Added to queue: Particles %d and %d at %lf %lf %lf\n",this_node,part1,part2,new_position[0],new_position[1],new_position[2]));
 }
 
 
@@ -169,8 +193,7 @@
 
   double vec21[3];
   // Obtain distance between particles
-<<<<<<< HEAD
-  dist_betw_part = sqrt(distance2vec(p1->r.p, p2->r.p, vec21));
+  double dist_betw_part = sqrt(distance2vec(p1->r.p, p2->r.p, vec21));
   TRACE(printf("%d: Distance between particles %lf %lf %lf, Scalar: %lf\n",this_node,vec21[0],vec21[1],vec21[2]));
   if (dist_betw_part > collision_params.distance)
     return;
@@ -190,16 +213,6 @@
      }
    }
 
-
-
-=======
-  double dist_betw_part = sqrt(distance2vec(p1->r.p, p2->r.p, vec21));
-  if (dist_betw_part > collision_params.distance)
-    return;
-
-  //TRACE(printf("%d: particles %d and %d on bonding distance %lf\n", this_node, p1->p.identity, p2->p.identity, dist_betw_part));
->>>>>>> 21582666
-
   part1 = p1->p.identity;
   part2 = p2->p.identity;
       
@@ -224,37 +237,14 @@
     return;
 
   // Check, if there's already a bond between the particles
-  // First check the bonds of p1
-  if (p1->bl.e) {
-    int i = 0;
-    while(i < p1->bl.n) {
-      size = bonded_ia_params[p1->bl.e[i]].num;
-      
-      if (p1->bl.e[i] == collision_params.bond_centers &&
-          p1->bl.e[i + 1] == part2) {
-        // There's a bond, already. Nothing to do for these particles
-        return;
-      }
-      i += size + 1;
-    }
-  }
-  if (p2->bl.e) {
-    // Check, if a bond is already stored in p2
-    int i = 0;
-    while(i < p2->bl.n) {
-      size = bonded_ia_params[p2->bl.e[i]].num;
-
-      /* COMPARE P2 WITH P1'S BONDED PARTICLES*/
-
-      if (p2->bl.e[i] == collision_params.bond_centers &&
-          p2->bl.e[i + 1] == part1) {
-        return;
-      }
-      i += size + 1;
-    }
-  }
-
-  //TRACE(printf("%d: no previous bond, binding\n", this_node));
+  if (bond_exists(p1,p2, collision_params.bond_centers))
+    return;
+  
+  if (bond_exists(p2,p1, collision_params.bond_centers))
+    return;
+
+
+  TRACE(printf("%d: no previous bond, binding\n", this_node));
 
   /* If we're still here, there is no previous bond between the particles,
      we have a new collision */
@@ -269,85 +259,62 @@
        TRACE(printf("Both particles %d and %d are ghost particles", p1->p.identity, p2->p.identity));
        return;
     }
+
     // put the bond to the physical particle; at least one partner always is
     if (p1->l.ghost) {
       primary = part2;
       secondary = part1;
-      //TRACE(printf("%d: particle-%d is ghost", this_node, p1->p.identity));
+      TRACE(printf("%d: particle-%d is ghost", this_node, p1->p.identity));
     }
     bondG[0]=collision_params.bond_centers;
     bondG[1]=secondary;
     local_change_bond(primary, bondG, 0);
+    
   }
-<<<<<<< HEAD
   
   double new_position[3];
-  // The glue to surface mode requires a different point of collision calc than the other modes
-  if (! (collision_params.mode & COLLISION_MODE_GLUE_TO_SURF)) {
-    /* If we also create virtual sites, we add the collision
-       to the queue to later add vs */
-=======
-
-  if (collision_params.mode & (COLLISION_MODE_VS | COLLISION_MODE_EXCEPTION | COLLISION_MODE_BIND_THREE_PARTICLES)) {
+  if (collision_params.mode & (COLLISION_MODE_VS | COLLISION_MODE_EXCEPTION | COLLISION_MODE_BIND_THREE_PARTICLES | COLLISION_MODE_GLUE_TO_SURF)) {
     /* If we also create virtual sites or bind three particles, or throw an exception, we add the collision
        to the queue to process later */
->>>>>>> 21582666
-
     // Point of collision
-    for (int i=0;i<3;i++) {
-      new_position[i] = p1->r.p[i] - vec21[i] * 0.50;
-    }
-<<<<<<< HEAD
-  } 
-  else{
-    /* If we also create virtual sites, we add the collision
-       to the queue to later add vs */
-=======
-    
-    number_of_collisions++;
->>>>>>> 21582666
-
-    // Point of collision
-    // Find out, which is the particle to be glued.
+    double c;
+
+    // If not in the glue_to_surface-mode, the point of collision
+    // is in the middle of the vecotr connecting the particle
+    // centers
+    if (! (collision_params.mode | COLLISION_MODE_GLUE_TO_SURF))
+      c=0.5;
+    else
+    {
+      // Find out, which is the particle to be glued.
+      // Swap particle, if need be
     if ((p1->p.type==collision_params.part_type_to_be_glued)
        && (p2->p.type ==collision_params.part_type_to_attach_vs_to))
        { 
-         for (int i=0;i<3;i++) {
-           new_position[i] = p1->r.p[i] - vec21[i]/dist_betw_part *collision_params.dist_glued_part_to_vs;
-         }
-    }
-    else if ((p2->p.type==collision_params.part_type_to_be_glued)
+	   c = collision_params.dist_glued_part_to_vs/dist_betw_part;
+       }
+       else if ((p2->p.type==collision_params.part_type_to_be_glued)
           && (p1->p.type ==collision_params.part_type_to_attach_vs_to))
        { 
-         for (int i=0;i<3;i++) {
-           new_position[i] = p2->r.p[i] + vec21[i]/dist_betw_part *collision_params.dist_glued_part_to_vs;
-         }
-       // In addition, we swap the particle ids so that the virtual site is always attached to p2
-       int tmp=part1;
-       part1=part2;
-       part2=tmp;
+         // we swap the particle ids so that the virtual site is always attached to p2
+         int tmp=part1;
+         part1=part2;
+         part2=tmp;
+	 // We need the negative sign for the prefactor, as we di
+	 // we did not flip the vec21 when swapping particles
+	 c = -collision_params.dist_glued_part_to_vs/dist_betw_part;
+       }
      }
+     for (int i=0;i<3;i++) {
+       new_position[i] = p1->r.p[i] - vec21[i] * 0.50;
     }
-  
-    //Get memory for the new entry in the collision queue
-    number_of_collisions++;
-    collision_queue = (collision_struct *) realloc (collision_queue,number_of_collisions*sizeof(collision_struct));
-    // Save the collision      
-    collision_queue[number_of_collisions-1].pp1 = part1;
-    collision_queue[number_of_collisions-1].pp2 = part2;
-    for (int i=0;i<3;i++) {
-      collision_queue[number_of_collisions-1].point_of_collision[i] = new_position[i]; 
-    }
-    TRACE(printf("%d: Added to queue: Particles %d and %d at %lf %lf %lf\n",this_node,part1,part2,new_position[0],new_position[1],new_position[2]));
-
-  
-<<<<<<< HEAD
-=======
-  number_of_collisions=0;
-  //total_collisions=0;
-  collision_queue = (collision_struct *) malloc (sizeof(collision_struct));
-  //gathered_queue = (collision_struct *) malloc (sizeof(collision_struct));
-}
+
+
+
+    queue_collision(part1,part2,new_position);
+  }
+}
+
 
 // See comments in handle_collsion_queue()
 void coldet_do_three_particle_bond(Particle* p, Particle* p1, Particle* p2)
@@ -443,20 +410,12 @@
   bondT[1] = p1->p.identity;
   bondT[2] = p2->p.identity;
   local_change_bond(p->p.identity, bondT, 0);
-  
->>>>>>> 21582666
 }
 
 // If activated, throws an exception for each collision which can be
 // parsed by the script interface
 void handle_exception_throwing_for_single_collision(int i)
 {
-<<<<<<< HEAD
-=======
-  for (int i = 0; i < number_of_collisions; i++) {
-    //TRACE(printf("Handling collision of particles %d %d\n", collision_queue[i].pp1, collision_queue[i].pp2));
-
->>>>>>> 21582666
     if (collision_params.mode & (COLLISION_MODE_EXCEPTION)) {
 
       int id1, id2;
@@ -521,9 +480,9 @@
 void handle_collisions ()
 {
 
-TRACE(printf("%d: number of collisions in queue %d\n",this_node,number_of_collisions));  
-
-for (int i=0;i<number_of_collisions;i++) {
+  TRACE(printf("%d: number of collisions in queue %d\n",this_node,number_of_collisions));  
+
+  for (int i=0;i<number_of_collisions;i++) {
     handle_exception_throwing_for_single_collision(i);
 
 #ifdef VIRTUAL_SITES_RELATIVE
@@ -553,7 +512,7 @@
         }
       } // are we in one of the vs_based methods
 #endif //defined VIRTUAL_SITES_RELATIVE
-    } // Loop over all collisions in the queue
+  } // Loop over all collisions in the queue
   
 
   // three-particle-binding part
@@ -604,11 +563,11 @@
     for (int k=1; k<n_nodes; k++)
         displacements[k]=displacements[k-1]+counts[k-1];
     
-    //TRACE(printf("counts [%d] = %d and number of collisions = %d and diplacements = %d and total collisions = %d\n", this_node, counts[this_node], number_of_collisions, displacements[this_node], total_collisions));
+    TRACE(printf("counts [%d] = %d and number of collisions = %d and diplacements = %d and total collisions = %d\n", this_node, counts[this_node], number_of_collisions, displacements[this_node], total_collisions));
     
     // Allocate mem for the new collision info
-    //gathered_queue = (collision_struct *) realloc (gathered_queue, (total_collisions) * sizeof(collision_struct));
-    gathered_queue = (collision_struct *) malloc(total_collisions * sizeof(collision_struct));
+    gathered_queue = (collision_struct *) realloc (gathered_queue, (total_collisions) * sizeof(collision_struct));
+    //gathered_queue = (collision_struct *) malloc(total_collisions * sizeof(collision_struct));
 
     // Gather collision informtion from all nodes and send it to all nodes
     MPI_Allgatherv(collision_queue, counts[this_node], collisiontype, gathered_queue, counts, displacements, collisiontype, comm_cart);
@@ -757,7 +716,13 @@
   
   number_of_collisions = 0;
 
-  announce_resort_particles();
+
+  // If a collision method is active which places particles, resorting might be needed
+  if (collision_params.mode & (COLLISION_MODE_VS | COLLISION_MODE_GLUE_TO_SURF))
+  {
+    TRACE(printf("%d: Announce resort particles\n",this_node));
+    announce_resort_particles();
+  }
 }
 
 #endif