--- conflicted
+++ resolved
@@ -110,30 +110,15 @@
 
   BOOST_CHECK(((v1 + v2) == Vector<3, int>{5, 7, 9}));
   BOOST_CHECK(((v1 - v2) == Vector<3, int>{-3, -3, -3}));
-<<<<<<< HEAD
-
-  {
-    auto v3 = v1;
-    v3 += v2;
-    BOOST_CHECK(((v1 + v2) == v3));
-=======
   BOOST_CHECK(((-v1) == Vector<3, int>{-1, -2, -3}));
 
   {
     auto v3 = v1;
     BOOST_CHECK((v1 + v2) == (v3 += v2));
->>>>>>> ab68e126
   }
 
   {
     auto v3 = v1;
-<<<<<<< HEAD
-    v3 -= v2;
-    BOOST_CHECK(((v1 - v2) == v3));
-  }
-
-  BOOST_CHECK(((2 * v1) == Vector<3, int>{2, 4, 6}));
-=======
     BOOST_CHECK((v1 - v2) == (v3 -= v2));
   }
 
@@ -154,5 +139,4 @@
 
   BOOST_CHECK((sqrt(Vector<3, double>{1., 2., 3.}) ==
                Vector<3, double>{sqrt(1.), sqrt(2.), sqrt(3.)}));
->>>>>>> ab68e126
 }