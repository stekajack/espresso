--- conflicted
+++ resolved
@@ -68,14 +68,9 @@
 }
 
 double mindist(PartCfg &partCfg, Utils::Vector3d const &pos) {
-<<<<<<< HEAD
   if (partCfg.empty()) {
-    return std::min(std::min(box_l[0], box_l[1]), box_l[2]);
-=======
-  if (partCfg.size() == 0) {
     return std::min(std::min(box_geo.length()[0], box_geo.length()[1]),
                     box_geo.length()[2]);
->>>>>>> 37b47f47
   }
 
   auto const mindist = std::accumulate(
