<<<<<<< HEAD
/*
  Copyright (C) 2016,2017 The ESPResSo project

  This file is part of ESPResSo.


  ESPResSo is free software: you can redistribute it and/or modify
  it under the terms of the GNU General Public License as published by
  the Free Software Foundation, either version 3 of the License, or
  (at your option) any later version.

  ESPResSo is distributed in the hope that it will be useful,
  but WITHOUT ANY WARRANTY; without even the implied warranty of
  MERCHANTABILITY or FITNESS FOR A PARTICULAR PURPOSE.  See the
  GNU General Public License for more details.

  You should have received a copy of the GNU General Public License
  along with this program.  If not, see <http://www.gnu.org/licenses/>.
*/
#ifndef CORE_UTILS_HISTOGRAM_HPP
#define CORE_UTILS_HISTOGRAM_HPP
=======
#ifndef UTILS_HISTOGRAM_HPP
#define UTILS_HISTOGRAM_HPP

#include <algorithm>
#include <functional>
#include <numeric>
#include <vector>

>>>>>>> 3035e0ce
namespace Utils {

size_t calculate_bin_index(double value, double bin_size, double offset) {
  return std::floor((value - offset) / bin_size);
}

inline size_t ravel_index(std::vector<size_t> unravelled_indices,
                          std::vector<size_t> n_bins) {
  // index calculation: using the following formula for N dimensions:
  //   ind = ind_{N-1} + sum_{j=0}^{N-2} (ind_j * prod_{k=j+1}^{N-1} n_k)
  size_t res = unravelled_indices.back();
  for (size_t j = 0; j < unravelled_indices.size() - 1; ++j) {
    res += unravelled_indices[j] * std::accumulate(n_bins.begin() + j + 1,
                                                   n_bins.end(), 1,
                                                   std::multiplies<size_t>());
  }
  return res;
}

/**
<<<<<<< HEAD
 * \brief Returns the unravelled index of the provided flat index.
 *        Therefore is the inversion of flattening an ndims dimensional index.
 * @param len_dims an int array of length ndims containing the lengths of the
 * dimensions. (Input)
 * @param ndims int denoting the number of dimensions. (Input)
 * @flattened_index an int denoting the flat index. (Input)
 * @unravelled_index_out an int array with length ndims where the unflat indices
 * are written to. (Output)
 */
inline void unravel_index(const int *const len_dims, const int ndims,
                          const int flattened_index,
                          int *unravelled_index_out) {
  // idea taken from
  // http://codinghighway.com/2014/02/22/c-multi-dimensional-arrays-part-2-flattened-to-unflattened-index/
  std::vector<int> mul(ndims);
  mul[ndims - 1] = 1;
  for (int j = ndims - 2; j >= 0; j--)
    mul[j] = mul[j + 1] * len_dims[j + 1];
  for (int j = 0; j < ndims; j++)
    unravelled_index_out[j] = (flattened_index / mul[j]) % len_dims[j];
}
} // Namespace Utils
#endif // CORE_UTILS_HISTOGRAM_HPP
=======
* \brief Returns the unravelled index of the provided flat index.
*        Therefore is the inversion of flattening an ndims dimensional index.
* \param len_dims an int array of length ndims containing the lengths of the dimensions. (Input)
* \param ndims int denoting the number of dimensions. (Input)
* \flattened_index an int denoting the flat index. (Input)
* \unravelled_index_out an int array with length ndims where the unflat indices are written to. (Output)
*/
inline void unravel_index(const int* const len_dims, const int ndims, const int flattened_index, int* unravelled_index_out){
	//idea taken from http://codinghighway.com/2014/02/22/c-multi-dimensional-arrays-part-2-flattened-to-unflattened-index/
    std::vector<int> mul(ndims);
	mul[ndims-1]=1;
	for (int j = ndims-2; j >= 0; j--)
		mul[j] = mul[j+1]*len_dims[j+1];
	for (int j = 0; j < ndims; j++)
		unravelled_index_out[j]=(flattened_index/mul[j])%len_dims[j];
}

/**
 * \brief Calculate the bin sizes.
 * \param limits: containts min/max values for each dimension.
 * \param nbins: number of bins for each dimension.
 * \return The bin sizes for each dimension.
 */
template <typename T>
std::vector<T> calc_bin_sizes(std::vector<std::pair<T, T>> const &limits,
                              std::vector<size_t> const &n_bins) {
  std::vector<T> tmp;
  for (size_t ind = 0; ind < limits.size(); ++ind) {
    tmp.push_back((limits[ind].second - limits[ind].first) / n_bins[ind]);
  }
  return tmp;
}

/*
 * \brief Check if data is within limits.
 * \param data: data value to check.
 * \param limits: the min/max values.
 */
template <typename T>
inline bool check_limits(std::vector<T> const &data,
                         std::vector<std::pair<T, T>> limits) {
  if (data.size() != limits.size()) {
    throw std::invalid_argument("Dimension of data and limits not the same!");
  }
  bool within_range = true;
  for (size_t i = 0; i < data.size(); ++i) {
    if (data[i] < limits[i].first or data[i] > limits[i].second)
      within_range = false;
  }
  return within_range;
}

template <typename T> class Histogram {
public:
  explicit Histogram(std::vector<size_t> n_bins, size_t n_dims_data,
                     std::vector<std::pair<T, T>> limits);
  std::vector<size_t> get_n_bins() const;
  std::vector<T> get_histogram() const;
  std::vector<std::pair<T, T>> get_limits() const;
  std::vector<T> get_bin_sizes() const;
  void update(std::vector<T> const &data);
  void update(std::vector<T> const &data, std::vector<T> const &weights);
  void normalize();

private:
  // Number of bins for each dimension.
  std::vector<size_t> m_n_bins;
  // Number of dimensions for a single data point.
  size_t m_n_dims_data;
  // Min and max values for each dimension.
  std::vector<std::pair<T, T>> m_limits;
  // Bin sizes for each dimension.
  std::vector<T> m_bin_sizes;
  virtual void do_normalize();

protected:
  // Flat histogram data.
  std::vector<T> m_hist;
};

/**
 * \brief Histogram constructor.
 * \param n_bins: the number of bins in each histogram dimension.
 * \param n_dims_data: the number of dimensions the data has (e.g. 3 for
 *        vector field).
 * \param limits: the minimum/maximum data values to consider for the
 *        histogram.
 */
template <typename T>
Histogram<T>::Histogram(std::vector<size_t> n_bins, size_t n_dims_data,
                        std::vector<std::pair<T, T>> limits)
    : m_n_bins(n_bins), m_n_dims_data(n_dims_data), m_limits(limits) {
  if (n_bins.size() != limits.size()) {
    throw std::invalid_argument("Argument for number of bins and limits do "
                                "not have same number of dimensions!");
  }
  m_bin_sizes = calc_bin_sizes<T>(limits, n_bins);
  size_t n_bins_total =
      m_n_dims_data * std::accumulate(std::begin(n_bins), std::end(n_bins), 1,
                                      std::multiplies<size_t>());
  m_hist = std::vector<T>(n_bins_total);
}

/**
 * \brief Add data to the histogram.
 * \param data: vector of single data value with type T.
 *              The size of the given vector has to match the number
 *              of dimensions of the histogram.
 */
template <typename T> void Histogram<T>::update(std::vector<T> const &data) {
  if (check_limits(data, m_limits)) {
    std::vector<T> weights(m_n_dims_data, static_cast<T>(1.0));
    update(data, weights);
  }
}

/**
 * \brief Add data to the histogram.
 * \param data: vector of single data value with type T.
 *              The size of the given vector has to match the number
 *              of dimensions of the histogram.
 * \param weights: m_n_dims_data dimensional weights.
 */
template <typename T>
void Histogram<T>::update(std::vector<T> const &data,
                          std::vector<T> const &weights) {
  if (check_limits(data, m_limits)) {
    std::vector<size_t> index;
    for (size_t dim = 0; dim < m_n_bins.size(); ++dim) {
      index.push_back(calculate_bin_index(data[dim], m_bin_sizes[dim],
                                                 m_limits[dim].first));
    }
    size_t flat_index = m_n_dims_data * ::Utils::ravel_index(index, m_n_bins);
    if (weights.size() != m_n_dims_data)
      throw std::invalid_argument("Wrong dimensions of given weights!");
    for (size_t ind = 0; ind < m_n_dims_data; ++ind) {
      m_hist[flat_index + ind] += static_cast<T>(weights[ind]);
    }
  }
}

/**
 * \brief Get the bin sizes.
 */
template <typename T> std::vector<T> Histogram<T>::get_bin_sizes() const {
  return m_bin_sizes;
}

/**
 * \brief Get the number of bins for each dimension.
 */
template <typename T> std::vector<size_t> Histogram<T>::get_n_bins() const {
  return m_n_bins;
}

/**
 * \brief Get the ranges (min, max) for each dimension.
 */
template <typename T>
std::vector<std::pair<T, T>> Histogram<T>::get_limits() const {
  return m_limits;
}

/**
 * \brief Get the histogram data.
 */
template <typename T> std::vector<T> Histogram<T>::get_histogram() const {
  return m_hist;
}

/**
 * \brief Histogram normalization. (private member function can be overridden by
 * subclasses).
 */
template <typename T> void Histogram<T>::normalize() { do_normalize(); }

/**
 * \brief Histogram normalization.
 */
template <typename T> void Histogram<T>::do_normalize() {
  T tot_count =
      std::accumulate(m_hist.begin(), m_hist.end(), static_cast<T>(0.0));
  std::transform(m_hist.begin(), m_hist.end(), m_hist.begin(),
                 [tot_count](T v) { return v / tot_count; });
}

class CylindricalHistogram : public Histogram<double> {
public:
  using Histogram::Histogram;

private:
  void do_normalize() override {
    int unravelled_index[4];
    int r_bin;
    double min_r, r_bin_size, phi_bin_size, z_bin_size, bin_volume;
    // Ugly vector cast due to "unravel_index" function.
    std::vector<size_t> len_bins_u = get_n_bins();
    std::vector<int> len_bins(len_bins_u.begin(), len_bins_u.end());
    len_bins.push_back(3);
    for (size_t ind = 0; ind < m_hist.size(); ind += 3) {
      // Get the unravelled indices and calculate the bin volume.
      ::Utils::unravel_index(len_bins.data(), 4, ind, unravelled_index);
      r_bin = unravelled_index[0];
      min_r = get_limits()[0].first;
      r_bin_size = get_bin_sizes()[0];
      phi_bin_size = get_bin_sizes()[1];
      z_bin_size = get_bin_sizes()[2];
      bin_volume =
          PI *
          ((min_r + (r_bin + 1) * r_bin_size) *
               (min_r + (r_bin + 1) * r_bin_size) -
           (min_r + r_bin * r_bin_size) * (min_r + r_bin * r_bin_size)) *
          z_bin_size * phi_bin_size / (2 * PI);
      m_hist[ind] /= bin_volume;
      m_hist[ind + 1] /= bin_volume;
      m_hist[ind + 2] /= bin_volume;
    }
  }
};



} // Namespace Utils

#endif
>>>>>>> 3035e0ce
<|MERGE_RESOLUTION|>--- conflicted
+++ resolved
@@ -1,4 +1,3 @@
-<<<<<<< HEAD
 /*
   Copyright (C) 2016,2017 The ESPResSo project
 
@@ -18,9 +17,6 @@
   You should have received a copy of the GNU General Public License
   along with this program.  If not, see <http://www.gnu.org/licenses/>.
 */
-#ifndef CORE_UTILS_HISTOGRAM_HPP
-#define CORE_UTILS_HISTOGRAM_HPP
-=======
 #ifndef UTILS_HISTOGRAM_HPP
 #define UTILS_HISTOGRAM_HPP
 
@@ -29,7 +25,6 @@
 #include <numeric>
 #include <vector>
 
->>>>>>> 3035e0ce
 namespace Utils {
 
 size_t calculate_bin_index(double value, double bin_size, double offset) {
@@ -50,31 +45,6 @@
 }
 
 /**
-<<<<<<< HEAD
- * \brief Returns the unravelled index of the provided flat index.
- *        Therefore is the inversion of flattening an ndims dimensional index.
- * @param len_dims an int array of length ndims containing the lengths of the
- * dimensions. (Input)
- * @param ndims int denoting the number of dimensions. (Input)
- * @flattened_index an int denoting the flat index. (Input)
- * @unravelled_index_out an int array with length ndims where the unflat indices
- * are written to. (Output)
- */
-inline void unravel_index(const int *const len_dims, const int ndims,
-                          const int flattened_index,
-                          int *unravelled_index_out) {
-  // idea taken from
-  // http://codinghighway.com/2014/02/22/c-multi-dimensional-arrays-part-2-flattened-to-unflattened-index/
-  std::vector<int> mul(ndims);
-  mul[ndims - 1] = 1;
-  for (int j = ndims - 2; j >= 0; j--)
-    mul[j] = mul[j + 1] * len_dims[j + 1];
-  for (int j = 0; j < ndims; j++)
-    unravelled_index_out[j] = (flattened_index / mul[j]) % len_dims[j];
-}
-} // Namespace Utils
-#endif // CORE_UTILS_HISTOGRAM_HPP
-=======
 * \brief Returns the unravelled index of the provided flat index.
 *        Therefore is the inversion of flattening an ndims dimensional index.
 * \param len_dims an int array of length ndims containing the lengths of the dimensions. (Input)
@@ -299,5 +269,4 @@
 
 } // Namespace Utils
 
-#endif
->>>>>>> 3035e0ce
+#endif