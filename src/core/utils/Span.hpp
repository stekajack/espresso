--- conflicted
+++ resolved
@@ -26,10 +26,6 @@
 #include <type_traits>
 
 #include "device_qualifier.hpp"
-<<<<<<< HEAD
-#include "type_traits.hpp"
-=======
->>>>>>> 31292d64
 
 namespace Utils {
 namespace detail {
@@ -75,11 +71,8 @@
       typename std::enable_if<detail::has_data<T, U>::value, U>::type;
 
 public:
-  DEVICE_QUALIFIER
   Span() = default;
-  DEVICE_QUALIFIER
   Span(const Span &) = default;
-  DEVICE_QUALIFIER
   Span &operator=(const Span &) = default;
 
   DEVICE_QUALIFIER
@@ -126,15 +119,9 @@
 }
 
 template <typename T>
-<<<<<<< HEAD
-DEVICE_QUALIFIER constexpr Span<add_const_t<T>> make_const_span(T *p,
-                                                                size_t N) {
-  return Span<add_const_t<T>>(p, N);
-=======
 DEVICE_QUALIFIER constexpr Span<std::add_const_t<T>> make_const_span(T *p,
                                                                      size_t N) {
   return Span<std::add_const_t<T>>(p, N);
->>>>>>> 31292d64
 }
 } // namespace Utils
 
