/*
  Copyright (C) 2010,2011,2012,2013,2014,2015,2016 The ESPResSo project
  Copyright (C) 2002,2003,2004,2005,2006,2007,2008,2009,2010
    Max-Planck-Institute for Polymer Research, Theory Group

  This file is part of ESPResSo.

  ESPResSo is free software: you can redistribute it and/or modify
  it under the terms of the GNU General Public License as published by
  the Free Software Foundation, either version 3 of the License, or
  (at your option) any later version.

  ESPResSo is distributed in the hope that it will be useful,
  but WITHOUT ANY WARRANTY; without even the implied warranty of
  MERCHANTABILITY or FITNESS FOR A PARTICULAR PURPOSE.  See the
  GNU General Public License for more details.

  You should have received a copy of the GNU General Public License
  along with this program.  If not, see <http://www.gnu.org/licenses/>.
*/
/** \file constraint.cpp
    Implementation of \ref constraint.hpp "constraint.hpp", here it's just the
   parsing stuff.
*/

#include "constraint.hpp"

#ifdef CONSTRAINTS

#include "energy_inline.hpp"
#include "forces_inline.hpp"
#include "interaction_data.hpp"
#include "tunable_slip.hpp"
#include <algorithm>

// for the charged rod "constraint"
#define C_GAMMA 0.57721566490153286060651209008

int reflection_happened;

Constraints constraints;

Constraint *generate_constraint() {
  constraints.emplace_back();

<<<<<<< HEAD
int n_constraints = 0;
Constraint *constraints = NULL;

Constraint *generate_constraint() {
  n_constraints++;
  constraints = (Constraint *)Utils::realloc(
      constraints, n_constraints * sizeof(Constraint));
  memset(&constraints[n_constraints - 1], 0, sizeof(Constraint));
  constraints[n_constraints - 1].type = CONSTRAINT_NONE;
  constraints[n_constraints - 1].part_rep.p.identity = -n_constraints;

  return &constraints[n_constraints - 1];
=======
  return &(constraints.back());
>>>>>>> 46b106b8
}

void init_constraint_forces() {
  int n, i;
<<<<<<< HEAD

  for (n = 0; n < n_constraints; n++)
    for (i = 0; i < 3; i++)
      constraints[n].part_rep.f.f[i] = 0;
}

=======

  for (auto &c : constraints) {
    for (int i = 0; i < 3; i++)
      c.part_rep.f.f[i] = 0;
  }
}

>>>>>>> 46b106b8
static double sign(double x) {
  if (x > 0)
    return 1.;
  else
    return -1;
}

void calculate_wall_dist(Particle *p1, double ppos[3], Particle *c_p,
                         Constraint_wall *c, double *dist, double *vec) {
  int i;

  *dist = -c->d;
  for (i = 0; i < 3; i++)
    *dist += ppos[i] * c->n[i];

  for (i = 0; i < 3; i++)
    vec[i] = c->n[i] * *dist;
}

void calculate_sphere_dist(Particle *p1, double ppos[3], Particle *c_p,
                           Constraint_sphere *c, double *dist, double *vec) {
  int i;
  double fac, c_dist;

  c_dist = 0.0;
  for (i = 0; i < 3; i++) {
    vec[i] = c->pos[i] - ppos[i];
    c_dist += SQR(vec[i]);
  }
  c_dist = sqrt(c_dist);

  if (c->direction == -1) {
    /* apply force towards inside the sphere */
    *dist = c->rad - c_dist;
    fac = *dist / c_dist;
    for (i = 0; i < 3; i++)
      vec[i] *= fac;
  } else {
    /* apply force towards outside the sphere */
    *dist = c_dist - c->rad;
    fac = *dist / c_dist;
    for (i = 0; i < 3; i++)
      vec[i] *= -fac;
  }
}

void calculate_maze_dist(Particle *p1, double ppos[3], Particle *c_p,
                         Constraint_maze *c, double *dist, double *vec) {
  int i, min_axis, cursph[3], dim;
  double diasph, fac, c_dist, sph_dist, cyl_dist, temp_dis;
  double sph_vec[3], cyl_vec[3];

  dim = (int)c->dim;
  diasph = box_l[0] / c->nsphere;

  /* First determine the distance to the sphere */
  c_dist = 0.0;
  for (i = 0; i < 3; i++) {
    cursph[i] = (int)(ppos[i] / diasph);
    sph_vec[i] = (cursph[i] + 0.5) * diasph - (ppos[i]);
    c_dist += SQR(sph_vec[i]);
  }
  c_dist = sqrt(c_dist);
  sph_dist = c->sphrad - c_dist;
  fac = sph_dist / c_dist;
  for (i = 0; i < 3; i++)
    cyl_vec[i] = sph_vec[i];
  for (i = 0; i < 3; i++)
    sph_vec[i] *= fac;

  /* Now calculate the cylinder stuff */
  /* have to check all 3 cylinders */
  min_axis = 2;
  cyl_dist = sqrt(cyl_vec[0] * cyl_vec[0] + cyl_vec[1] * cyl_vec[1]);

  if (dim > 0) {
    temp_dis = sqrt(cyl_vec[0] * cyl_vec[0] + cyl_vec[2] * cyl_vec[2]);
    if (temp_dis < cyl_dist) {
      min_axis = 1;
      cyl_dist = temp_dis;
    }

    if (dim > 1) {
      temp_dis = sqrt(cyl_vec[1] * cyl_vec[1] + cyl_vec[2] * cyl_vec[2]);
      if (temp_dis < cyl_dist) {
        min_axis = 0;
        cyl_dist = temp_dis;
      }
    }
  }
  cyl_vec[min_axis] = 0.;

  c_dist = cyl_dist;
  cyl_dist = c->cylrad - c_dist;
  fac = cyl_dist / c_dist;
  for (i = 0; i < 3; i++)
    cyl_vec[i] *= fac;

  /* Now decide between cylinder and sphere */
  if (sph_dist > 0) {
    if (sph_dist > cyl_dist) {
      *dist = sph_dist;
      for (i = 0; i < 3; i++)
        vec[i] = sph_vec[i];
    } else {
      *dist = cyl_dist;
      for (i = 0; i < 3; i++)
        vec[i] = cyl_vec[i];
    }
  } else {
    *dist = cyl_dist;
    for (i = 0; i < 3; i++)
      vec[i] = cyl_vec[i];
  }
}

void calculate_cylinder_dist(Particle *p1, double ppos[3], Particle *c_p,
                             Constraint_cylinder *c, double *dist,
                             double *vec) {
  int i;
  double d_per, d_par, d_real, d_per_vec[3], d_par_vec[3], d_real_vec[3];

  d_real = 0.0;
  for (i = 0; i < 3; i++) {
    d_real_vec[i] = ppos[i] - c->pos[i];
    d_real += SQR(d_real_vec[i]);
  }
  d_real = sqrt(d_real);

  d_par = 0.;
  for (i = 0; i < 3; i++) {
    d_par += (d_real_vec[i] * c->axis[i]);
  }

  for (i = 0; i < 3; i++) {
    d_par_vec[i] = d_par * c->axis[i];
    d_per_vec[i] = ppos[i] - (c->pos[i] + d_par_vec[i]);
  }

  d_per = sqrt(SQR(d_real) - SQR(d_par));
  d_par = fabs(d_par);

  if (c->direction == -1) {
    /*apply force towards inside cylinder */
    d_per = c->rad - d_per;
    d_par = c->length - d_par;
    if (d_per < d_par) {
      *dist = d_per;
      for (i = 0; i < 3; i++) {
        vec[i] = -d_per_vec[i] * d_per / (c->rad - d_per);
      }
    } else {
      *dist = d_par;
      for (i = 0; i < 3; i++) {
        vec[i] = -d_par_vec[i] * d_par / (c->length - d_par);
      }
    }
  } else {
    /*apply force towards outside cylinder */
    d_per = d_per - c->rad;
    d_par = d_par - c->length;
    if (d_par < 0) {
      *dist = d_per;
      for (i = 0; i < 3; i++) {
        vec[i] = d_per_vec[i] * d_per / (d_per + c->rad);
      }
    } else if (d_per < 0) {
      *dist = d_par;
      for (i = 0; i < 3; i++) {
        vec[i] = d_par_vec[i] * d_par / (d_par + c->length);
      }
    } else {
      *dist = sqrt(SQR(d_par) + SQR(d_per));
      for (i = 0; i < 3; i++) {
        vec[i] = d_per_vec[i] * d_per / (d_per + c->rad) +
                 d_par_vec[i] * d_par / (d_par + c->length);
      }
    }
  }
}

void calculate_spherocylinder_dist(Particle *p1, double ppos[3], Particle *c_p,
                                   Constraint_spherocylinder *c, double *dist,
                                   double *vec) {
  int i;
  double d = 0.0;
  double ppos_local[3];

  for (i = 0; i < 3; i++) {
    ppos_local[i] = ppos[i] - c->pos[i];
    d += ppos_local[i] * c->axis[i];
  }

  if (fabs(d) >= c->length) {
    *dist = 0.0;

    for (i = 0; i < 3; i++) {
      vec[i] = ppos_local[i] - c->length * c->axis[i] * sign(d);
      *dist += vec[i] * vec[i];
    }

    *dist = sqrt(*dist);

    if (*dist != 0.0)
      for (i = 0; i < 3; i++)
        vec[i] /= *dist;

    *dist -= c->rad;

    for (i = 0; i < 3; i++)
      vec[i] *= *dist;

    *dist *= c->direction;
  } else
    calculate_cylinder_dist(p1, ppos, c_p, (Constraint_cylinder *)c, dist, vec);
}

void calculate_rhomboid_dist(Particle *p1, double ppos[3], Particle *c_p,
                             Constraint_rhomboid *c, double *dist,
                             double *vec) {
  double axb[3], bxc[3], axc[3];
  double A, B, C;
  double a_dot_bxc, b_dot_axc, c_dot_axb;
  double tmp;
  double d;

  // calculate a couple of vectors and scalars that are going to be used
  // frequently

  axb[0] = c->a[1] * c->b[2] - c->a[2] * c->b[1];
  axb[1] = c->a[2] * c->b[0] - c->a[0] * c->b[2];
  axb[2] = c->a[0] * c->b[1] - c->a[1] * c->b[0];

  bxc[0] = c->b[1] * c->c[2] - c->b[2] * c->c[1];
  bxc[1] = c->b[2] * c->c[0] - c->b[0] * c->c[2];
  bxc[2] = c->b[0] * c->c[1] - c->b[1] * c->c[0];

  axc[0] = c->a[1] * c->c[2] - c->a[2] * c->c[1];
  axc[1] = c->a[2] * c->c[0] - c->a[0] * c->c[2];
  axc[2] = c->a[0] * c->c[1] - c->a[1] * c->c[0];

  a_dot_bxc = c->a[0] * bxc[0] + c->a[1] * bxc[1] + c->a[2] * bxc[2];
  b_dot_axc = c->b[0] * axc[0] + c->b[1] * axc[1] + c->b[2] * axc[2];
  c_dot_axb = c->c[0] * axb[0] + c->c[1] * axb[1] + c->c[2] * axb[2];

  // represent the distance from pos to ppos as a linear combination of the edge
  // vectors.

  A = (ppos[0] - c->pos[0]) * bxc[0] + (ppos[1] - c->pos[1]) * bxc[1] +
      (ppos[2] - c->pos[2]) * bxc[2];
  A /= a_dot_bxc;
  B = (ppos[0] - c->pos[0]) * axc[0] + (ppos[1] - c->pos[1]) * axc[1] +
      (ppos[2] - c->pos[2]) * axc[2];
  B /= b_dot_axc;
  C = (ppos[0] - c->pos[0]) * axb[0] + (ppos[1] - c->pos[1]) * axb[1] +
      (ppos[2] - c->pos[2]) * axb[2];
  C /= c_dot_axb;

  // the coefficients tell whether ppos lies within the cone defined by pos and
  // the adjacent edges

  if (A <= 0 && B <= 0 && C <= 0) {
    vec[0] = ppos[0] - c->pos[0];
    vec[1] = ppos[1] - c->pos[1];
    vec[2] = ppos[2] - c->pos[2];

    *dist = c->direction *
            sqrt(vec[0] * vec[0] + vec[1] * vec[1] + vec[2] * vec[2]);

    return;
  }

  // check for cone at pos+a

  A = (ppos[0] - c->pos[0] - c->a[0]) * bxc[0] +
      (ppos[1] - c->pos[1] - c->a[1]) * bxc[1] +
      (ppos[2] - c->pos[2] - c->a[2]) * bxc[2];
  A /= a_dot_bxc;
  B = (ppos[0] - c->pos[0] - c->a[0]) * axc[0] +
      (ppos[1] - c->pos[1] - c->a[1]) * axc[1] +
      (ppos[2] - c->pos[2] - c->a[2]) * axc[2];
  B /= b_dot_axc;
  C = (ppos[0] - c->pos[0] - c->a[0]) * axb[0] +
      (ppos[1] - c->pos[1] - c->a[1]) * axb[1] +
      (ppos[2] - c->pos[2] - c->a[2]) * axb[2];
  C /= c_dot_axb;

  if (A >= 0 && B <= 0 && C <= 0) {
    vec[0] = ppos[0] - c->pos[0] - c->a[0];
    vec[1] = ppos[1] - c->pos[1] - c->a[1];
    vec[2] = ppos[2] - c->pos[2] - c->a[2];

    *dist = c->direction *
            sqrt(vec[0] * vec[0] + vec[1] * vec[1] + vec[2] * vec[2]);

    return;
  }

  // check for cone at pos+b

  A = (ppos[0] - c->pos[0] - c->b[0]) * bxc[0] +
      (ppos[1] - c->pos[1] - c->b[1]) * bxc[1] +
      (ppos[2] - c->pos[2] - c->b[2]) * bxc[2];
  A /= a_dot_bxc;
  B = (ppos[0] - c->pos[0] - c->b[0]) * axc[0] +
      (ppos[1] - c->pos[1] - c->b[1]) * axc[1] +
      (ppos[2] - c->pos[2] - c->b[2]) * axc[2];
  B /= b_dot_axc;
  C = (ppos[0] - c->pos[0] - c->b[0]) * axb[0] +
      (ppos[1] - c->pos[1] - c->b[1]) * axb[1] +
      (ppos[2] - c->pos[2] - c->b[2]) * axb[2];
  C /= c_dot_axb;

  if (A <= 0 && B >= 0 && C <= 0) {
    vec[0] = ppos[0] - c->pos[0] - c->b[0];
    vec[1] = ppos[1] - c->pos[1] - c->b[1];
    vec[2] = ppos[2] - c->pos[2] - c->b[2];

    *dist = c->direction *
            sqrt(vec[0] * vec[0] + vec[1] * vec[1] + vec[2] * vec[2]);

    return;
  }

  // check for cone at pos+c

  A = (ppos[0] - c->pos[0] - c->c[0]) * bxc[0] +
      (ppos[1] - c->pos[1] - c->c[1]) * bxc[1] +
      (ppos[2] - c->pos[2] - c->c[2]) * bxc[2];
  A /= a_dot_bxc;
  B = (ppos[0] - c->pos[0] - c->c[0]) * axc[0] +
      (ppos[1] - c->pos[1] - c->c[1]) * axc[1] +
      (ppos[2] - c->pos[2] - c->c[2]) * axc[2];
  B /= b_dot_axc;
  C = (ppos[0] - c->pos[0] - c->c[0]) * axb[0] +
      (ppos[1] - c->pos[1] - c->c[1]) * axb[1] +
      (ppos[2] - c->pos[2] - c->c[2]) * axb[2];
  C /= c_dot_axb;

  if (A <= 0 && B <= 0 && C >= 0) {
    vec[0] = ppos[0] - c->pos[0] - c->c[0];
    vec[1] = ppos[1] - c->pos[1] - c->c[1];
    vec[2] = ppos[2] - c->pos[2] - c->c[2];

    *dist = c->direction *
            sqrt(vec[0] * vec[0] + vec[1] * vec[1] + vec[2] * vec[2]);

    return;
  }

  // check for cone at pos+a+b

  A = (ppos[0] - c->pos[0] - c->a[0] - c->b[0]) * bxc[0] +
      (ppos[1] - c->pos[1] - c->a[1] - c->b[1]) * bxc[1] +
      (ppos[2] - c->pos[2] - c->a[2] - c->b[2]) * bxc[2];
  A /= a_dot_bxc;
  B = (ppos[0] - c->pos[0] - c->a[0] - c->b[0]) * axc[0] +
      (ppos[1] - c->pos[1] - c->a[1] - c->b[1]) * axc[1] +
      (ppos[2] - c->pos[2] - c->a[2] - c->b[2]) * axc[2];
  B /= b_dot_axc;
  C = (ppos[0] - c->pos[0] - c->a[0] - c->b[0]) * axb[0] +
      (ppos[1] - c->pos[1] - c->a[1] - c->b[1]) * axb[1] +
      (ppos[2] - c->pos[2] - c->a[2] - c->b[2]) * axb[2];
  C /= c_dot_axb;

  if (A >= 0 && B >= 0 && C <= 0) {
    vec[0] = ppos[0] - c->pos[0] - c->a[0] - c->b[0];
    vec[1] = ppos[1] - c->pos[1] - c->a[1] - c->b[1];
    vec[2] = ppos[2] - c->pos[2] - c->a[2] - c->b[2];

    *dist = c->direction *
            sqrt(vec[0] * vec[0] + vec[1] * vec[1] + vec[2] * vec[2]);

    return;
  }

  // check for cone at pos+a+c

  A = (ppos[0] - c->pos[0] - c->a[0] - c->c[0]) * bxc[0] +
      (ppos[1] - c->pos[1] - c->a[1] - c->c[1]) * bxc[1] +
      (ppos[2] - c->pos[2] - c->a[2] - c->c[2]) * bxc[2];
  A /= a_dot_bxc;
  B = (ppos[0] - c->pos[0] - c->a[0] - c->c[0]) * axc[0] +
      (ppos[1] - c->pos[1] - c->a[1] - c->c[1]) * axc[1] +
      (ppos[2] - c->pos[2] - c->a[2] - c->c[2]) * axc[2];
  B /= b_dot_axc;
  C = (ppos[0] - c->pos[0] - c->a[0] - c->c[0]) * axb[0] +
      (ppos[1] - c->pos[1] - c->a[1] - c->c[1]) * axb[1] +
      (ppos[2] - c->pos[2] - c->a[2] - c->c[2]) * axb[2];
  C /= c_dot_axb;

  if (A >= 0 && B <= 0 && C >= 0) {
    vec[0] = ppos[0] - c->pos[0] - c->a[0] - c->c[0];
    vec[1] = ppos[1] - c->pos[1] - c->a[1] - c->c[1];
    vec[2] = ppos[2] - c->pos[2] - c->a[2] - c->c[2];

    *dist = c->direction *
            sqrt(vec[0] * vec[0] + vec[1] * vec[1] + vec[2] * vec[2]);

    return;
  }

  // check for cone at pos+a+c

  A = (ppos[0] - c->pos[0] - c->b[0] - c->c[0]) * bxc[0] +
      (ppos[1] - c->pos[1] - c->b[1] - c->c[1]) * bxc[1] +
      (ppos[2] - c->pos[2] - c->b[2] - c->c[2]) * bxc[2];
  A /= a_dot_bxc;
  B = (ppos[0] - c->pos[0] - c->b[0] - c->c[0]) * axc[0] +
      (ppos[1] - c->pos[1] - c->b[1] - c->c[1]) * axc[1] +
      (ppos[2] - c->pos[2] - c->b[2] - c->c[2]) * axc[2];
  B /= b_dot_axc;
  C = (ppos[0] - c->pos[0] - c->b[0] - c->c[0]) * axb[0] +
      (ppos[1] - c->pos[1] - c->b[1] - c->c[1]) * axb[1] +
      (ppos[2] - c->pos[2] - c->b[2] - c->c[2]) * axb[2];
  C /= c_dot_axb;

  if (A <= 0 && B >= 0 && C >= 0) {
    vec[0] = ppos[0] - c->pos[0] - c->b[0] - c->c[0];
    vec[1] = ppos[1] - c->pos[1] - c->b[1] - c->c[1];
    vec[2] = ppos[2] - c->pos[2] - c->b[2] - c->c[2];

    *dist = c->direction *
            sqrt(vec[0] * vec[0] + vec[1] * vec[1] + vec[2] * vec[2]);

    return;
  }
<<<<<<< HEAD

  // check for cone at pos+a+b+c

  A = (ppos[0] - c->pos[0] - c->a[0] - c->b[0] - c->c[0]) * bxc[0] +
      (ppos[1] - c->pos[1] - c->a[1] - c->b[1] - c->c[1]) * bxc[1] +
      (ppos[2] - c->pos[2] - c->a[2] - c->b[2] - c->c[2]) * bxc[2];
  A /= a_dot_bxc;
  B = (ppos[0] - c->pos[0] - c->a[0] - c->b[0] - c->c[0]) * axc[0] +
      (ppos[1] - c->pos[1] - c->a[1] - c->b[1] - c->c[1]) * axc[1] +
      (ppos[2] - c->pos[2] - c->a[2] - c->b[2] - c->c[2]) * axc[2];
  B /= b_dot_axc;
  C = (ppos[0] - c->pos[0] - c->a[0] - c->b[0] - c->c[0]) * axb[0] +
      (ppos[1] - c->pos[1] - c->a[1] - c->b[1] - c->c[1]) * axb[1] +
      (ppos[2] - c->pos[2] - c->a[2] - c->b[2] - c->c[2]) * axb[2];
  C /= c_dot_axb;

  if (A >= 0 && B >= 0 && C >= 0) {
    vec[0] = ppos[0] - c->pos[0] - c->a[0] - c->b[0] - c->c[0];
    vec[1] = ppos[1] - c->pos[1] - c->a[1] - c->b[1] - c->c[1];
    vec[2] = ppos[2] - c->pos[2] - c->a[2] - c->b[2] - c->c[2];

    *dist = c->direction *
            sqrt(vec[0] * vec[0] + vec[1] * vec[1] + vec[2] * vec[2]);

    return;
  }

  // check for prism at edge pos, a

=======

  // check for cone at pos+a+b+c

  A = (ppos[0] - c->pos[0] - c->a[0] - c->b[0] - c->c[0]) * bxc[0] +
      (ppos[1] - c->pos[1] - c->a[1] - c->b[1] - c->c[1]) * bxc[1] +
      (ppos[2] - c->pos[2] - c->a[2] - c->b[2] - c->c[2]) * bxc[2];
  A /= a_dot_bxc;
  B = (ppos[0] - c->pos[0] - c->a[0] - c->b[0] - c->c[0]) * axc[0] +
      (ppos[1] - c->pos[1] - c->a[1] - c->b[1] - c->c[1]) * axc[1] +
      (ppos[2] - c->pos[2] - c->a[2] - c->b[2] - c->c[2]) * axc[2];
  B /= b_dot_axc;
  C = (ppos[0] - c->pos[0] - c->a[0] - c->b[0] - c->c[0]) * axb[0] +
      (ppos[1] - c->pos[1] - c->a[1] - c->b[1] - c->c[1]) * axb[1] +
      (ppos[2] - c->pos[2] - c->a[2] - c->b[2] - c->c[2]) * axb[2];
  C /= c_dot_axb;

  if (A >= 0 && B >= 0 && C >= 0) {
    vec[0] = ppos[0] - c->pos[0] - c->a[0] - c->b[0] - c->c[0];
    vec[1] = ppos[1] - c->pos[1] - c->a[1] - c->b[1] - c->c[1];
    vec[2] = ppos[2] - c->pos[2] - c->a[2] - c->b[2] - c->c[2];

    *dist = c->direction *
            sqrt(vec[0] * vec[0] + vec[1] * vec[1] + vec[2] * vec[2]);

    return;
  }

  // check for prism at edge pos, a

>>>>>>> 46b106b8
  B = (ppos[0] - c->pos[0]) * axc[0] + (ppos[1] - c->pos[1]) * axc[1] +
      (ppos[2] - c->pos[2]) * axc[2];
  B /= b_dot_axc;
  C = (ppos[0] - c->pos[0]) * axb[0] + (ppos[1] - c->pos[1]) * axb[1] +
      (ppos[2] - c->pos[2]) * axb[2];
  C /= c_dot_axb;

  if (B <= 0 && C <= 0) {
    tmp = (ppos[0] - c->pos[0]) * c->a[0] + (ppos[1] - c->pos[1]) * c->a[1] +
          (ppos[2] - c->pos[2]) * c->a[2];
    tmp /= c->a[0] * c->a[0] + c->a[1] * c->a[1] + c->a[2] * c->a[2];

    vec[0] = ppos[0] - c->pos[0] - c->a[0] * tmp;
    vec[1] = ppos[1] - c->pos[1] - c->a[1] * tmp;
    vec[2] = ppos[2] - c->pos[2] - c->a[2] * tmp;

    *dist = c->direction *
            sqrt(vec[0] * vec[0] + vec[1] * vec[1] + vec[2] * vec[2]);

    return;
  }
<<<<<<< HEAD

  // check for prism at edge pos, b

  A = (ppos[0] - c->pos[0]) * bxc[0] + (ppos[1] - c->pos[1]) * bxc[1] +
      (ppos[2] - c->pos[2]) * bxc[2];
  A /= a_dot_bxc;
  C = (ppos[0] - c->pos[0]) * axb[0] + (ppos[1] - c->pos[1]) * axb[1] +
      (ppos[2] - c->pos[2]) * axb[2];
  C /= c_dot_axb;

  if (A <= 0 && C <= 0) {
    tmp = (ppos[0] - c->pos[0]) * c->b[0] + (ppos[1] - c->pos[1]) * c->b[1] +
          (ppos[2] - c->pos[2]) * c->b[2];
    tmp /= c->b[0] * c->b[0] + c->b[1] * c->b[1] + c->b[2] * c->b[2];

    vec[0] = ppos[0] - c->pos[0] - c->b[0] * tmp;
    vec[1] = ppos[1] - c->pos[1] - c->b[1] * tmp;
    vec[2] = ppos[2] - c->pos[2] - c->b[2] * tmp;

=======

  // check for prism at edge pos, b

  A = (ppos[0] - c->pos[0]) * bxc[0] + (ppos[1] - c->pos[1]) * bxc[1] +
      (ppos[2] - c->pos[2]) * bxc[2];
  A /= a_dot_bxc;
  C = (ppos[0] - c->pos[0]) * axb[0] + (ppos[1] - c->pos[1]) * axb[1] +
      (ppos[2] - c->pos[2]) * axb[2];
  C /= c_dot_axb;

  if (A <= 0 && C <= 0) {
    tmp = (ppos[0] - c->pos[0]) * c->b[0] + (ppos[1] - c->pos[1]) * c->b[1] +
          (ppos[2] - c->pos[2]) * c->b[2];
    tmp /= c->b[0] * c->b[0] + c->b[1] * c->b[1] + c->b[2] * c->b[2];

    vec[0] = ppos[0] - c->pos[0] - c->b[0] * tmp;
    vec[1] = ppos[1] - c->pos[1] - c->b[1] * tmp;
    vec[2] = ppos[2] - c->pos[2] - c->b[2] * tmp;

>>>>>>> 46b106b8
    *dist = c->direction *
            sqrt(vec[0] * vec[0] + vec[1] * vec[1] + vec[2] * vec[2]);

    return;
  }
<<<<<<< HEAD

  // check for prism at edge pos, c

  A = (ppos[0] - c->pos[0]) * bxc[0] + (ppos[1] - c->pos[1]) * bxc[1] +
      (ppos[2] - c->pos[2]) * bxc[2];
  A /= a_dot_bxc;
  B = (ppos[0] - c->pos[0]) * axc[0] + (ppos[1] - c->pos[1]) * axc[1] +
      (ppos[2] - c->pos[2]) * axc[2];
  B /= b_dot_axc;

  if (A <= 0 && B <= 0) {
    tmp = (ppos[0] - c->pos[0]) * c->c[0] + (ppos[1] - c->pos[1]) * c->c[1] +
          (ppos[2] - c->pos[2]) * c->c[2];
    tmp /= c->c[0] * c->c[0] + c->c[1] * c->c[1] + c->c[2] * c->c[2];

    vec[0] = ppos[0] - c->pos[0] - c->c[0] * tmp;
    vec[1] = ppos[1] - c->pos[1] - c->c[1] * tmp;
    vec[2] = ppos[2] - c->pos[2] - c->c[2] * tmp;

=======

  // check for prism at edge pos, c

  A = (ppos[0] - c->pos[0]) * bxc[0] + (ppos[1] - c->pos[1]) * bxc[1] +
      (ppos[2] - c->pos[2]) * bxc[2];
  A /= a_dot_bxc;
  B = (ppos[0] - c->pos[0]) * axc[0] + (ppos[1] - c->pos[1]) * axc[1] +
      (ppos[2] - c->pos[2]) * axc[2];
  B /= b_dot_axc;

  if (A <= 0 && B <= 0) {
    tmp = (ppos[0] - c->pos[0]) * c->c[0] + (ppos[1] - c->pos[1]) * c->c[1] +
          (ppos[2] - c->pos[2]) * c->c[2];
    tmp /= c->c[0] * c->c[0] + c->c[1] * c->c[1] + c->c[2] * c->c[2];

    vec[0] = ppos[0] - c->pos[0] - c->c[0] * tmp;
    vec[1] = ppos[1] - c->pos[1] - c->c[1] * tmp;
    vec[2] = ppos[2] - c->pos[2] - c->c[2] * tmp;

>>>>>>> 46b106b8
    *dist = c->direction *
            sqrt(vec[0] * vec[0] + vec[1] * vec[1] + vec[2] * vec[2]);

    return;
  }

  // check for prism at edge pos+a, b

  A = (ppos[0] - c->pos[0] - c->a[0]) * bxc[0] +
      (ppos[1] - c->pos[1] - c->a[1]) * bxc[1] +
      (ppos[2] - c->pos[2] - c->a[2]) * bxc[2];
  A /= a_dot_bxc;
  C = (ppos[0] - c->pos[0] - c->a[0]) * axb[0] +
      (ppos[1] - c->pos[1] - c->a[1]) * axb[1] +
      (ppos[2] - c->pos[2] - c->a[2]) * axb[2];
  C /= c_dot_axb;

  if (A >= 0 && C <= 0) {
    tmp = (ppos[0] - c->pos[0] - c->a[0]) * c->b[0] +
          (ppos[1] - c->pos[1] - c->a[1]) * c->b[1] +
          (ppos[2] - c->pos[2] - c->a[2]) * c->b[2];
    tmp /= c->b[0] * c->b[0] + c->b[1] * c->b[1] + c->b[2] * c->b[2];

    vec[0] = ppos[0] - c->pos[0] - c->a[0] - c->b[0] * tmp;
    vec[1] = ppos[1] - c->pos[1] - c->a[1] - c->b[1] * tmp;
    vec[2] = ppos[2] - c->pos[2] - c->a[2] - c->b[2] * tmp;

    *dist = c->direction *
            sqrt(vec[0] * vec[0] + vec[1] * vec[1] + vec[2] * vec[2]);

    return;
  }
<<<<<<< HEAD

  // check for prism at edge pos+a, c

  A = (ppos[0] - c->pos[0] - c->a[0]) * bxc[0] +
      (ppos[1] - c->pos[1] - c->a[1]) * bxc[1] +
      (ppos[2] - c->pos[2] - c->a[2]) * bxc[2];
  A /= a_dot_bxc;
  B = (ppos[0] - c->pos[0] - c->a[0]) * axc[0] +
      (ppos[1] - c->pos[1] - c->a[1]) * axc[1] +
      (ppos[2] - c->pos[2] - c->a[2]) * axc[2];
  B /= b_dot_axc;

  if (A >= 0 && B <= 0) {
    tmp = (ppos[0] - c->pos[0] - c->a[0]) * c->c[0] +
          (ppos[1] - c->pos[1] - c->a[1]) * c->c[1] +
          (ppos[2] - c->pos[2] - c->a[2]) * c->c[2];
    tmp /= c->c[0] * c->c[0] + c->c[1] * c->c[1] + c->c[2] * c->c[2];

    vec[0] = ppos[0] - c->pos[0] - c->a[0] - c->c[0] * tmp;
    vec[1] = ppos[1] - c->pos[1] - c->a[1] - c->c[1] * tmp;
    vec[2] = ppos[2] - c->pos[2] - c->a[2] - c->c[2] * tmp;

=======

  // check for prism at edge pos+a, c

  A = (ppos[0] - c->pos[0] - c->a[0]) * bxc[0] +
      (ppos[1] - c->pos[1] - c->a[1]) * bxc[1] +
      (ppos[2] - c->pos[2] - c->a[2]) * bxc[2];
  A /= a_dot_bxc;
  B = (ppos[0] - c->pos[0] - c->a[0]) * axc[0] +
      (ppos[1] - c->pos[1] - c->a[1]) * axc[1] +
      (ppos[2] - c->pos[2] - c->a[2]) * axc[2];
  B /= b_dot_axc;

  if (A >= 0 && B <= 0) {
    tmp = (ppos[0] - c->pos[0] - c->a[0]) * c->c[0] +
          (ppos[1] - c->pos[1] - c->a[1]) * c->c[1] +
          (ppos[2] - c->pos[2] - c->a[2]) * c->c[2];
    tmp /= c->c[0] * c->c[0] + c->c[1] * c->c[1] + c->c[2] * c->c[2];

    vec[0] = ppos[0] - c->pos[0] - c->a[0] - c->c[0] * tmp;
    vec[1] = ppos[1] - c->pos[1] - c->a[1] - c->c[1] * tmp;
    vec[2] = ppos[2] - c->pos[2] - c->a[2] - c->c[2] * tmp;

>>>>>>> 46b106b8
    *dist = c->direction *
            sqrt(vec[0] * vec[0] + vec[1] * vec[1] + vec[2] * vec[2]);

    return;
  }

  // check for prism at edge pos+b+c, c

  A = (ppos[0] - c->pos[0] - c->b[0] - c->c[0]) * bxc[0] +
      (ppos[1] - c->pos[1] - c->b[1] - c->c[1]) * bxc[1] +
      (ppos[2] - c->pos[2] - c->b[2] - c->c[2]) * bxc[2];
  A /= a_dot_bxc;
  B = (ppos[0] - c->pos[0] - c->b[0] - c->c[0]) * axc[0] +
      (ppos[1] - c->pos[1] - c->b[1] - c->c[1]) * axc[1] +
      (ppos[2] - c->pos[2] - c->b[2] - c->c[2]) * axc[2];
  B /= b_dot_axc;

  if (A <= 0 && B >= 0) {
    tmp = (ppos[0] - c->pos[0] - c->b[0] - c->c[0]) * c->c[0] +
          (ppos[1] - c->pos[1] - c->b[1] - c->c[1]) * c->c[1] +
          (ppos[2] - c->pos[2] - c->b[2] - c->c[2]) * c->c[2];
    tmp /= c->c[0] * c->c[0] + c->c[1] * c->c[1] + c->c[2] * c->c[2];

    vec[0] = ppos[0] - c->pos[0] - c->b[0] - c->c[0] - c->c[0] * tmp;
    vec[1] = ppos[1] - c->pos[1] - c->b[1] - c->c[1] - c->c[1] * tmp;
    vec[2] = ppos[2] - c->pos[2] - c->b[2] - c->c[2] - c->c[2] * tmp;

    *dist = c->direction *
            sqrt(vec[0] * vec[0] + vec[1] * vec[1] + vec[2] * vec[2]);

    return;
  }
<<<<<<< HEAD

  // check for prism at edge pos+b+c, b

  A = (ppos[0] - c->pos[0] - c->b[0] - c->c[0]) * bxc[0] +
      (ppos[1] - c->pos[1] - c->b[1] - c->c[1]) * bxc[1] +
      (ppos[2] - c->pos[2] - c->b[2] - c->c[2]) * bxc[2];
  A /= a_dot_bxc;
  C = (ppos[0] - c->pos[0] - c->b[0] - c->c[0]) * axb[0] +
      (ppos[1] - c->pos[1] - c->b[1] - c->c[1]) * axb[1] +
      (ppos[2] - c->pos[2] - c->b[2] - c->c[2]) * axb[2];
  C /= c_dot_axb;

  if (A <= 0 && C >= 0) {
    tmp = (ppos[0] - c->pos[0] - c->b[0] - c->c[0]) * c->b[0] +
          (ppos[1] - c->pos[1] - c->b[1] - c->c[1]) * c->b[1] +
          (ppos[2] - c->pos[2] - c->b[2] - c->c[2]) * c->b[2];
    tmp /= c->b[0] * c->b[0] + c->b[1] * c->b[1] + c->b[2] * c->b[2];

    vec[0] = ppos[0] - c->pos[0] - c->b[0] - c->c[0] - c->b[0] * tmp;
    vec[1] = ppos[1] - c->pos[1] - c->b[1] - c->c[1] - c->b[1] * tmp;
    vec[2] = ppos[2] - c->pos[2] - c->b[2] - c->c[2] - c->b[2] * tmp;

=======

  // check for prism at edge pos+b+c, b

  A = (ppos[0] - c->pos[0] - c->b[0] - c->c[0]) * bxc[0] +
      (ppos[1] - c->pos[1] - c->b[1] - c->c[1]) * bxc[1] +
      (ppos[2] - c->pos[2] - c->b[2] - c->c[2]) * bxc[2];
  A /= a_dot_bxc;
  C = (ppos[0] - c->pos[0] - c->b[0] - c->c[0]) * axb[0] +
      (ppos[1] - c->pos[1] - c->b[1] - c->c[1]) * axb[1] +
      (ppos[2] - c->pos[2] - c->b[2] - c->c[2]) * axb[2];
  C /= c_dot_axb;

  if (A <= 0 && C >= 0) {
    tmp = (ppos[0] - c->pos[0] - c->b[0] - c->c[0]) * c->b[0] +
          (ppos[1] - c->pos[1] - c->b[1] - c->c[1]) * c->b[1] +
          (ppos[2] - c->pos[2] - c->b[2] - c->c[2]) * c->b[2];
    tmp /= c->b[0] * c->b[0] + c->b[1] * c->b[1] + c->b[2] * c->b[2];

    vec[0] = ppos[0] - c->pos[0] - c->b[0] - c->c[0] - c->b[0] * tmp;
    vec[1] = ppos[1] - c->pos[1] - c->b[1] - c->c[1] - c->b[1] * tmp;
    vec[2] = ppos[2] - c->pos[2] - c->b[2] - c->c[2] - c->b[2] * tmp;

>>>>>>> 46b106b8
    *dist = c->direction *
            sqrt(vec[0] * vec[0] + vec[1] * vec[1] + vec[2] * vec[2]);

    return;
  }

  // check for prism at edge pos+b+c, a

  B = (ppos[0] - c->pos[0] - c->b[0] - c->c[0]) * axc[0] +
      (ppos[1] - c->pos[1] - c->b[1] - c->c[1]) * axc[1] +
      (ppos[2] - c->pos[2] - c->b[2] - c->c[2]) * axc[2];
  B /= b_dot_axc;
  C = (ppos[0] - c->pos[0] - c->b[0] - c->c[0]) * axb[0] +
      (ppos[1] - c->pos[1] - c->b[1] - c->c[1]) * axb[1] +
      (ppos[2] - c->pos[2] - c->b[2] - c->c[2]) * axb[2];
  C /= c_dot_axb;

  if (B >= 0 && C >= 0) {
    tmp = (ppos[0] - c->pos[0] - c->b[0] - c->c[0]) * c->a[0] +
          (ppos[1] - c->pos[1] - c->b[1] - c->c[1]) * c->a[1] +
          (ppos[2] - c->pos[2] - c->b[2] - c->c[2]) * c->a[2];
    tmp /= c->a[0] * c->a[0] + c->a[1] * c->a[1] + c->a[2] * c->a[2];

    vec[0] = ppos[0] - c->pos[0] - c->b[0] - c->c[0] - c->a[0] * tmp;
    vec[1] = ppos[1] - c->pos[1] - c->b[1] - c->c[1] - c->a[1] * tmp;
    vec[2] = ppos[2] - c->pos[2] - c->b[2] - c->c[2] - c->a[2] * tmp;

    *dist = c->direction *
            sqrt(vec[0] * vec[0] + vec[1] * vec[1] + vec[2] * vec[2]);

    return;
  }
<<<<<<< HEAD

  // check for prism at edge pos+a+b, a

  B = (ppos[0] - c->pos[0] - c->a[0] - c->b[0]) * axc[0] +
      (ppos[1] - c->pos[1] - c->a[1] - c->b[1]) * axc[1] +
      (ppos[2] - c->pos[2] - c->a[2] - c->b[2]) * axc[2];
  B /= b_dot_axc;
  C = (ppos[0] - c->pos[0] - c->a[0] - c->b[0]) * axb[0] +
      (ppos[1] - c->pos[1] - c->a[1] - c->b[1]) * axb[1] +
      (ppos[2] - c->pos[2] - c->a[2] - c->b[2]) * axb[2];
  C /= c_dot_axb;

  if (B >= 0 && C <= 0) {
    tmp = (ppos[0] - c->pos[0] - c->a[0] - c->b[0]) * c->a[0] +
          (ppos[1] - c->pos[1] - c->a[1] - c->b[1]) * c->a[1] +
          (ppos[2] - c->pos[2] - c->a[2] - c->b[2]) * c->a[2];
    tmp /= c->a[0] * c->a[0] + c->a[1] * c->a[1] + c->a[2] * c->a[2];

    vec[0] = ppos[0] - c->pos[0] - c->a[0] - c->b[0] - c->a[0] * tmp;
    vec[1] = ppos[1] - c->pos[1] - c->a[1] - c->b[1] - c->a[1] * tmp;
    vec[2] = ppos[2] - c->pos[2] - c->a[2] - c->b[2] - c->a[2] * tmp;

=======

  // check for prism at edge pos+a+b, a

  B = (ppos[0] - c->pos[0] - c->a[0] - c->b[0]) * axc[0] +
      (ppos[1] - c->pos[1] - c->a[1] - c->b[1]) * axc[1] +
      (ppos[2] - c->pos[2] - c->a[2] - c->b[2]) * axc[2];
  B /= b_dot_axc;
  C = (ppos[0] - c->pos[0] - c->a[0] - c->b[0]) * axb[0] +
      (ppos[1] - c->pos[1] - c->a[1] - c->b[1]) * axb[1] +
      (ppos[2] - c->pos[2] - c->a[2] - c->b[2]) * axb[2];
  C /= c_dot_axb;

  if (B >= 0 && C <= 0) {
    tmp = (ppos[0] - c->pos[0] - c->a[0] - c->b[0]) * c->a[0] +
          (ppos[1] - c->pos[1] - c->a[1] - c->b[1]) * c->a[1] +
          (ppos[2] - c->pos[2] - c->a[2] - c->b[2]) * c->a[2];
    tmp /= c->a[0] * c->a[0] + c->a[1] * c->a[1] + c->a[2] * c->a[2];

    vec[0] = ppos[0] - c->pos[0] - c->a[0] - c->b[0] - c->a[0] * tmp;
    vec[1] = ppos[1] - c->pos[1] - c->a[1] - c->b[1] - c->a[1] * tmp;
    vec[2] = ppos[2] - c->pos[2] - c->a[2] - c->b[2] - c->a[2] * tmp;

>>>>>>> 46b106b8
    *dist = c->direction *
            sqrt(vec[0] * vec[0] + vec[1] * vec[1] + vec[2] * vec[2]);

    return;
  }
<<<<<<< HEAD

  // check for prism at edge pos+a+b, c

  A = (ppos[0] - c->pos[0] - c->a[0] - c->b[0]) * bxc[0] +
      (ppos[1] - c->pos[1] - c->a[1] - c->b[1]) * bxc[1] +
      (ppos[2] - c->pos[2] - c->a[2] - c->b[2]) * bxc[2];
  A /= a_dot_bxc;
  B = (ppos[0] - c->pos[0] - c->a[0] - c->b[0]) * axc[0] +
      (ppos[1] - c->pos[1] - c->a[1] - c->b[1]) * axc[1] +
      (ppos[2] - c->pos[2] - c->a[2] - c->b[2]) * axc[2];
  B /= b_dot_axc;

  if (A >= 0 && B >= 0) {
    tmp = (ppos[0] - c->pos[0] - c->a[0] - c->b[0]) * c->c[0] +
          (ppos[1] - c->pos[1] - c->a[1] - c->b[1]) * c->c[1] +
          (ppos[2] - c->pos[2] - c->a[2] - c->b[2]) * c->c[2];
    tmp /= c->c[0] * c->c[0] + c->c[1] * c->c[1] + c->c[2] * c->c[2];

    vec[0] = ppos[0] - c->pos[0] - c->a[0] - c->b[0] - c->c[0] * tmp;
    vec[1] = ppos[1] - c->pos[1] - c->a[1] - c->b[1] - c->c[1] * tmp;
    vec[2] = ppos[2] - c->pos[2] - c->a[2] - c->b[2] - c->c[2] * tmp;

=======

  // check for prism at edge pos+a+b, c

  A = (ppos[0] - c->pos[0] - c->a[0] - c->b[0]) * bxc[0] +
      (ppos[1] - c->pos[1] - c->a[1] - c->b[1]) * bxc[1] +
      (ppos[2] - c->pos[2] - c->a[2] - c->b[2]) * bxc[2];
  A /= a_dot_bxc;
  B = (ppos[0] - c->pos[0] - c->a[0] - c->b[0]) * axc[0] +
      (ppos[1] - c->pos[1] - c->a[1] - c->b[1]) * axc[1] +
      (ppos[2] - c->pos[2] - c->a[2] - c->b[2]) * axc[2];
  B /= b_dot_axc;

  if (A >= 0 && B >= 0) {
    tmp = (ppos[0] - c->pos[0] - c->a[0] - c->b[0]) * c->c[0] +
          (ppos[1] - c->pos[1] - c->a[1] - c->b[1]) * c->c[1] +
          (ppos[2] - c->pos[2] - c->a[2] - c->b[2]) * c->c[2];
    tmp /= c->c[0] * c->c[0] + c->c[1] * c->c[1] + c->c[2] * c->c[2];

    vec[0] = ppos[0] - c->pos[0] - c->a[0] - c->b[0] - c->c[0] * tmp;
    vec[1] = ppos[1] - c->pos[1] - c->a[1] - c->b[1] - c->c[1] * tmp;
    vec[2] = ppos[2] - c->pos[2] - c->a[2] - c->b[2] - c->c[2] * tmp;

>>>>>>> 46b106b8
    *dist = c->direction *
            sqrt(vec[0] * vec[0] + vec[1] * vec[1] + vec[2] * vec[2]);

    return;
  }

  // check for prism at edge pos+a+c, a

  B = (ppos[0] - c->pos[0] - c->a[0] - c->c[0]) * axc[0] +
      (ppos[1] - c->pos[1] - c->a[1] - c->c[1]) * axc[1] +
      (ppos[2] - c->pos[2] - c->a[2] - c->c[2]) * axc[2];
  B /= b_dot_axc;
  C = (ppos[0] - c->pos[0] - c->a[0] - c->c[0]) * axb[0] +
      (ppos[1] - c->pos[1] - c->a[1] - c->c[1]) * axb[1] +
      (ppos[2] - c->pos[2] - c->a[2] - c->c[2]) * axb[2];
  C /= c_dot_axb;

  if (B <= 0 && C >= 0) {
    tmp = (ppos[0] - c->pos[0] - c->a[0] - c->c[0]) * c->a[0] +
          (ppos[1] - c->pos[1] - c->a[1] - c->c[1]) * c->a[1] +
          (ppos[2] - c->pos[2] - c->a[2] - c->c[2]) * c->a[2];
    tmp /= c->a[0] * c->a[0] + c->a[1] * c->a[1] + c->a[2] * c->a[2];

    vec[0] = ppos[0] - c->pos[0] - c->a[0] - c->c[0] - c->a[0] * tmp;
    vec[1] = ppos[1] - c->pos[1] - c->a[1] - c->c[1] - c->a[1] * tmp;
    vec[2] = ppos[2] - c->pos[2] - c->a[2] - c->c[2] - c->a[2] * tmp;

    *dist = c->direction *
            sqrt(vec[0] * vec[0] + vec[1] * vec[1] + vec[2] * vec[2]);

    return;
  }

  // check for prism at edge pos+a+c, b

  A = (ppos[0] - c->pos[0] - c->a[0] - c->c[0]) * bxc[0] +
      (ppos[1] - c->pos[1] - c->a[1] - c->c[1]) * bxc[1] +
      (ppos[2] - c->pos[2] - c->a[2] - c->c[2]) * bxc[2];
  A /= a_dot_bxc;
  C = (ppos[0] - c->pos[0] - c->a[0] - c->c[0]) * axb[0] +
      (ppos[1] - c->pos[1] - c->a[1] - c->c[1]) * axb[1] +
      (ppos[2] - c->pos[2] - c->a[2] - c->c[2]) * axb[2];
  C /= c_dot_axb;

  if (A >= 0 && C >= 0) {
    tmp = (ppos[0] - c->pos[0] - c->a[0] - c->c[0]) * c->b[0] +
          (ppos[1] - c->pos[1] - c->a[1] - c->c[1]) * c->b[1] +
          (ppos[2] - c->pos[2] - c->a[2] - c->c[2]) * c->b[2];
    tmp /= c->b[0] * c->b[0] + c->b[1] * c->b[1] + c->b[2] * c->b[2];

    vec[0] = ppos[0] - c->pos[0] - c->a[0] - c->c[0] - c->b[0] * tmp;
    vec[1] = ppos[1] - c->pos[1] - c->a[1] - c->c[1] - c->b[1] * tmp;
    vec[2] = ppos[2] - c->pos[2] - c->a[2] - c->c[2] - c->b[2] * tmp;

    *dist = c->direction *
            sqrt(vec[0] * vec[0] + vec[1] * vec[1] + vec[2] * vec[2]);

    return;
  }

  // check for face with normal -axb

  *dist = (ppos[0] - c->pos[0]) * axb[0] + (ppos[1] - c->pos[1]) * axb[1] +
          (ppos[2] - c->pos[2]) * axb[2];
  *dist *= -1.;

  if (*dist >= 0) {
    tmp = sqrt(axb[0] * axb[0] + axb[1] * axb[1] + axb[2] * axb[2]);
    *dist /= tmp;

    vec[0] = -*dist * axb[0] / tmp;
    vec[1] = -*dist * axb[1] / tmp;
    vec[2] = -*dist * axb[2] / tmp;

    *dist *= c->direction;

    return;
  }

  // calculate distance to face with normal axc

  *dist = (ppos[0] - c->pos[0]) * axc[0] + (ppos[1] - c->pos[1]) * axc[1] +
          (ppos[2] - c->pos[2]) * axc[2];

  if (*dist >= 0) {
    tmp = sqrt(axc[0] * axc[0] + axc[1] * axc[1] + axc[2] * axc[2]);
    *dist /= tmp;

    vec[0] = *dist * axc[0] / tmp;
    vec[1] = *dist * axc[1] / tmp;
    vec[2] = *dist * axc[2] / tmp;

    *dist *= c->direction;

    return;
  }

  // calculate distance to face with normal -bxc

  *dist = (ppos[0] - c->pos[0]) * bxc[0] + (ppos[1] - c->pos[1]) * bxc[1] +
          (ppos[2] - c->pos[2]) * bxc[2];
  *dist *= -1.;

  if (*dist >= 0) {
    tmp = sqrt(bxc[0] * bxc[0] + bxc[1] * bxc[1] + bxc[2] * bxc[2]);
    *dist /= tmp;

    vec[0] = -*dist * bxc[0] / tmp;
    vec[1] = -*dist * bxc[1] / tmp;
    vec[2] = -*dist * bxc[2] / tmp;

    *dist *= c->direction;

    return;
  }

  // calculate distance to face with normal axb

  *dist = (ppos[0] - c->pos[0] - c->a[0] - c->b[0] - c->c[0]) * axb[0] +
          (ppos[1] - c->pos[1] - c->a[1] - c->b[1] - c->c[1]) * axb[1] +
          (ppos[2] - c->pos[2] - c->a[2] - c->b[2] - c->c[2]) * axb[2];

  if (*dist >= 0) {
    tmp = sqrt(axb[0] * axb[0] + axb[1] * axb[1] + axb[2] * axb[2]);
    *dist /= tmp;

    vec[0] = *dist * axb[0] / tmp;
    vec[1] = *dist * axb[1] / tmp;
    vec[2] = *dist * axb[2] / tmp;

    *dist *= c->direction;

    return;
  }

  // calculate distance to face with normal -axc

  *dist = (ppos[0] - c->pos[0] - c->a[0] - c->b[0] - c->c[0]) * axc[0] +
          (ppos[1] - c->pos[1] - c->a[1] - c->b[1] - c->c[1]) * axc[1] +
          (ppos[2] - c->pos[2] - c->a[2] - c->b[2] - c->c[2]) * axc[2];
  *dist *= -1.;

  if (*dist >= 0) {
    tmp = sqrt(axc[0] * axc[0] + axc[1] * axc[1] + axc[2] * axc[2]);
    *dist /= tmp;

    vec[0] = -*dist * axc[0] / tmp;
    vec[1] = -*dist * axc[1] / tmp;
    vec[2] = -*dist * axc[2] / tmp;

    *dist *= c->direction;

    return;
  }

  // calculate distance to face with normal bxc

  *dist = (ppos[0] - c->pos[0] - c->a[0] - c->b[0] - c->c[0]) * bxc[0] +
          (ppos[1] - c->pos[1] - c->a[1] - c->b[1] - c->c[1]) * bxc[1] +
          (ppos[2] - c->pos[2] - c->a[2] - c->b[2] - c->c[2]) * bxc[2];

  if (*dist >= 0) {
    tmp = sqrt(bxc[0] * bxc[0] + bxc[1] * bxc[1] + bxc[2] * bxc[2]);
    *dist /= tmp;

    vec[0] = *dist * bxc[0] / tmp;
    vec[1] = *dist * bxc[1] / tmp;
    vec[2] = *dist * bxc[2] / tmp;

    *dist *= c->direction;

    return;
  }

  // ppos lies within rhomboid. Find nearest wall for interaction.

  // check for face with normal -axb

  *dist = (ppos[0] - c->pos[0]) * axb[0] + (ppos[1] - c->pos[1]) * axb[1] +
          (ppos[2] - c->pos[2]) * axb[2];
  *dist *= -1.;
  tmp = sqrt(axb[0] * axb[0] + axb[1] * axb[1] + axb[2] * axb[2]);
  *dist /= tmp;

  vec[0] = -*dist * axb[0] / tmp;
  vec[1] = -*dist * axb[1] / tmp;
  vec[2] = -*dist * axb[2] / tmp;

  *dist *= c->direction;

  // calculate distance to face with normal axc

  d = (ppos[0] - c->pos[0]) * axc[0] + (ppos[1] - c->pos[1]) * axc[1] +
      (ppos[2] - c->pos[2]) * axc[2];
  tmp = sqrt(axc[0] * axc[0] + axc[1] * axc[1] + axc[2] * axc[2]);
  d /= tmp;

  if (fabs(d) < fabs(*dist)) {
    vec[0] = d * axc[0] / tmp;
    vec[1] = d * axc[1] / tmp;
    vec[2] = d * axc[2] / tmp;

    *dist = c->direction * d;
  }

  // calculate distance to face with normal -bxc

  d = (ppos[0] - c->pos[0]) * bxc[0] + (ppos[1] - c->pos[1]) * bxc[1] +
      (ppos[2] - c->pos[2]) * bxc[2];
  d *= -1.;
  tmp = sqrt(bxc[0] * bxc[0] + bxc[1] * bxc[1] + bxc[2] * bxc[2]);
  d /= tmp;

  if (fabs(d) < fabs(*dist)) {
    vec[0] = -d * bxc[0] / tmp;
    vec[1] = -d * bxc[1] / tmp;
    vec[2] = -d * bxc[2] / tmp;

    *dist = c->direction * d;
  }

  // calculate distance to face with normal axb

  d = (ppos[0] - c->pos[0] - c->a[0] - c->b[0] - c->c[0]) * axb[0] +
      (ppos[1] - c->pos[1] - c->a[1] - c->b[1] - c->c[1]) * axb[1] +
      (ppos[2] - c->pos[2] - c->a[2] - c->b[2] - c->c[2]) * axb[2];
  tmp = sqrt(axb[0] * axb[0] + axb[1] * axb[1] + axb[2] * axb[2]);
  d /= tmp;

  if (fabs(d) < fabs(*dist)) {
    vec[0] = d * axb[0] / tmp;
    vec[1] = d * axb[1] / tmp;
    vec[2] = d * axb[2] / tmp;

    *dist = c->direction * d;
  }

  // calculate distance to face with normal -axc

  d = (ppos[0] - c->pos[0] - c->a[0] - c->b[0] - c->c[0]) * axc[0] +
      (ppos[1] - c->pos[1] - c->a[1] - c->b[1] - c->c[1]) * axc[1] +
      (ppos[2] - c->pos[2] - c->a[2] - c->b[2] - c->c[2]) * axc[2];
  d *= -1.;
  tmp = sqrt(axc[0] * axc[0] + axc[1] * axc[1] + axc[2] * axc[2]);
  d /= tmp;

  if (fabs(d) < fabs(*dist)) {
    vec[0] = -d * axc[0] / tmp;
    vec[1] = -d * axc[1] / tmp;
    vec[2] = -d * axc[2] / tmp;

    *dist = c->direction * d;
  }

  // calculate distance to face with normal bxc

  d = (ppos[0] - c->pos[0] - c->a[0] - c->b[0] - c->c[0]) * bxc[0] +
      (ppos[1] - c->pos[1] - c->a[1] - c->b[1] - c->c[1]) * bxc[1] +
      (ppos[2] - c->pos[2] - c->a[2] - c->b[2] - c->c[2]) * bxc[2];
  tmp = sqrt(bxc[0] * bxc[0] + bxc[1] * bxc[1] + bxc[2] * bxc[2]);
  d /= tmp;

  if (fabs(d) < fabs(*dist)) {
    vec[0] = d * bxc[0] / tmp;
    vec[1] = d * bxc[1] / tmp;
    vec[2] = d * bxc[2] / tmp;

    *dist = c->direction * d;
  }
}

void calculate_pore_dist(Particle *p1, double ppos[3], Particle *c_p,
                         Constraint_pore *c, double *dist, double *vec) {
  int i;
  double c_dist[3]; /* cartesian distance from pore center */
  double z, r;      /* cylindrical coordinates, coordinate system parallel to
                       pore, origin at pore centera */
  double z_vec[3],
      r_vec[3]; /* cartesian vectors that correspond to these coordinates */
  double e_z[3], e_r[3]; /* unit vectors in the cylindrical coordinate system */
  /* helper variables, for performance reasons should the be move the the
   * constraint struct*/
  double slope, slope2, z_left, z_right;
  /* and another helper that is hopefully optmized out */
  double norm;
  double c1_r, c1_z, c2_r, c2_z;
  double cone_vector_r, cone_vector_z, p1_r, p1_z, dist_vector_z, dist_vector_r,
      temp;

  slope = (c->rad_right - c->rad_left) / 2. / (c->length - c->smoothing_radius);
  slope2 = (c->outer_rad_right - c->outer_rad_left) / 2. /
           (c->length - c->smoothing_radius);

  /* compute the position relative to the center of the pore */
  for (i = 0; i < 3; i++) {
    c_dist[i] = ppos[i] - c->pos[i];
  }

  /* compute the component parallel to the pore axis */
  z = 0.;
  for (i = 0; i < 3; i++) {
    z += (c_dist[i] * c->axis[i]);
  }

  /* decompose the position into parallel and perpendicular to the axis */
  r = 0.;
  for (i = 0; i < 3; i++) {
    z_vec[i] = z * c->axis[i];
    r_vec[i] = c_dist[i] - z_vec[i];
    r += r_vec[i] * r_vec[i];
  }
  r = sqrt(r);

  /* calculate norm and unit vectors for both */
  norm = 0;
  for (i = 0; i < 3; i++)
    norm += z_vec[i] * z_vec[i];
  norm = sqrt(norm);
  for (i = 0; i < 3; i++)
    e_z[i] = c->axis[i];
  norm = 0;
  for (i = 0; i < 3; i++)
    norm += r_vec[i] * r_vec[i];
  norm = sqrt(norm);
  for (i = 0; i < 3; i++)
    e_r[i] = r_vec[i] / norm;

  /* c?_r/z and are the centers of the circles that are used to smooth
   * the entrance of the pore in cylindrical coordinates*/
  c1_z = -(c->length - c->smoothing_radius);
  c2_z = +(c->length - c->smoothing_radius);
  z_left = c1_z -
           sign(slope) * sqrt(slope * slope / (1 + slope * slope)) *
               c->smoothing_radius;
  z_right = c2_z +
            sign(slope) * sqrt(slope * slope / (1 + slope * slope)) *
                c->smoothing_radius;

  c1_r = c->rad_left + slope * (z_left + c->length) +
         sqrt(c->smoothing_radius * c->smoothing_radius - SQR(z_left - c1_z));
  c2_r = c->rad_left + slope * (z_right + c->length) +
         sqrt(c->smoothing_radius * c->smoothing_radius - SQR(z_right - c2_z));
  c1_r = c->rad_left + c->smoothing_radius;
  c2_r = c->rad_right + c->smoothing_radius;

  double c1_or = c->outer_rad_left - c->smoothing_radius;
  double c2_or = c->outer_rad_right - c->smoothing_radius;

  /* Check if we are in the region of the left wall */
  if (((r >= c1_r) && (r <= c1_or) && (z <= c1_z))) {
    dist_vector_z = -z - c->length;
    dist_vector_r = 0;
    *dist = -z - c->length;
    for (i = 0; i < 3; i++)
      vec[i] = -dist_vector_r * e_r[i] - dist_vector_z * e_z[i];
    return;
  }
  /* Check if we are in the region of the right wall */
  if (((r >= c2_r) && (r < c2_or) && (z >= c2_z))) {
    dist_vector_z = -z + c->length;
    dist_vector_r = 0;
    *dist = +z - c->length;
    for (i = 0; i < 3; i++)
      vec[i] = -dist_vector_r * e_r[i] - dist_vector_z * e_z[i];
    return;
  }

  /* check if the particle should feel the smoothed ends or the middle of the
   * pore */
  /* calculate aufpunkt in z direction first.   */

  /* the distance of the particle from the pore cylinder/cone calculated by
   * projection on the
   * cone normal. Should be > 0 if particle is inside the pore */

  cone_vector_z = 1 / sqrt(1 + slope * slope);
  cone_vector_r = slope / sqrt(1 + slope * slope);

  double cone_vector_z_o = 1 / sqrt(1 + slope2 * slope2);
  double cone_vector_r_o = slope2 / sqrt(1 + slope2 * slope2);

  p1_r =
      c1_r +
      ((r - c1_r) * cone_vector_r + (z - c1_z) * cone_vector_z) * cone_vector_r;
  p1_z =
      c1_z +
      ((r - c1_r) * cone_vector_r + (z - c1_z) * cone_vector_z) * cone_vector_z;

  double p2_r = c1_or +
                ((r - c1_or) * cone_vector_r_o + (z - c1_z) * cone_vector_z_o) *
                    cone_vector_r_o;
  double p2_z = c1_z +
                ((r - c1_or) * cone_vector_r_o + (z - c1_z) * cone_vector_z_o) *
                    cone_vector_z_o;

  dist_vector_r = p1_r - r;
  dist_vector_z = p1_z - z;

  double dist_vector_r_o = p2_r - r;
  double dist_vector_z_o = p2_z - z;

  if (p1_z >= c1_z && p1_z <= c2_z && dist_vector_r >= 0) {
    //   if ( dist_vector_r <= 0  ) {
    //     if (z<0) {
    //       dist_vector_z=-z - c->length;
    //       dist_vector_r=0;
    //       *dist = -z - c->length;
    //       for (i=0; i<3; i++) vec[i]=-dist_vector_r*e_r[i] -
    //       dist_vector_z*e_z[i];
    //       return;
    //     } else {
    //       dist_vector_z=-z + c->length;
    //       dist_vector_r=0;
    //       *dist = +z - c->length;
    //       for (i=0; i<3; i++) vec[i]=-dist_vector_r*e_r[i] -
    //       dist_vector_z*e_z[i];
    //       return;
    //     }
    //   }
    temp = sqrt(dist_vector_r * dist_vector_r + dist_vector_z * dist_vector_z);
    *dist = temp - c->smoothing_radius;
    dist_vector_r -= dist_vector_r / temp * c->smoothing_radius;
    dist_vector_z -= dist_vector_z / temp * c->smoothing_radius;
    for (i = 0; i < 3; i++)
      vec[i] = -dist_vector_r * e_r[i] - dist_vector_z * e_z[i];
    return;
  }

  if (p2_z >= c1_z && p2_z <= c2_z && dist_vector_r_o <= 0) {
    //   if ( dist_vector_r <= 0  ) {
    //     if (z<0) {
    //       dist_vector_z=-z - c->length;
    //       dist_vector_r=0;
    //       *dist = -z - c->length;
    //       for (i=0; i<3; i++) vec[i]=-dist_vector_r*e_r[i] -
    //       dist_vector_z*e_z[i];
    //       return;
    //     } else {
    //       dist_vector_z=-z + c->length;
    //       dist_vector_r=0;
    //       *dist = +z - c->length;
    //       for (i=0; i<3; i++) vec[i]=-dist_vector_r*e_r[i] -
    //       2ist_vector_z*e_z[i];
    //       return;
    //     }
    //   }
    temp = sqrt(dist_vector_r_o * dist_vector_r_o +
                dist_vector_z_o * dist_vector_z_o);
    *dist = temp - c->smoothing_radius;
    dist_vector_r_o -= dist_vector_r_o / temp * c->smoothing_radius;
    dist_vector_z_o -= dist_vector_z_o / temp * c->smoothing_radius;
    for (i = 0; i < 3; i++)
      vec[i] = -dist_vector_r_o * e_r[i] - dist_vector_z_o * e_z[i];
    return;
  }

  /* Check if we are in the range of the left smoothing circle */
  if (p1_z <= c1_z && r <= c1_r) {
    /* distance from the smoothing center */
    norm = sqrt((z - c1_z) * (z - c1_z) + (r - c1_r) * (r - c1_r));
    *dist = norm - c->smoothing_radius;
    dist_vector_r = (c->smoothing_radius / norm - 1) * (r - c1_r);
    dist_vector_z = (c->smoothing_radius / norm - 1) * (z - c1_z);
    for (i = 0; i < 3; i++)
      vec[i] = -dist_vector_r * e_r[i] - dist_vector_z * e_z[i];
    return;
  }
  /* upper left smoothing circle */
  if (p2_z <= c1_z && r >= c1_or) {
    /* distance from the smoothing center */
    // Since: c2_or_or seems to be set to numeric_limits<double>max(),
    // this case being true means, that r is out of numerical limits.
    // I suggest deleting it!
    norm = sqrt((z - c1_z) * (z - c1_z) + (r - c1_or) * (r - c1_or));
    *dist = norm - c->smoothing_radius;
    dist_vector_r = (c->smoothing_radius / norm - 1) * (r - c1_or);
    dist_vector_z = (c->smoothing_radius / norm - 1) * (z - c1_z);
    for (i = 0; i < 3; i++)
      vec[i] = -dist_vector_r * e_r[i] - dist_vector_z * e_z[i];
    return;
  }
  /* Check if we are in the range of the right smoothing circle */
  if (p1_z >= c2_z && r <= c2_r) {
    norm = sqrt((z - c2_z) * (z - c2_z) + (r - c2_r) * (r - c2_r));
    *dist = norm - c->smoothing_radius;
    dist_vector_r = (c->smoothing_radius / norm - 1) * (r - c2_r);
    dist_vector_z = (c->smoothing_radius / norm - 1) * (z - c2_z);
    for (i = 0; i < 3; i++)
      vec[i] = -dist_vector_r * e_r[i] - dist_vector_z * e_z[i];
    return;
  }
  /* Check if we are in the range of the upper right smoothing circle */
  if (p2_z >= c2_z && r >= c2_or) {
    // Since: c2_or_or seems to be set to numeric_limits<double>max(),
    // this case being true means, that r is out of numerical limits.
    // I suggest deleting it!
    norm = sqrt((z - c2_z) * (z - c2_z) + (r - c2_or) * (r - c2_or));
    *dist = norm - c->smoothing_radius;
    dist_vector_r = (c->smoothing_radius / norm - 1) * (r - c2_or);
    dist_vector_z = (c->smoothing_radius / norm - 1) * (z - c2_z);
    for (i = 0; i < 3; i++)
      vec[i] = -dist_vector_r * e_r[i] - dist_vector_z * e_z[i];
    return;
  }
  *dist = -1e99;
  vec[0] = vec[1] = vec[2] = 1e99;
  //  exit(printf("should never be reached, z %f, r%f\n",z, r));
}

void calculate_plane_dist(Particle *p1, double ppos[3], Particle *c_p,
                          Constraint_plane *c, double *dist, double *vec) {
  int i;
  double c_dist_sqr, c_dist;

  c_dist_sqr = 0.0;
  for (i = 0; i < 3; i++) {
    if (c->pos[i] >= 0) {
      vec[i] = c->pos[i] - ppos[i];
      c_dist_sqr += SQR(vec[i]);
    } else {
      vec[i] = 0.0;
      c_dist_sqr += SQR(vec[i]);
    }
  }
  c_dist = sqrt(c_dist_sqr);
  *dist = c_dist;

  for (i = 0; i < 3; i++) {
    vec[i] *= -1;
  }
}

void calculate_stomatocyte_dist(Particle *p1, double ppos[3], Particle *c_p,
                                Constraint_stomatocyte *cons, double *dist,
                                double *vec) {
  // Parameters

  int io0, io1, io2, io3, io4, number;

  double x_2D, y_2D, mu, T0, T1, T1p, T2, T3, T3sqrt, T3p, T4sqrt, T4, a, b, c,
      d, e, rad0, rad1, rad2, rad3, pt0x, pt0y, pt1x, pt1y, pt2x, pt2y, pt3x,
      pt3y, dst0, dst1, dst2, dst3, mdst0, mdst1, mdst2, mdst3, mdst4, t0, t1,
      t2, t3, t4, ttota, distance, mindist, normal_x, normal_y, time0, time1,
      xd, x, yd, y, zd, z, normal_3D_x, normal_3D_y, normal_3D_z, xp, yp, zp,
      xpp, ypp, normal_x_3D, normal_y_3D, normal_z_3D, sin_xy, cos_xy;

  double closest_point_3D[3] = {-1.0, -1.0, -1.0};

  // Set the three dimensions of the stomatocyte

  a = cons->outer_radius;
  b = cons->inner_radius;
  c = cons->layer_width;
  a = a * c;
  b = b * c;

  // Set the position and orientation of the stomatocyte

  double stomatocyte_3D_position[3] = {cons->position_x, cons->position_y,
                                       cons->position_z};

  double stomatocyte_3D_orientation[3] = {
      cons->orientation_x, cons->orientation_y, cons->orientation_z};

  // Set the point for which we want to know the distance

  double point_3D[3];

  point_3D[0] = ppos[0];
  point_3D[1] = ppos[1];
  point_3D[2] = ppos[2];

  /***** Convert 3D coordinates to 2D planar coordinates *****/

  // Calculate the point on position + mu * orientation,
  // where the difference segment is orthogonal

  mu = (stomatocyte_3D_orientation[0] * point_3D[0] +
        stomatocyte_3D_orientation[1] * point_3D[1] +
        stomatocyte_3D_orientation[2] * point_3D[2] -
        stomatocyte_3D_position[0] * stomatocyte_3D_orientation[0] -
        stomatocyte_3D_position[1] * stomatocyte_3D_orientation[1] -
        stomatocyte_3D_position[2] * stomatocyte_3D_orientation[2]) /
       (stomatocyte_3D_orientation[0] * stomatocyte_3D_orientation[0] +
        stomatocyte_3D_orientation[1] * stomatocyte_3D_orientation[1] +
        stomatocyte_3D_orientation[2] * stomatocyte_3D_orientation[2]);

  // Then the closest point to the line is

  closest_point_3D[0] =
      stomatocyte_3D_position[0] + mu * stomatocyte_3D_orientation[0];
  closest_point_3D[1] =
      stomatocyte_3D_position[1] + mu * stomatocyte_3D_orientation[1];
  closest_point_3D[2] =
      stomatocyte_3D_position[2] + mu * stomatocyte_3D_orientation[2];

  // So the shortest distance to the line is

  x_2D = sqrt((closest_point_3D[0] - point_3D[0]) *
                  (closest_point_3D[0] - point_3D[0]) +
              (closest_point_3D[1] - point_3D[1]) *
                  (closest_point_3D[1] - point_3D[1]) +
              (closest_point_3D[2] - point_3D[2]) *
                  (closest_point_3D[2] - point_3D[2]));

  y_2D =
      mu * sqrt(stomatocyte_3D_orientation[0] * stomatocyte_3D_orientation[0] +
                stomatocyte_3D_orientation[1] * stomatocyte_3D_orientation[1] +
                stomatocyte_3D_orientation[2] * stomatocyte_3D_orientation[2]);

  /***** Use the obtained planar coordinates in distance function *****/

  // Calculate intermediate results which we need to determine
  // the distance, these are basically points where the different
  // segments of the 2D cut of the stomatocyte meet. The
  // geometry is rather complex however and details will not be given

  d = -sqrt(b * b + 4.0 * b * c - 5.0 * c * c) + a - 2.0 * c - b;

  e = (6.0 * c * c - 2.0 * c * d + a * (-3.0 * c + d) +
       sqrt(-(a - 2.0 * c) * (a - 2.0 * c) *
            (-2.0 * a * a + 8.0 * a * c + c * c + 6.0 * c * d + d * d))) /
      (2.0 * (a - 2.0 * c));

  T0 = acos(
      (a * a * d + 5.0 * c * c * d + d * d * d - a * a * e - 5.0 * c * c * e +
       6.0 * c * d * e - 3.0 * d * d * e - 6.0 * c * e * e + 4.0 * d * e * e -
       2.0 * e * e * e -
       (3.0 * c + e) * sqrt(-a * a * a * a -
                            (5.0 * c * c + d * d + 6.0 * c * e - 2.0 * d * e +
                             2.0 * e * e) *
                                (5.0 * c * c + d * d + 6.0 * c * e -
                                 2.0 * d * e + 2.0 * e * e) +
                            2.0 * a * a * (13.0 * c * c + d * d + 6.0 * c * e -
                                           2.0 * d * e + 2.0 * e * e))) /
      (2.0 * a *
       (9.0 * c * c + d * d + 6.0 * c * e - 2.0 * d * e + 2.0 * e * e)));

  T1p = acos(-(39.0 * c * c * c + 3.0 * c * d * d + 31.0 * c * c * e -
               6.0 * c * d * e + d * d * e + 12.0 * c * e * e -
               2.0 * d * e * e + 2.0 * e * e * e - a * a * (3.0 * c + e) -
               d * sqrt(-a * a * a * a -
                        (5.0 * c * c + d * d + 6.0 * c * e - 2.0 * d * e +
                         2.0 * e * e) *
                            (5.0 * c * c + d * d + 6.0 * c * e - 2.0 * d * e +
                             2.0 * e * e) +
                        2.0 * a * a * (13.0 * c * c + d * d + 6.0 * c * e -
                                       2.0 * d * e + 2.0 * e * e)) +
               e * sqrt(-a * a * a * a -
                        (5.0 * c * c + d * d + 6.0 * c * e - 2.0 * d * e +
                         2.0 * e * e) *
                            (5.0 * c * c + d * d + 6.0 * c * e - 2.0 * d * e +
                             2.0 * e * e) +
                        2.0 * a * a * (13.0 * c * c + d * d + 6.0 * c * e -
                                       2.0 * d * e + 2.0 * e * e))) /
             (4.0 * c *
              (9.0 * c * c + d * d + 6.0 * c * e - 2.0 * d * e + 2.0 * e * e)));

  T1 = 3.0 * M_PI / 4.0 - T1p;

  T2 = e;

  T3sqrt = -b * b * c * c *
           (a * a * a * a - 4.0 * a * a * a * (b + 2.0 * c + d) +
            4.0 * b * b * d * (4.0 * c + d) +
            (9.0 * c * c + 4.0 * c * d + d * d) *
                (9.0 * c * c + 4.0 * c * d + d * d) +
            4.0 * b * (18.0 * c * c * c + 17.0 * c * c * d + 6.0 * c * d * d +
                       d * d * d) +
            2.0 * a * a * (2.0 * b * b + 17.0 * c * c + 12.0 * c * d +
                           3.0 * d * d + 6.0 * b * (2.0 * c + d)) -
            4.0 * a * (18.0 * c * c * c + 17.0 * c * c * d + 6.0 * c * d * d +
                       d * d * d + 2.0 * b * b * (2.0 * c + d) +
                       b * (17.0 * c * c + 12.0 * c * d + 3.0 * d * d)));

  if (T3sqrt < 0.0)
    T3sqrt = 0.0;

  T3p = acos(
      -(-a * a * a * b + 4.0 * b * b * b * c + 25.0 * b * b * c * c +
        34.0 * b * c * c * c + 2.0 * b * b * b * d + 12.0 * b * b * c * d +
        25.0 * b * c * c * d + 3.0 * b * b * d * d + 6.0 * b * c * d * d +
        b * d * d * d + 3.0 * a * a * b * (b + 2.0 * c + d) -
        a * b * (2.0 * b * b + 25.0 * c * c + 12.0 * c * d + 3.0 * d * d +
                 6.0 * b * (2.0 * c + d)) +
        3.0 * sqrt(T3sqrt)) /
      (4.0 * b * c * (a * a + b * b + 13.0 * c * c + 4.0 * c * d + d * d +
                      2.0 * b * (2.0 * c + d) - 2.0 * a * (b + 2.0 * c + d))));

  T3 = 3.0 * M_PI / 4.0 - T3p;

  T4sqrt = -b * b * c * c *
           (a * a * a * a - 4.0 * a * a * a * (b + 2.0 * c + d) +
            4.0 * b * b * d * (4.0 * c + d) +
            (9.0 * c * c + 4.0 * c * d + d * d) *
                (9.0 * c * c + 4.0 * c * d + d * d) +
            4.0 * b * (18.0 * c * c * c + 17.0 * c * c * d + 6.0 * c * d * d +
                       d * d * d) +
            2.0 * a * a * (2.0 * b * b + 17.0 * c * c + 12.0 * c * d +
                           3.0 * d * d + 6.0 * b * (2.0 * c + d)) -
            4.0 * a * (18.0 * c * c * c + 17.0 * c * c * d + 6.0 * c * d * d +
                       d * d * d + 2.0 * b * b * (2.0 * c + d) +
                       b * (17.0 * c * c + 12.0 * c * d + 3.0 * d * d)));

  if (T4sqrt < 0.0)
    T4sqrt = 0.0;

  T4 = acos(
      (-a * a * a * b + 2.0 * b * b * b * b + 8.0 * b * b * b * c +
       17.0 * b * b * c * c + 18.0 * b * c * c * c + 4.0 * b * b * b * d +
       12.0 * b * b * c * d + 17.0 * b * c * c * d + 3.0 * b * b * d * d +
       6.0 * b * c * d * d + b * d * d * d +
       3.0 * a * a * b * (b + 2.0 * c + d) -
       a * b * (4.0 * b * b + 17.0 * c * c + 12.0 * c * d + 3.0 * d * d +
                6.0 * b * (2.0 * c + d)) -
       3.0 * sqrt(T4sqrt)) /
      (2.0 * b * b * (a * a + b * b + 13.0 * c * c + 4.0 * c * d + d * d +
                      2.0 * b * (2.0 * c + d) - 2.0 * a * (b + 2.0 * c + d))));

  // Radii for the various parts of the swimmer

  rad0 = a;
  rad1 = 2.0 * c;
  rad2 = 2.0 * c;
  rad3 = b;

  // Center points for the circles

  pt0x = 0.0;
  pt0y = 0.0;

  pt1x = 3.0 * c + e;
  pt1y = d - e;

  pt2x = 3.0 * c;
  pt2y = d;

  pt3x = 0.0;
  pt3y = a - b - 2 * c;

  // Distance of point of interest to center points

  dst0 = sqrt((pt0x - x_2D) * (pt0x - x_2D) + (pt0y - y_2D) * (pt0y - y_2D));
  dst1 = sqrt((pt1x - x_2D) * (pt1x - x_2D) + (pt1y - y_2D) * (pt1y - y_2D));
  dst2 = sqrt((pt2x - x_2D) * (pt2x - x_2D) + (pt2y - y_2D) * (pt2y - y_2D));
  dst3 = sqrt((pt3x - x_2D) * (pt3x - x_2D) + (pt3y - y_2D) * (pt3y - y_2D));

  // Now for the minimum distances, the fourth
  // is for the line segment

  mdst0 = (dst0 < rad0 ? rad0 - dst0 : dst0 - rad0);
  mdst1 = (dst1 < rad1 ? rad1 - dst1 : dst1 - rad1);
  mdst2 = (dst2 < rad2 ? rad2 - dst2 : dst2 - rad2);
  mdst3 = (dst3 < rad3 ? rad3 - dst3 : dst3 - rad3);

  mdst4 = fabs((-3.0 + 2.0 * sqrt(2.0)) * c - d + x_2D + y_2D) / sqrt(2.0);

  // Now determine at which time during the parametrization
  // the minimum distance to each segment is achieved

  ttota = T0 + T1 + T2 + T3 + T4;

  t0 = acos((y_2D - pt0y) / sqrt((x_2D - pt0x) * (x_2D - pt0x) +
                                 (y_2D - pt0y) * (y_2D - pt0y)));
  t1 = acos((x_2D - pt1x) / sqrt((x_2D - pt1x) * (x_2D - pt1x) +
                                 (y_2D - pt1y) * (y_2D - pt1y)));
  t2 = acos((y_2D - pt2y) / sqrt((x_2D - pt2x) * (x_2D - pt2x) +
                                 (y_2D - pt2y) * (y_2D - pt2y)));
  t3 = acos((y_2D - pt3y) / sqrt((x_2D - pt3x) * (x_2D - pt3x) +
                                 (y_2D - pt3y) * (y_2D - pt3y)));

  t4 = (3.0 * c - d + 2.0 * e + 2.0 * T0 + 2.0 * T1 - x_2D + y_2D) /
       (2.0 * ttota);

  // Now we can use these times to check whether or not the
  // point where the shortest distance is found is on the
  // segment of the circles or line that contributes to the
  // stomatocyte contour

  time0 = (T0 + T1) / ttota;
  time1 = (T0 + T1 + T2) / ttota;

  io0 = (0.0 <= t0 && t0 <= T0 ? 1 : 0);
  io1 = (T1p <= t1 && t1 <= 3.0 * M_PI / 4.0 && (y_2D <= d - e) ? 1 : 0);
  io2 = (T3p <= t2 && t2 <= 3.0 * M_PI / 4.0 && x_2D <= 3.0 * c ? 1 : 0);
  io3 = (0.0 <= t3 && t3 <= T4 ? 1 : 0);

  io4 = (time0 <= t4 && t4 <= time1 ? 1 : 0);

  int iolist[5] = {io0, io1, io2, io3, io4};
  double distlist[5] = {mdst0, mdst1, mdst2, mdst3, mdst4};

  // Now we only need to consider those distances for which
  // the io# flag is set to 1

  number = -1;
  mindist = -1.0;

  for (int i = 0; i < 5; i++) {
    if (iolist[i] == 1) {
      if (mindist < 0.0) {
        number = i;
        mindist = distlist[i];
      }

      if (mindist > distlist[i]) {
        number = i;
        mindist = distlist[i];
      }
    }
  }

  // Now we know the number corresponding to the boundary
  // to which the point is closest, we know the distance,
  // but we still need the normal

  distance = -1.0;
  normal_x = -1.0;
  normal_y = -1.0;

  if (number == 0) {
    distance = (dst0 < rad0 ? -mindist : mindist);

    normal_x = (x_2D - pt0x) / sqrt((x_2D - pt0x) * (x_2D - pt0x) +
                                    (y_2D - pt0y) * (y_2D - pt0y));
    normal_y = (y_2D - pt0y) / sqrt((x_2D - pt0x) * (x_2D - pt0x) +
                                    (y_2D - pt0y) * (y_2D - pt0y));
  } else if (number == 1) {
    distance = (dst1 < rad1 ? -mindist : mindist);

    normal_x = (x_2D - pt1x) / sqrt((x_2D - pt1x) * (x_2D - pt1x) +
                                    (y_2D - pt1y) * (y_2D - pt1y));
    normal_y = (y_2D - pt1y) / sqrt((x_2D - pt1x) * (x_2D - pt1x) +
                                    (y_2D - pt1y) * (y_2D - pt1y));
  } else if (number == 2) {
    distance = (dst2 < rad2 ? -mindist : mindist);

    normal_x = (x_2D - pt2x) / sqrt((x_2D - pt2x) * (x_2D - pt2x) +
                                    (y_2D - pt2y) * (y_2D - pt2y));
    normal_y = (y_2D - pt2y) / sqrt((x_2D - pt2x) * (x_2D - pt2x) +
                                    (y_2D - pt2y) * (y_2D - pt2y));
  } else if (number == 3) {
    distance = (dst3 < rad3 ? mindist : -mindist);

    normal_x = -(x_2D - pt3x) / sqrt((x_2D - pt3x) * (x_2D - pt3x) +
                                     (y_2D - pt3y) * (y_2D - pt3y));
    normal_y = -(y_2D - pt3y) / sqrt((x_2D - pt3x) * (x_2D - pt3x) +
                                     (y_2D - pt3y) * (y_2D - pt3y));
  } else if (number == 4) {
    normal_x = -1.0 / sqrt(2.0);
    normal_y = normal_x;

    if ((a - b + c - 2.0 * sqrt(2.0) * c - sqrt((b - c) * (b + 5.0 * c)) -
         x_2D - y_2D) > 0)
      distance = mindist;
    else
      distance = -mindist;
  }

  /***** Convert 2D normal to 3D coordinates *****/

  // Now that we have the normal in 2D we need to make a final
  // transformation to get it in 3D. The minimum distance stays
  // the same though. We first get the normalized direction vector.

  x = stomatocyte_3D_orientation[0];
  y = stomatocyte_3D_orientation[1];
  z = stomatocyte_3D_orientation[2];

  xd = x / sqrt(x * x + y * y + z * z);
  yd = y / sqrt(x * x + y * y + z * z);
  zd = z / sqrt(x * x + y * y + z * z);

  // We now establish the rotion matrix required to go
  // form {0,0,1} to {xd,yd,zd}

  double matrix[9];

  if (xd * xd + yd * yd > 1.e-10) {
    // Rotation matrix

    matrix[0] = (yd * yd + xd * xd * zd) / (xd * xd + yd * yd);
    matrix[1] = (xd * yd * (zd - 1.0)) / (xd * xd + yd * yd);
    matrix[2] = xd;

    matrix[3] = (xd * yd * (zd - 1.0)) / (xd * xd + yd * yd);
    matrix[4] = (xd * xd + yd * yd * zd) / (xd * xd + yd * yd);
    matrix[5] = yd;

    matrix[6] = -xd;
    matrix[7] = -yd;
    matrix[8] = zd;
  } else {
    // The matrix is the identity matrix or reverses
    // or does a 180 degree rotation to take z -> -z

    if (zd > 0) {
      matrix[0] = 1.0;
      matrix[1] = 0.0;
      matrix[2] = 0.0;

      matrix[3] = 0.0;
      matrix[4] = 1.0;
      matrix[5] = 0.0;

      matrix[6] = 0.0;
      matrix[7] = 0.0;
      matrix[8] = 1.0;
    } else {
      matrix[0] = 1.0;
      matrix[1] = 0.0;
      matrix[2] = 0.0;

      matrix[3] = 0.0;
      matrix[4] = 1.0;
      matrix[5] = 0.0;

      matrix[6] = 0.0;
      matrix[7] = 0.0;
      matrix[8] = -1.0;
    }
  }

  // Next we determine the 3D vector between the center
  // of the stomatocyte and the point of interest

  xp = point_3D[0] - stomatocyte_3D_position[0];
  yp = point_3D[1] - stomatocyte_3D_position[1];
  zp = point_3D[2] - stomatocyte_3D_position[2];

  // Now we use the inverse matrix to find the
  // position of the point with respect to the origin
  // of the z-axis oriented stomatocyte located
  // in the origin

  xpp = matrix[0] * xp + matrix[3] * yp + matrix[6] * zp;
  ypp = matrix[1] * xp + matrix[4] * yp + matrix[7] * zp;

  // Now use this direction to orient the normal

  if (xpp * xpp + ypp * ypp > 1.e-10) {
    // The point is off the rotational symmetry
    // axis of the stomatocyte

    sin_xy = ypp / sqrt(xpp * xpp + ypp * ypp);
    cos_xy = xpp / sqrt(xpp * xpp + ypp * ypp);

    normal_x_3D = cos_xy * normal_x;
    normal_y_3D = sin_xy * normal_x;
    normal_z_3D = normal_y;
  } else {
    // The point is on the rotational symmetry
    // axis of the stomatocyte; a finite distance
    // away from the center the normal might have
    // an x and y component!

    normal_x_3D = 0.0;
    normal_y_3D = 0.0;
    normal_z_3D = (normal_y > 0.0 ? 1.0 : -1.0);
  }

  // Now we need to transform the normal back to
  // the real coordinate system

  normal_3D_x = matrix[0] * normal_x_3D + matrix[1] * normal_y_3D +
                matrix[2] * normal_z_3D;
  normal_3D_y = matrix[3] * normal_x_3D + matrix[4] * normal_y_3D +
                matrix[5] * normal_z_3D;
  normal_3D_z = matrix[6] * normal_x_3D + matrix[7] * normal_y_3D +
                matrix[8] * normal_z_3D;

  // Pass the values we obtained to ESPResSo

  if (cons->direction == -1) {
    // Apply force towards inside stomatocyte

    *dist = -distance;

    vec[0] = -normal_3D_x;
    vec[1] = -normal_3D_y;
    vec[2] = -normal_3D_z;
  } else {
    // Apply force towards inside stomatocyte

    *dist = distance;

    vec[0] = normal_3D_x;
    vec[1] = normal_3D_y;
    vec[2] = normal_3D_z;
  }

  // And we are done with the stomatocyte

  vec[0] *= *dist;
  vec[1] *= *dist;
  vec[2] *= *dist;
}

void calculate_hollow_cone_dist(Particle *p1, double ppos[3], Particle *c_p,
                                Constraint_hollow_cone *cons, double *dist,
                                double *vec) {
  // Parameters

  int number;
  double r0, r1, w, alpha, xd, yd, zd, mu, x_2D, y_2D, t0, t1, t2, time1, time2,
      time3, time4, mdst0, mdst1, mdst2, mdst3, mindist, normalize, x, y, z,
      distance, normal_x, normal_y, direction, xp, yp, zp, xpp, ypp, sin_xy,
      cos_xy, normal_x_3D, normal_y_3D, normal_z_3D, normal_3D_x, normal_3D_y,
      normal_3D_z;

  double closest_point_3D[3] = {-1.0, -1.0, -1.0};

  // Set the dimensions of the hollow cone

  r0 = cons->inner_radius;
  r1 = cons->outer_radius;
  w = cons->width;
  alpha = cons->opening_angle;

  // Set the position and orientation of the hollow cone

  double hollow_cone_3D_position[3] = {cons->position_x, cons->position_y,
                                       cons->position_z};

  double hollow_cone_3D_orientation[3] = {
      cons->orientation_x, cons->orientation_y, cons->orientation_z};

  // Set the point for which we want to know the distance

  double point_3D[3];

  point_3D[0] = ppos[0];
  point_3D[1] = ppos[1];
  point_3D[2] = ppos[2];

  /***** Convert 3D coordinates to 2D planar coordinates *****/

  // Calculate the point on position + mu * orientation,
  // where the difference segment is orthogonal

  mu = (hollow_cone_3D_orientation[0] * point_3D[0] +
        hollow_cone_3D_orientation[1] * point_3D[1] +
        hollow_cone_3D_orientation[2] * point_3D[2] -
        hollow_cone_3D_position[0] * hollow_cone_3D_orientation[0] -
        hollow_cone_3D_position[1] * hollow_cone_3D_orientation[1] -
        hollow_cone_3D_position[2] * hollow_cone_3D_orientation[2]) /
       (hollow_cone_3D_orientation[0] * hollow_cone_3D_orientation[0] +
        hollow_cone_3D_orientation[1] * hollow_cone_3D_orientation[1] +
        hollow_cone_3D_orientation[2] * hollow_cone_3D_orientation[2]);

  // Then the closest point to the line is

  closest_point_3D[0] =
      hollow_cone_3D_position[0] + mu * hollow_cone_3D_orientation[0];
  closest_point_3D[1] =
      hollow_cone_3D_position[1] + mu * hollow_cone_3D_orientation[1];
  closest_point_3D[2] =
      hollow_cone_3D_position[2] + mu * hollow_cone_3D_orientation[2];

  // So the shortest distance to the line is

  x_2D = sqrt((closest_point_3D[0] - point_3D[0]) *
                  (closest_point_3D[0] - point_3D[0]) +
              (closest_point_3D[1] - point_3D[1]) *
                  (closest_point_3D[1] - point_3D[1]) +
              (closest_point_3D[2] - point_3D[2]) *
                  (closest_point_3D[2] - point_3D[2]));

  y_2D =
      mu * sqrt(hollow_cone_3D_orientation[0] * hollow_cone_3D_orientation[0] +
                hollow_cone_3D_orientation[1] * hollow_cone_3D_orientation[1] +
                hollow_cone_3D_orientation[2] * hollow_cone_3D_orientation[2]);

  /***** Use the obtained planar coordinates in distance function *****/

  // Calculate intermediate results which we need to determine
  // the distance

  t0 = (y_2D * cos(alpha) + (x_2D - r0) * sin(alpha)) / r1;
  t1 = (w - 2.0 * (x_2D - r0) * cos(alpha) + 2.0 * y_2D * sin(alpha)) /
       (2.0 * w);
  t2 = (w + 2.0 * (x_2D - r0) * cos(alpha) - 2.0 * y_2D * sin(alpha)) /
       (2.0 * w);

  if (t0 >= 0.0 && t0 <= 1.0) {
    time1 = t0;
    time2 = t0;
  } else if (t0 > 1.0) {
    time1 = 1.0;
    time2 = 1.0;
  } else {
    time1 = 0.0;
    time2 = 0.0;
  }

  if (t1 >= 0.0 && t1 <= 1.0) {
    time3 = t1;
  } else if (t1 > 1.0) {
    time3 = 1.0;
  } else {
    time3 = 0.0;
  }

  if (t2 >= 0.0 && t2 <= 1.0) {
    time4 = t2;
  } else if (t2 > 1.0) {
    time4 = 1.0;
  } else {
    time4 = 0.0;
  }

  mdst0 =
      x_2D * x_2D + y_2D * y_2D - 2.0 * x_2D * r0 + r0 * r0 +
      r1 * r1 * time1 * time1 + 0.25 * w * w +
      (-2.0 * y_2D * r1 * time1 + (x_2D - r0) * w) * cos(alpha) -
      (2.0 * x_2D * r1 * time1 - 2.0 * r0 * r1 * time1 + y_2D * w) * sin(alpha);
  mdst0 = sqrt(mdst0);

  mdst1 = x_2D * x_2D + y_2D * y_2D - 2.0 * x_2D * r0 + r0 * r0 +
          r1 * r1 * time2 * time2 + 0.25 * w * w +
          (-2.0 * y_2D * r1 * time2 + (-x_2D + r0) * w) * cos(alpha) +
          (-2.0 * x_2D * r1 * time2 + 2.0 * r0 * r1 * time2 + y_2D * w) *
              sin(alpha);
  mdst1 = sqrt(mdst1);

  mdst2 = x_2D * x_2D + y_2D * y_2D - 2.0 * x_2D * r0 + r0 * r0 + 0.25 * w * w -
          time3 * w * w + time3 * time3 * w * w +
          (x_2D - r0) * (-1.0 + 2.0 * time3) * w * cos(alpha) -
          y_2D * (-1.0 + 2.0 * time3) * w * sin(alpha);
  mdst2 = sqrt(mdst2);

  mdst3 = x_2D * x_2D + y_2D * y_2D - 2.0 * x_2D * r0 + r0 * r0 + 0.25 * w * w -
          time4 * w * w + time4 * time4 * w * w -
          (x_2D - r0) * (-1.0 + 2.0 * time4) * w * cos(alpha) +
          y_2D * (-1.0 + 2.0 * time4) * w * sin(alpha) + r1 * r1 -
          2.0 * y_2D * r1 * cos(alpha) +
          (-2.0 * x_2D * r1 + 2.0 * r0 * r1) * sin(alpha);
  mdst3 = sqrt(mdst3);

  double distlist[4] = {mdst0, mdst1, mdst2, mdst3};

  // Now we only need to determine which distance is minimal
  // and remember which one it is

  mindist = -1.0;

  for (int i = 0; i < 4; i++) {
    if (mindist < 0.0) {
      number = i;
      mindist = distlist[i];
    }

    if (mindist > distlist[i]) {
      number = i;
      mindist = distlist[i];
    }
  }

  // Now we know the number corresponding to the boundary
  // to which the point is closest, we know the distance,
  // but we still need the normal

  distance = -1.0;
  normal_x = -1.0;
  normal_y = -1.0;

  if (number == 0) {
    normal_x = x_2D - r0 + 0.5 * w * cos(alpha) - r1 * time1 * sin(alpha);
    normal_y = y_2D - r1 * time1 * cos(alpha) - 0.5 * w * sin(alpha);
    normalize = 1.0 / sqrt(normal_x * normal_x + normal_y * normal_y);
    normal_x *= normalize;
    normal_y *= normalize;

    direction = -normal_x * cos(alpha) + normal_y * sin(alpha);

    if (fabs(direction) < 1.0e-06 &&
        (fabs(time1 - 0.0) < 1.0e-06 || fabs(time1 - 1.0) < 1.0e-06)) {
      if (fabs(time1 - 0.0) < 1.0e-06) {
        direction = -normal_x * sin(alpha) - normal_y * cos(alpha);
      } else {
        direction = normal_x * sin(alpha) + normal_y * cos(alpha);
      }
    }

    if (direction > 0.0) {
      distance = mindist;
    } else {
      distance = -mindist;
      normal_x *= -1.0;
      normal_y *= -1.0;
    }
  } else if (number == 1) {
    normal_x = x_2D - r0 - 0.5 * w * cos(alpha) - r1 * time2 * sin(alpha);
    normal_y = y_2D - r1 * time2 * cos(alpha) + 0.5 * w * sin(alpha);
    normalize = 1.0 / sqrt(normal_x * normal_x + normal_y * normal_y);
    normal_x *= normalize;
    normal_y *= normalize;

    direction = normal_x * cos(alpha) - normal_y * sin(alpha);

    if (fabs(direction) < 1.0e-06 &&
        (fabs(time2 - 0.0) < 1.0e-06 || fabs(time2 - 1.0) < 1.0e-06)) {
      if (fabs(time2 - 0.0) < 1.0e-06) {
        direction = -normal_x * sin(alpha) - normal_y * cos(alpha);
      } else {
        direction = normal_x * sin(alpha) + normal_y * cos(alpha);
      }
    }

    if (direction > 0.0) {
      distance = mindist;
    } else {
      distance = -mindist;
      normal_x *= -1.0;
      normal_y *= -1.0;
    }
  } else if (number == 2) {
    normal_x = x_2D - r0 - 0.5 * (1.0 - 2.0 * time3) * w * cos(alpha);
    normal_y = y_2D + 0.5 * (1.0 - 2.0 * time3) * w * sin(alpha);
    normalize = 1.0 / sqrt(normal_x * normal_x + normal_y * normal_y);
    normal_x *= normalize;
    normal_y *= normalize;

    direction = -normal_x * sin(alpha) - normal_y * cos(alpha);

    if (fabs(direction) < 1.0e-06 &&
        (fabs(time3 - 0.0) < 1.0e-06 || fabs(time3 - 1.0) < 1.0e-06)) {
      if (fabs(time3 - 0.0) < 1.0e-06) {
        direction = normal_x * cos(alpha) - normal_y * sin(alpha);
      } else {
        direction = -normal_x * cos(alpha) + normal_y * sin(alpha);
      }
    }

    if (direction > 0.0) {
      distance = mindist;
    } else {
      distance = -mindist;
      normal_x *= -1.0;
      normal_y *= -1.0;
    }
  } else if (number == 3) {
    normal_x = x_2D - r0 + 0.5 * (1.0 - 2.0 * time4) * w * cos(alpha) -
               r1 * sin(alpha);
    normal_y =
        y_2D - 0.5 * (1.0 - 2.0 * time4) * w * sin(alpha) - r1 * cos(alpha);
    normalize = 1.0 / sqrt(normal_x * normal_x + normal_y * normal_y);
    normal_x *= normalize;
    normal_y *= normalize;

    direction = normal_x * sin(alpha) + normal_y * cos(alpha);

    if (fabs(direction) < 1.0e-06 &&
        (fabs(time4 - 0.0) < 1.0e-06 || fabs(time4 - 1.0) < 1.0e-06)) {
      if (fabs(time4 - 0.0) < 1.0e-06) {
        direction = -normal_x * cos(alpha) + normal_y * sin(alpha);
      } else {
        direction = normal_x * cos(alpha) - normal_y * sin(alpha);
      }
    }

    if (direction > 0.0) {
      distance = mindist;
    } else {
      distance = -mindist;
      normal_x *= -1.0;
      normal_y *= -1.0;
    }
  }

  /***** Convert 2D normal to 3D coordinates *****/

  // Now that we have the normal in 2D we need to make a final
  // transformation to get it in 3D. The minimum distance stays
  // the same though. We first get the normalized direction vector.

  x = hollow_cone_3D_orientation[0];
  y = hollow_cone_3D_orientation[1];
  z = hollow_cone_3D_orientation[2];

  xd = x / sqrt(x * x + y * y + z * z);
  yd = y / sqrt(x * x + y * y + z * z);
  zd = z / sqrt(x * x + y * y + z * z);

  // We now establish the rotion matrix required to go
  // form {0,0,1} to {xd,yd,zd}

  double matrix[9];

  if (xd * xd + yd * yd > 1.e-10) {
    // Rotation matrix

    matrix[0] = (yd * yd + xd * xd * zd) / (xd * xd + yd * yd);
    matrix[1] = (xd * yd * (zd - 1.0)) / (xd * xd + yd * yd);
    matrix[2] = xd;

    matrix[3] = (xd * yd * (zd - 1.0)) / (xd * xd + yd * yd);
    matrix[4] = (xd * xd + yd * yd * zd) / (xd * xd + yd * yd);
    matrix[5] = yd;

    matrix[6] = -xd;
    matrix[7] = -yd;
    matrix[8] = zd;
  } else {
    // The matrix is the identity matrix or reverses
    // or does a 180 degree rotation to take z -> -z

    if (zd > 0) {
      matrix[0] = 1.0;
      matrix[1] = 0.0;
      matrix[2] = 0.0;

      matrix[3] = 0.0;
      matrix[4] = 1.0;
      matrix[5] = 0.0;

      matrix[6] = 0.0;
      matrix[7] = 0.0;
      matrix[8] = 1.0;
    } else {
      matrix[0] = 1.0;
      matrix[1] = 0.0;
      matrix[2] = 0.0;

      matrix[3] = 0.0;
      matrix[4] = 1.0;
      matrix[5] = 0.0;

      matrix[6] = 0.0;
      matrix[7] = 0.0;
      matrix[8] = -1.0;
    }
  }

  // Next we determine the 3D vector between the center
  // of the hollow cylinder and the point of interest

  xp = point_3D[0] - hollow_cone_3D_position[0];
  yp = point_3D[1] - hollow_cone_3D_position[1];
  zp = point_3D[2] - hollow_cone_3D_position[2];

  // Now we use the inverse matrix to find the
  // position of the point with respect to the origin
  // of the z-axis oriented hollow cone located
  // in the origin

  xpp = matrix[0] * xp + matrix[3] * yp + matrix[6] * zp;
  ypp = matrix[1] * xp + matrix[4] * yp + matrix[7] * zp;

  // Now use this direction to orient the normal

  if (xpp * xpp + ypp * ypp > 1.0e-10) {
    // The point is off the rotational symmetry
    // axis of the hollow cone

    sin_xy = ypp / sqrt(xpp * xpp + ypp * ypp);
    cos_xy = xpp / sqrt(xpp * xpp + ypp * ypp);

    normal_x_3D = cos_xy * normal_x;
    normal_y_3D = sin_xy * normal_x;
    normal_z_3D = normal_y;
  } else {
    // The point is on the rotational symmetry
    // axis of the hollow cone; a finite distance
    // away from the center the normal might have
    // an x and y component!

    normal_x_3D = 0.0;
    normal_y_3D = 0.0;
    normal_z_3D = (normal_y > 0.0 ? 1.0 : -1.0);
  }

  // Now we need to transform the normal back to
  // the real coordinate system

  normal_3D_x = matrix[0] * normal_x_3D + matrix[1] * normal_y_3D +
                matrix[2] * normal_z_3D;
  normal_3D_y = matrix[3] * normal_x_3D + matrix[4] * normal_y_3D +
                matrix[5] * normal_z_3D;
  normal_3D_z = matrix[6] * normal_x_3D + matrix[7] * normal_y_3D +
                matrix[8] * normal_z_3D;

  // Pass the values we obtained to ESPResSo

  if (cons->direction == -1) {
    // Apply force towards inside hollow cone

    *dist = -distance;

    vec[0] = -normal_3D_x;
    vec[1] = -normal_3D_y;
    vec[2] = -normal_3D_z;
  } else {
    // Apply force towards inside hollow cone

    *dist = distance;

    vec[0] = normal_3D_x;
    vec[1] = normal_3D_y;
    vec[2] = normal_3D_z;
  }

  // And we are done with the hollow cone

  vec[0] *= *dist;
  vec[1] *= *dist;
  vec[2] *= *dist;
}

void calculate_voxel_dist(Particle *p1, double ppos[3], Particle *c_p,
                          Constraint_voxel *c, double *dist, double *vec) {
  // int i;
  // double fac,  c_dist, c_dist_cut;
  // double vec_cut[3];
  // double halfgrid = lbpar.agrid/2.0;
  ////printf("n %.0lf %.0lf %.0lf pos %.0lf %.0lf %.0lf \n",
<<<<<<< HEAD
  ///c->n[0],c->n[1],c->n[2],c->pos[0],c->pos[1],c->pos[2]);
=======
  /// c->n[0],c->n[1],c->n[2],c->pos[0],c->pos[1],c->pos[2]);
>>>>>>> 46b106b8

  // c_dist=0.0;
  // c_dist_cut=0.0;
  // for(i=0;i<3;i++) {
  // vec[i] = c->pos[i] - ppos[i];
  // c_dist += SQR(vec[i]);

  // if(c->n[i] != 0.0) {
  // vec_cut[i] = vec[i];
  // c_dist_cut += SQR(vec[i]);
<<<<<<< HEAD
  //}
  // else {
  // vec_cut[i] = 0.0;
  //}
  //}
=======
  //}
  // else {
  // vec_cut[i] = 0.0;
  //}
  //}
>>>>>>> 46b106b8

  //// check if vec[i] is less than half grid length.
  // if(vec[0]>-halfgrid && vec[0]<halfgrid && vec[1]>-halfgrid &&
  // vec[1]<halfgrid && vec[2]>-halfgrid && vec[2]<halfgrid){
  // c_dist = sqrt(c_dist_cut);
  // for(i=0;i<3;i++) {
  // vec[i]= vec_cut[i];
<<<<<<< HEAD
  //}
  //}
  // else {
  // c_dist = sqrt(c_dist);
  //}

  ////printf("c_dist %.2lf vec %.2lf %.2lf %.2lf\n", c_dist,
  ///vec[0],vec[1],vec[2]);
=======
  //}
  //}
  // else {
  // c_dist = sqrt(c_dist);
  //}

  ////printf("c_dist %.2lf vec %.2lf %.2lf %.2lf\n", c_dist,
  /// vec[0],vec[1],vec[2]);
>>>>>>> 46b106b8

  ////*dist = -c_dist;//0.5 - c_dist;
  ////fac = *dist / c_dist;
  ////for(i=0;i<3;i++) vec[i] *= fac;

  //// boundary is half gridlength away from lattice nodes (voxel boundary)
  //*dist = c_dist - halfgrid;
  // fac = *dist / c_dist;
  // for(i=0;i<3;i++) vec[i] *= -fac;
}

void add_rod_force(Particle *p1, double ppos[3], Particle *c_p,
                   Constraint_rod *c) {
#ifdef ELECTROSTATICS
  int i;
  double fac, vec[2], c_dist_2;

  c_dist_2 = 0.0;
  for (i = 0; i < 2; i++) {
    vec[i] = ppos[i] - c->pos[i];
    c_dist_2 += SQR(vec[i]);
  }

  if (coulomb.prefactor != 0.0 && p1->p.q != 0.0 && c->lambda != 0.0) {
    fac = 2 * coulomb.prefactor * c->lambda * p1->p.q / c_dist_2;
    p1->f.f[0] += fac * vec[0];
    p1->f.f[1] += fac * vec[1];
    c_p->f.f[0] -= fac * vec[0];
    c_p->f.f[1] -= fac * vec[1];
  }
#endif
}

double rod_energy(Particle *p1, double ppos[3], Particle *c_p,
                  Constraint_rod *c) {
#ifdef ELECTROSTATICS
  int i;
  double vec[2], c_dist_2;

  c_dist_2 = 0.0;
  for (i = 0; i < 2; i++) {
    vec[i] = ppos[i] - c->pos[i];
    c_dist_2 += SQR(vec[i]);
  }

  if (coulomb.prefactor != 0.0 && p1->p.q != 0.0 && c->lambda != 0.0)
    return coulomb.prefactor * p1->p.q * c->lambda *
           (-log(c_dist_2 * SQR(box_l_i[2])) + 2 * (M_LN2 - C_GAMMA));
#endif
  return 0;
}

void add_plate_force(Particle *p1, double ppos[3], Particle *c_p,
                     Constraint_plate *c) {
#ifdef ELECTROSTATICS
  double f;

  if (coulomb.prefactor != 0.0 && p1->p.q != 0.0 && c->sigma != 0.0) {
    f = 2 * M_PI * coulomb.prefactor * c->sigma * p1->p.q;
    if (ppos[2] < c->pos)
      f = -f;
    p1->f.f[2] += f;
    c_p->f.f[2] -= f;
  }
#endif
}

double plate_energy(Particle *p1, double ppos[3], Particle *c_p,
                    Constraint_plate *c) {
#ifdef ELECTROSTATICS
  if (coulomb.prefactor != 0.0 && p1->p.q != 0.0 && c->sigma != 0.0)
    return -2 * M_PI * coulomb.prefactor * c->sigma * p1->p.q *
           fabs(ppos[2] - c->pos);
#endif
  return 0;
}

// ER
void add_ext_magn_field_force(Particle *p1, Constraint_ext_magn_field *c) {
#ifdef ROTATION
#ifdef DIPOLES
  p1->f.torque[0] +=
      p1->r.dip[1] * c->ext_magn_field[2] - p1->r.dip[2] * c->ext_magn_field[1];
  p1->f.torque[1] +=
      p1->r.dip[2] * c->ext_magn_field[0] - p1->r.dip[0] * c->ext_magn_field[2];
  p1->f.torque[2] +=
      p1->r.dip[0] * c->ext_magn_field[1] - p1->r.dip[1] * c->ext_magn_field[0];
#endif
#endif
}

double ext_magn_field_energy(Particle *p1, Constraint_ext_magn_field *c) {
#ifdef DIPOLES
  return -1.0 * scalar(c->ext_magn_field, p1->r.dip);
#endif
  return 0;
}
// end ER

void reflect_particle(Particle *p1, double *distance_vec, int reflecting) {
  double vec[3];
  double norm;

  double folded_pos[3];
  int img[3];

  memmove(folded_pos, p1->r.p, 3 * sizeof(double));
  memmove(img, p1->l.i, 3 * sizeof(int));
  fold_position(folded_pos, img);

  memmove(vec, distance_vec, 3 * sizeof(double));
  /* For Debugging your can show the folded coordinates of the particle before
   * and after the reflecting by uncommenting these lines  */
  //     printf("position before reflection %f %f %f\n",folded_pos[0],
  //     folded_pos[1], folded_pos[2]);

  reflection_happened = 1;
  norm = sqrt(vec[0] * vec[0] + vec[1] * vec[1] + vec[2] * vec[2]);
  p1->r.p[0] = p1->r.p[0] - 2 * vec[0];
  p1->r.p[1] = p1->r.p[1] - 2 * vec[1];
  p1->r.p[2] = p1->r.p[2] - 2 * vec[2];

<<<<<<< HEAD
  /*  This can show the folded position after reflection
      memmove(folded_pos, p1->r.p, 3*sizeof(double));
      memmove(img, p1->l.i, 3*sizeof(int));
      fold_position(folded_pos, img);
      printf("position after reflection %f %f %f\n",folded_pos[0],
     folded_pos[1], folded_pos[2]); */

=======
>>>>>>> 46b106b8
  /* vec seams to be the vector that points from the wall to the particle*/
  /* now normalize it */
  if (reflecting == 1) {
    vec[0] /= norm;
    vec[1] /= norm;
    vec[2] /= norm;
    /* calculating scalar product - reusing var norm */
    norm = vec[0] * p1->m.v[0] + vec[1] * p1->m.v[1] + vec[2] * p1->m.v[2];
    /* now add twice the normal component to the velcity */
    p1->m.v[0] =
        p1->m.v[0] - 2 * vec[0] * norm; /* norm is still the scalar product! */
    p1->m.v[1] = p1->m.v[1] - 2 * vec[1] * norm;
    p1->m.v[2] = p1->m.v[2] - 2 * vec[2] * norm;
  } else if (reflecting == 2) {
    /* if bounce back, invert velocity */
    p1->m.v[0] = -p1->m.v[0]; /* norm is still the scalar product! */
    p1->m.v[1] = -p1->m.v[1];
    p1->m.v[2] = -p1->m.v[2];
  }
}

void add_constraints_forces(Particle *p1) {
<<<<<<< HEAD
  if (n_constraints == 0)
    return;
  int n, j;
=======
  if (constraints.empty())
    return;

  int j;
>>>>>>> 46b106b8
  double dist, vec[3], force[3], torque1[3], torque2[3];

  IA_parameters *ia_params;
  double folded_pos[3];
  int img[3];

  /* fold the coordinate[2] of the particle */
  memmove(folded_pos, p1->r.p, 3 * sizeof(double));
  memmove(img, p1->l.i, 3 * sizeof(int));
  fold_position(folded_pos, img);

<<<<<<< HEAD
  for (n = 0; n < n_constraints; n++) {
=======
  for (int n = 0; n < constraints.size(); n++) {
>>>>>>> 46b106b8
    ia_params = get_ia_param(p1->p.type, (&constraints[n].part_rep)->p.type);
    dist = 0.;
    for (j = 0; j < 3; j++) {
      force[j] = 0;
#ifdef ROTATION
      torque1[j] = torque2[j] = 0;
#endif
    }

    switch (constraints[n].type) {
    case CONSTRAINT_WAL:
      if (checkIfInteraction(ia_params)) {
        calculate_wall_dist(p1, folded_pos, &constraints[n].part_rep,
                            &constraints[n].c.wal, &dist, vec);
        if (dist > 0) {
          calc_non_bonded_pair_force(p1, &constraints[n].part_rep, ia_params,
                                     vec, dist, dist * dist, force, torque1,
                                     torque2);
#ifdef TUNABLE_SLIP
          if (constraints[n].c.wal.tunable_slip == 1) {
            add_tunable_slip_pair_force(p1, &constraints[n].part_rep, ia_params,
                                        vec, dist, force);
          }
#endif
        } else if (dist <= 0 && constraints[n].c.wal.penetrable == 1) {
          if ((constraints[n].c.wal.only_positive != 1) && (dist < 0)) {
            calc_non_bonded_pair_force(p1, &constraints[n].part_rep, ia_params,
                                       vec, -1.0 * dist, dist * dist, force,
                                       torque1, torque2);
          }
        } else {
          if (constraints[n].c.wal.reflecting) {
            reflect_particle(p1, &(vec[0]), constraints[n].c.wal.reflecting);
          } else {
            runtimeErrorMsg() << "wall constraint " << n
                              << " violated by particle " << p1->p.identity;
          }
        }
      }
      break;

    case CONSTRAINT_SPH:
      if (checkIfInteraction(ia_params)) {
        calculate_sphere_dist(p1, folded_pos, &constraints[n].part_rep,
                              &constraints[n].c.sph, &dist, vec);
        if (dist > 0) {
          calc_non_bonded_pair_force(p1, &constraints[n].part_rep, ia_params,
                                     vec, dist, dist * dist, force, torque1,
                                     torque2);
        } else if (dist <= 0 && constraints[n].c.sph.penetrable == 1) {
          if (dist < 0) {
            calc_non_bonded_pair_force(p1, &constraints[n].part_rep, ia_params,
                                       vec, -1.0 * dist, dist * dist, force,
                                       torque1, torque2);
          }
        } else {
          if (constraints[n].c.sph.reflecting) {
            reflect_particle(p1, &(vec[0]), constraints[n].c.sph.reflecting);
          } else {
            runtimeErrorMsg() << "sphere constraint " << n
                              << " violated by particle " << p1->p.identity;
          }
        }
      }
      break;

    case CONSTRAINT_CYL:
      if (checkIfInteraction(ia_params)) {
        calculate_cylinder_dist(p1, folded_pos, &constraints[n].part_rep,
                                &constraints[n].c.cyl, &dist, vec);
        if (dist > 0) {
          calc_non_bonded_pair_force(p1, &constraints[n].part_rep, ia_params,
                                     vec, dist, dist * dist, force, torque1,
                                     torque2);
        } else if (dist <= 0 && constraints[n].c.cyl.penetrable == 1) {
          if (dist < 0) {
            calc_non_bonded_pair_force(p1, &constraints[n].part_rep, ia_params,
                                       vec, -1.0 * dist, dist * dist, force,
                                       torque1, torque2);
          }
        } else {
          if (constraints[n].c.cyl.reflecting) {
            reflect_particle(p1, &(vec[0]), constraints[n].c.cyl.reflecting);
          } else {
            runtimeErrorMsg() << "cylinder constraint " << n
                              << " violated by particle " << p1->p.identity;
          }
        }
      }
      break;

    case CONSTRAINT_RHOMBOID:
      if (checkIfInteraction(ia_params)) {
        calculate_rhomboid_dist(p1, folded_pos, &constraints[n].part_rep,
                                &constraints[n].c.rhomboid, &dist, vec);
        if (dist > 0) {
          calc_non_bonded_pair_force(p1, &constraints[n].part_rep, ia_params,
                                     vec, dist, dist * dist, force, torque1,
                                     torque2);
        } else if (dist <= 0 && constraints[n].c.rhomboid.penetrable == 1) {
          if (dist < 0) {
            calc_non_bonded_pair_force(p1, &constraints[n].part_rep, ia_params,
                                       vec, -1.0 * dist, dist * dist, force,
                                       torque1, torque2);
          }
        } else {
          if (constraints[n].c.rhomboid.reflecting) {
            reflect_particle(p1, &(vec[0]),
                             constraints[n].c.rhomboid.reflecting);
          } else {
            runtimeErrorMsg() << "rhomboid constraint " << n
                              << " violated by particle " << p1->p.identity;
          }
        }
      }
      break;

    case CONSTRAINT_MAZE:
      if (checkIfInteraction(ia_params)) {
        calculate_maze_dist(p1, folded_pos, &constraints[n].part_rep,
                            &constraints[n].c.maze, &dist, vec);
        if (dist > 0) {
          calc_non_bonded_pair_force(p1, &constraints[n].part_rep, ia_params,
                                     vec, dist, dist * dist, force, torque1,
                                     torque2);
        } else if (dist <= 0 && constraints[n].c.maze.penetrable == 1) {
          if (dist < 0) {
            calc_non_bonded_pair_force(p1, &constraints[n].part_rep, ia_params,
                                       vec, -1.0 * dist, dist * dist, force,
                                       torque1, torque2);
          }
        } else {
          runtimeErrorMsg() << "maze constraint " << n
                            << " violated by particle " << p1->p.identity;
        }
      }
      break;

    case CONSTRAINT_PORE:
      if (checkIfInteraction(ia_params)) {
        calculate_pore_dist(p1, folded_pos, &constraints[n].part_rep,
                            &constraints[n].c.pore, &dist, vec);
        if (dist >= 0) {
          calc_non_bonded_pair_force(p1, &constraints[n].part_rep, ia_params,
                                     vec, dist, dist * dist, force, torque1,
                                     torque2);
        } else {
          if (constraints[n].c.pore.reflecting) {
            reflect_particle(p1, &(vec[0]), constraints[n].c.pore.reflecting);
          } else {
            runtimeErrorMsg() << "pore constraint " << n
                              << " violated by particle " << p1->p.identity;
          }
        }
      }
      break;
    case CONSTRAINT_SLITPORE:
      if (checkIfInteraction(ia_params)) {
        calculate_slitpore_dist(p1, folded_pos, &constraints[n].part_rep,
                                &constraints[n].c.slitpore, &dist, vec);
        if (dist >= 0) {
          calc_non_bonded_pair_force(p1, &constraints[n].part_rep, ia_params,
                                     vec, dist, dist * dist, force, torque1,
                                     torque2);
        } else {
          if (constraints[n].c.pore.reflecting) {
            reflect_particle(p1, &(vec[0]), constraints[n].c.pore.reflecting);
          } else {
            runtimeErrorMsg() << "pore constraint " << n
                              << " violated by particle  " << p1->p.identity;
          }
        }
      }
      break;
    case CONSTRAINT_STOMATOCYTE:
      if (checkIfInteraction(ia_params)) {

        calculate_stomatocyte_dist(p1, folded_pos, &constraints[n].part_rep,
                                   &constraints[n].c.stomatocyte, &dist, vec);

        if (dist > 0) {
          calc_non_bonded_pair_force(p1, &constraints[n].part_rep, ia_params,
                                     vec, dist, dist * dist, force, torque1,
                                     torque2);
        } else if (dist <= 0 && constraints[n].c.stomatocyte.penetrable == 1) {
          if (dist < 0) {
            calc_non_bonded_pair_force(p1, &constraints[n].part_rep, ia_params,
                                       vec, -1.0 * dist, dist * dist, force,
                                       torque1, torque2);
<<<<<<< HEAD
          }
        } else {
          if (constraints[n].c.stomatocyte.reflecting) {
            reflect_particle(p1, &(vec[0]),
                             constraints[n].c.stomatocyte.reflecting);
          } else {
            runtimeErrorMsg() << "stomatocyte constraint " << n
                              << " violated by particle " << p1->p.identity;
          }
=======
          }
        } else {
          if (constraints[n].c.stomatocyte.reflecting) {
            reflect_particle(p1, &(vec[0]),
                             constraints[n].c.stomatocyte.reflecting);
          } else {
            runtimeErrorMsg() << "stomatocyte constraint " << n
                              << " violated by particle " << p1->p.identity;
          }
>>>>>>> 46b106b8
        }
      }
      break;

    case CONSTRAINT_HOLLOW_CONE:
      if (checkIfInteraction(ia_params)) {

        calculate_hollow_cone_dist(p1, folded_pos, &constraints[n].part_rep,
                                   &constraints[n].c.hollow_cone, &dist, vec);

        if (dist > 0) {
          calc_non_bonded_pair_force(p1, &constraints[n].part_rep, ia_params,
                                     vec, dist, dist * dist, force, torque1,
                                     torque2);
        } else if (dist <= 0 && constraints[n].c.hollow_cone.penetrable == 1) {
          if (dist < 0) {
            calc_non_bonded_pair_force(p1, &constraints[n].part_rep, ia_params,
                                       vec, -1.0 * dist, dist * dist, force,
                                       torque1, torque2);
          }
        } else {
          if (constraints[n].c.hollow_cone.reflecting) {
            reflect_particle(p1, &(vec[0]),
                             constraints[n].c.hollow_cone.reflecting);
          } else {
            runtimeErrorMsg() << "hollow_cone constraint " << n
                              << " violated by particle " << p1->p.identity;
          }
        }
      }
      break;

    case CONSTRAINT_VOXEL:
      if (checkIfInteraction(ia_params)) {
        calculate_voxel_dist(p1, folded_pos, &constraints[n].part_rep,
                             &constraints[n].c.voxel, &dist, vec);
        if (dist > 0) {
          calc_non_bonded_pair_force(p1, &constraints[n].part_rep, ia_params,
                                     vec, dist, dist * dist, force, torque1,
                                     torque2);
        } else {
          runtimeErrorMsg() << "voxel constraint " << n
                            << " violated by particle " << p1->p.identity;
        }
      }
      break;

    /* electrostatic "constraints" */
    case CONSTRAINT_ROD:
      add_rod_force(p1, folded_pos, &constraints[n].part_rep,
                    &constraints[n].c.rod);
      break;

    case CONSTRAINT_PLATE:
      add_plate_force(p1, folded_pos, &constraints[n].part_rep,
                      &constraints[n].c.plate);
      break;

#ifdef DIPOLES
    case CONSTRAINT_EXT_MAGN_FIELD:
      add_ext_magn_field_force(p1, &constraints[n].c.emfield);
      break;
#endif

    case CONSTRAINT_PLANE:
      if (checkIfInteraction(ia_params)) {
        calculate_plane_dist(p1, folded_pos, &constraints[n].part_rep,
                             &constraints[n].c.plane, &dist, vec);
        if (dist > 0) {
          calc_non_bonded_pair_force(p1, &constraints[n].part_rep, ia_params,
                                     vec, dist, dist * dist, force, torque1,
                                     torque2);
#ifdef TUNABLE_SLIP
          add_tunable_slip_pair_force(p1, &constraints[n].part_rep, ia_params,
                                      vec, dist, force);
#endif
        } else {
          runtimeErrorMsg() << "plane constraint " << n
                            << " violated by particle " << p1->p.identity;
        }
      }
      break;
    case CONSTRAINT_NONE:
      force[0] = force[1] = force[2] = 0.0;
      break;
    default:
      fprintf(
          stderr,
          "ERROR: encountered unknown constraint during force computation\n");
      errexit();
      break;
    }
    for (j = 0; j < 3; j++) {
      p1->f.f[j] += force[j];
      constraints[n].part_rep.f.f[j] -= force[j];
#ifdef ROTATION
      p1->f.torque[j] += torque1[j];
      constraints[n].part_rep.f.torque[j] += torque2[j];
#endif
    }
  }
}

double add_constraints_energy(Particle *p1) {
<<<<<<< HEAD
  int n, type;
=======
  int type;
>>>>>>> 46b106b8
  double dist, vec[3];
  double nonbonded_en, coulomb_en, magnetic_en;
  IA_parameters *ia_params;
  double folded_pos[3];
  int img[3];

  /* fold the coordinate[2] of the particle */
  memmove(folded_pos, p1->r.p, 3 * sizeof(double));
  memmove(img, p1->l.i, 3 * sizeof(int));
  fold_position(folded_pos, img);
<<<<<<< HEAD
  for (n = 0; n < n_constraints; n++) {
=======
  for (int n = 0; n < constraints.size(); n++) {
>>>>>>> 46b106b8
    ia_params = get_ia_param(p1->p.type, (&constraints[n].part_rep)->p.type);
    nonbonded_en = 0.;
    coulomb_en = 0.;
    magnetic_en = 0.;

    dist = 0.;
    switch (constraints[n].type) {
    case CONSTRAINT_WAL:
      if (checkIfInteraction(ia_params)) {
        calculate_wall_dist(p1, folded_pos, &constraints[n].part_rep,
                            &constraints[n].c.wal, &dist, vec);
        if (dist > 0) {
          nonbonded_en = calc_non_bonded_pair_energy(
              p1, &constraints[n].part_rep, ia_params, vec, dist, dist * dist);
        } else if (dist <= 0 && constraints[n].c.wal.penetrable == 1) {
          if (dist < 0) {
            nonbonded_en = calc_non_bonded_pair_energy(
                p1, &constraints[n].part_rep, ia_params, vec, -1.0 * dist,
                dist * dist);
          }
        } else {
          runtimeErrorMsg() << "wall constraint " << n
                            << " violated by particle " << p1->p.identity;
        }
      }
      break;

    case CONSTRAINT_SPH:
      if (checkIfInteraction(ia_params)) {
        calculate_sphere_dist(p1, folded_pos, &constraints[n].part_rep,
                              &constraints[n].c.sph, &dist, vec);
        if (dist > 0) {
          nonbonded_en = calc_non_bonded_pair_energy(
              p1, &constraints[n].part_rep, ia_params, vec, dist, dist * dist);
        } else if (dist <= 0 && constraints[n].c.sph.penetrable == 1) {
          if (dist < 0) {
            nonbonded_en = calc_non_bonded_pair_energy(
                p1, &constraints[n].part_rep, ia_params, vec, -1.0 * dist,
                dist * dist);
          }
        } else {
          runtimeErrorMsg() << "sphere constraint " << n
                            << " violated by particle " << p1->p.identity;
        }
      }
      break;

    case CONSTRAINT_CYL:
      if (checkIfInteraction(ia_params)) {
        calculate_cylinder_dist(p1, folded_pos, &constraints[n].part_rep,
                                &constraints[n].c.cyl, &dist, vec);
        if (dist > 0) {
          nonbonded_en = calc_non_bonded_pair_energy(
              p1, &constraints[n].part_rep, ia_params, vec, dist, dist * dist);

        } else if (dist <= 0 && constraints[n].c.cyl.penetrable == 1) {
          if (dist < 0) {
            nonbonded_en = calc_non_bonded_pair_energy(
                p1, &constraints[n].part_rep, ia_params, vec, -1.0 * dist,
                dist * dist);
          }
        } else {
          runtimeErrorMsg() << "cylinder constraint " << n
                            << " violated by particle " << p1->p.identity;
        }
      }
      break;

    case CONSTRAINT_RHOMBOID:
      if (checkIfInteraction(ia_params)) {
        calculate_rhomboid_dist(p1, folded_pos, &constraints[n].part_rep,
                                &constraints[n].c.rhomboid, &dist, vec);
        if (dist > 0) {
          nonbonded_en = calc_non_bonded_pair_energy(
              p1, &constraints[n].part_rep, ia_params, vec, dist, dist * dist);

        } else if (dist <= 0 && constraints[n].c.rhomboid.penetrable == 1) {
          if (dist < 0) {
            nonbonded_en = calc_non_bonded_pair_energy(
                p1, &constraints[n].part_rep, ia_params, vec, -1.0 * dist,
                dist * dist);
          }
        } else {
          runtimeErrorMsg() << "cylinder constraint  " << n
                            << " violated by particle " << p1->p.identity;
        }
      }
      break;

    case CONSTRAINT_MAZE:
      if (checkIfInteraction(ia_params)) {
        calculate_maze_dist(p1, folded_pos, &constraints[n].part_rep,
                            &constraints[n].c.maze, &dist, vec);
        if (dist > 0) {
          nonbonded_en = calc_non_bonded_pair_energy(
              p1, &constraints[n].part_rep, ia_params, vec, dist, dist * dist);
        } else if (dist <= 0 && constraints[n].c.maze.penetrable == 1) {
          if (dist < 0) {
            nonbonded_en = calc_non_bonded_pair_energy(
                p1, &constraints[n].part_rep, ia_params, vec, -1.0 * dist,
                dist * dist);
          }
        } else {
          runtimeErrorMsg() << "maze constraint " << n
                            << " violated by particle " << p1->p.identity;
        }
      }
      break;

    case CONSTRAINT_PORE:
      if (checkIfInteraction(ia_params)) {
        calculate_pore_dist(p1, folded_pos, &constraints[n].part_rep,
                            &constraints[n].c.pore, &dist, vec);
        if (dist > 0) {
          nonbonded_en = calc_non_bonded_pair_energy(
              p1, &constraints[n].part_rep, ia_params, vec, dist, dist * dist);

        } else {
          runtimeErrorMsg() << "pore constraint " << n
                            << " violated by particle " << p1->p.identity;
        }
      }
      break;

    case CONSTRAINT_STOMATOCYTE:
      if (checkIfInteraction(ia_params)) {
        calculate_stomatocyte_dist(p1, folded_pos, &constraints[n].part_rep,
                                   &constraints[n].c.stomatocyte, &dist, vec);

        if (dist > 0) {
          nonbonded_en = calc_non_bonded_pair_energy(
              p1, &constraints[n].part_rep, ia_params, vec, dist, dist * dist);
        } else if (dist <= 0 && constraints[n].c.stomatocyte.penetrable == 1) {
          if (dist < 0) {
            nonbonded_en = calc_non_bonded_pair_energy(
                p1, &constraints[n].part_rep, ia_params, vec, -1.0 * dist,
                dist * dist);
          }
        } else {
          runtimeErrorMsg() << "stomatocyte constraint " << n
                            << " violated by particle " << p1->p.identity;
        }
      }
      break;

    case CONSTRAINT_HOLLOW_CONE:
      if (checkIfInteraction(ia_params)) {
        calculate_hollow_cone_dist(p1, folded_pos, &constraints[n].part_rep,
                                   &constraints[n].c.hollow_cone, &dist, vec);

        if (dist > 0) {
          nonbonded_en = calc_non_bonded_pair_energy(
              p1, &constraints[n].part_rep, ia_params, vec, dist, dist * dist);
        } else if (dist <= 0 && constraints[n].c.hollow_cone.penetrable == 1) {
          if (dist < 0) {
            nonbonded_en = calc_non_bonded_pair_energy(
                p1, &constraints[n].part_rep, ia_params, vec, -1.0 * dist,
                dist * dist);
          }
        } else {
          runtimeErrorMsg() << "hollow_cone constraint " << n
                            << " violated by particle " << p1->p.identity;
        }
      }
      break;

    case CONSTRAINT_ROD:
      coulomb_en = rod_energy(p1, folded_pos, &constraints[n].part_rep,
                              &constraints[n].c.rod);
      break;

    case CONSTRAINT_PLATE:
      coulomb_en = plate_energy(p1, folded_pos, &constraints[n].part_rep,
                                &constraints[n].c.plate);
      break;
    case CONSTRAINT_EXT_MAGN_FIELD:
      magnetic_en = ext_magn_field_energy(p1, &constraints[n].c.emfield);
      break;
    //@TODO: implement energy of Plane, Slitpore
    case CONSTRAINT_PLANE: {
      if (warnings)
        fprintf(
            stderr,
            "WARNING: energy calculated, but PLANE energy not implemented\n");
    } break;
    case CONSTRAINT_SLITPORE: {
      if (warnings)
        fprintf(
            stderr,
            "WARNING: energy calculated, but PLANE energy not implemented\n");
    } break;
    case CONSTRAINT_VOXEL:
      if (checkIfInteraction(ia_params)) {
        calculate_voxel_dist(p1, folded_pos, &constraints[n].part_rep,
                             &constraints[n].c.voxel, &dist, vec);
        if (dist > 0) {
          nonbonded_en = calc_non_bonded_pair_energy(
              p1, &constraints[n].part_rep, ia_params, vec, dist, dist * dist);
        } else {
          // runtimeErrorMsg() << "voxel constraint "<< n << " violated by
          // particle " << p1->p.identity;
        }
      }
      break;
    case CONSTRAINT_NONE:
      break;
    default:
      fprintf(
          stderr,
          "ERROR: encountered unknown constraint during energy computation\n");
      errexit();
      break;
    }

    if (energy.n_coulomb > 0)
      energy.coulomb[0] += coulomb_en;

    if (energy.n_dipolar > 0)
      energy.dipolar[0] += magnetic_en;

    type = (&constraints[n].part_rep)->p.type;
    if (type >= 0)
      *obsstat_nonbonded(&energy, p1->p.type, type) += nonbonded_en;
  }
  return 0.;
}

void calculate_slitpore_dist(Particle *p1, double ppos[3], Particle *c_p,
                             Constraint_slitpore *c, double *dist,
                             double *vec) {
  // the left circles
  double box_l_x = box_l[0];
  double c11[2] = {box_l_x / 2 - c->pore_width / 2 - c->upper_smoothing_radius,
                   c->pore_mouth - c->upper_smoothing_radius};
  double c12[2] = {box_l_x / 2 - c->pore_width / 2 + c->lower_smoothing_radius,
                   c->pore_mouth - c->pore_length + c->lower_smoothing_radius};
  // the right circles
  double c21[2] = {box_l_x / 2 + c->pore_width / 2 + c->upper_smoothing_radius,
                   c->pore_mouth - c->upper_smoothing_radius};
  double c22[2] = {box_l_x / 2 + c->pore_width / 2 - c->lower_smoothing_radius,
                   c->pore_mouth - c->pore_length + c->lower_smoothing_radius};

<<<<<<< HEAD
  //  printf("c11 %f %f\n", c11[0], c11[1]);
  //  printf("c12 %f %f\n", c12[0], c12[1]);
  //  printf("c21 %f %f\n", c21[0], c21[1]);
  //  printf("c22 %f %f\n", c22[0], c22[1]);

  if (ppos[2] > c->pore_mouth + c->channel_width / 2) {
    //    printf("upper wall\n");
=======
  if (ppos[2] > c->pore_mouth + c->channel_width / 2) {

>>>>>>> 46b106b8
    // Feel the upper wall
    *dist = c->pore_mouth + c->channel_width - ppos[2];
    vec[0] = vec[1] = 0;
    vec[2] = -*dist;
    return;
  }

  if (ppos[0] < c11[0] || ppos[0] > c21[0]) {
    // Feel the lower wall of the channel
    //    printf("lower wall\n");
    *dist = ppos[2] - c->pore_mouth;
    vec[0] = vec[1] = 0;
    vec[2] = *dist;
    return;
  }

  if (ppos[2] > c11[1]) {
    // Feel the upper smoothing
    if (ppos[0] < box_l_x / 2) {
      //    printf("upper smoothing left\n");
      *dist = sqrt(SQR(c11[0] - ppos[0]) + SQR(c11[1] - ppos[2])) -
              c->upper_smoothing_radius;
      vec[0] =
          -(c11[0] - ppos[0]) * (*dist) / (*dist + c->upper_smoothing_radius);
      vec[1] = 0;
      vec[2] =
          -(c11[1] - ppos[2]) * (*dist) / (*dist + c->upper_smoothing_radius);
      return;
    } else {
      //    printf("upper smoothing right\n");
      *dist = sqrt(SQR(c21[0] - ppos[0]) + SQR(c21[1] - ppos[2])) -
              c->upper_smoothing_radius;
      vec[0] =
          -(c21[0] - ppos[0]) * (*dist) / (*dist + c->upper_smoothing_radius);
      vec[1] = 0;
      vec[2] =
          -(c21[1] - ppos[2]) * (*dist) / (*dist + c->upper_smoothing_radius);
      return;
    }
  }

  if (ppos[2] > c12[1]) {
    // Feel the pore wall
    if (ppos[0] < box_l_x / 2) {
      //    printf("pore left\n");
      *dist = ppos[0] - (box_l_x / 2 - c->pore_width / 2);
      vec[0] = *dist;
      vec[1] = vec[2] = 0;
      return;
    } else {
      //    printf("pore right\n");
      *dist = (box_l_x / 2 + c->pore_width / 2) - ppos[0];
      vec[0] = -*dist;
      vec[1] = vec[2] = 0;
      return;
    }
  }

  if (ppos[0] > c12[0] && ppos[0] < c22[0]) {
    //    printf("pore end\n");
    // Feel the pore end wall
    *dist = ppos[2] - (c->pore_mouth - c->pore_length);
    vec[0] = vec[1] = 0;
    vec[2] = *dist;
    return;
  }
  // Else
  // Feel the lower smoothing
  if (ppos[0] < box_l_x / 2) {
    //    printf("lower smoothing left\n");
    *dist = -sqrt(SQR(c12[0] - ppos[0]) + SQR(c12[1] - ppos[2])) +
            c->lower_smoothing_radius;
    vec[0] =
        (c12[0] - ppos[0]) * (*dist) / (-*dist + c->lower_smoothing_radius);
    vec[1] = 0;
    vec[2] =
        (c12[1] - ppos[2]) * (*dist) / (-*dist + c->lower_smoothing_radius);
    return;
  } else {
    //    printf("lower smoothing right\n");
    *dist = -sqrt(SQR(c22[0] - ppos[0]) + SQR(c22[1] - ppos[2])) +
            c->lower_smoothing_radius;
    vec[0] =
        (c22[0] - ppos[0]) * (*dist) / (-*dist + c->lower_smoothing_radius);
    vec[1] = 0;
    vec[2] =
        (c22[1] - ppos[2]) * (*dist) / (-*dist + c->lower_smoothing_radius);
    return;
  }
}
#endif<|MERGE_RESOLUTION|>--- conflicted
+++ resolved
@@ -31,7 +31,6 @@
 #include "forces_inline.hpp"
 #include "interaction_data.hpp"
 #include "tunable_slip.hpp"
-#include <algorithm>
 
 // for the charged rod "constraint"
 #define C_GAMMA 0.57721566490153286060651209008
@@ -43,34 +42,11 @@
 Constraint *generate_constraint() {
   constraints.emplace_back();
 
-<<<<<<< HEAD
-int n_constraints = 0;
-Constraint *constraints = NULL;
-
-Constraint *generate_constraint() {
-  n_constraints++;
-  constraints = (Constraint *)Utils::realloc(
-      constraints, n_constraints * sizeof(Constraint));
-  memset(&constraints[n_constraints - 1], 0, sizeof(Constraint));
-  constraints[n_constraints - 1].type = CONSTRAINT_NONE;
-  constraints[n_constraints - 1].part_rep.p.identity = -n_constraints;
-
-  return &constraints[n_constraints - 1];
-=======
   return &(constraints.back());
->>>>>>> 46b106b8
 }
 
 void init_constraint_forces() {
   int n, i;
-<<<<<<< HEAD
-
-  for (n = 0; n < n_constraints; n++)
-    for (i = 0; i < 3; i++)
-      constraints[n].part_rep.f.f[i] = 0;
-}
-
-=======
 
   for (auto &c : constraints) {
     for (int i = 0; i < 3; i++)
@@ -78,7 +54,6 @@
   }
 }
 
->>>>>>> 46b106b8
 static double sign(double x) {
   if (x > 0)
     return 1.;
@@ -506,7 +481,6 @@
 
     return;
   }
-<<<<<<< HEAD
 
   // check for cone at pos+a+b+c
 
@@ -536,37 +510,6 @@
 
   // check for prism at edge pos, a
 
-=======
-
-  // check for cone at pos+a+b+c
-
-  A = (ppos[0] - c->pos[0] - c->a[0] - c->b[0] - c->c[0]) * bxc[0] +
-      (ppos[1] - c->pos[1] - c->a[1] - c->b[1] - c->c[1]) * bxc[1] +
-      (ppos[2] - c->pos[2] - c->a[2] - c->b[2] - c->c[2]) * bxc[2];
-  A /= a_dot_bxc;
-  B = (ppos[0] - c->pos[0] - c->a[0] - c->b[0] - c->c[0]) * axc[0] +
-      (ppos[1] - c->pos[1] - c->a[1] - c->b[1] - c->c[1]) * axc[1] +
-      (ppos[2] - c->pos[2] - c->a[2] - c->b[2] - c->c[2]) * axc[2];
-  B /= b_dot_axc;
-  C = (ppos[0] - c->pos[0] - c->a[0] - c->b[0] - c->c[0]) * axb[0] +
-      (ppos[1] - c->pos[1] - c->a[1] - c->b[1] - c->c[1]) * axb[1] +
-      (ppos[2] - c->pos[2] - c->a[2] - c->b[2] - c->c[2]) * axb[2];
-  C /= c_dot_axb;
-
-  if (A >= 0 && B >= 0 && C >= 0) {
-    vec[0] = ppos[0] - c->pos[0] - c->a[0] - c->b[0] - c->c[0];
-    vec[1] = ppos[1] - c->pos[1] - c->a[1] - c->b[1] - c->c[1];
-    vec[2] = ppos[2] - c->pos[2] - c->a[2] - c->b[2] - c->c[2];
-
-    *dist = c->direction *
-            sqrt(vec[0] * vec[0] + vec[1] * vec[1] + vec[2] * vec[2]);
-
-    return;
-  }
-
-  // check for prism at edge pos, a
-
->>>>>>> 46b106b8
   B = (ppos[0] - c->pos[0]) * axc[0] + (ppos[1] - c->pos[1]) * axc[1] +
       (ppos[2] - c->pos[2]) * axc[2];
   B /= b_dot_axc;
@@ -588,7 +531,6 @@
 
     return;
   }
-<<<<<<< HEAD
 
   // check for prism at edge pos, b
 
@@ -608,33 +550,11 @@
     vec[1] = ppos[1] - c->pos[1] - c->b[1] * tmp;
     vec[2] = ppos[2] - c->pos[2] - c->b[2] * tmp;
 
-=======
-
-  // check for prism at edge pos, b
-
-  A = (ppos[0] - c->pos[0]) * bxc[0] + (ppos[1] - c->pos[1]) * bxc[1] +
-      (ppos[2] - c->pos[2]) * bxc[2];
-  A /= a_dot_bxc;
-  C = (ppos[0] - c->pos[0]) * axb[0] + (ppos[1] - c->pos[1]) * axb[1] +
-      (ppos[2] - c->pos[2]) * axb[2];
-  C /= c_dot_axb;
-
-  if (A <= 0 && C <= 0) {
-    tmp = (ppos[0] - c->pos[0]) * c->b[0] + (ppos[1] - c->pos[1]) * c->b[1] +
-          (ppos[2] - c->pos[2]) * c->b[2];
-    tmp /= c->b[0] * c->b[0] + c->b[1] * c->b[1] + c->b[2] * c->b[2];
-
-    vec[0] = ppos[0] - c->pos[0] - c->b[0] * tmp;
-    vec[1] = ppos[1] - c->pos[1] - c->b[1] * tmp;
-    vec[2] = ppos[2] - c->pos[2] - c->b[2] * tmp;
-
->>>>>>> 46b106b8
     *dist = c->direction *
             sqrt(vec[0] * vec[0] + vec[1] * vec[1] + vec[2] * vec[2]);
 
     return;
   }
-<<<<<<< HEAD
 
   // check for prism at edge pos, c
 
@@ -654,27 +574,6 @@
     vec[1] = ppos[1] - c->pos[1] - c->c[1] * tmp;
     vec[2] = ppos[2] - c->pos[2] - c->c[2] * tmp;
 
-=======
-
-  // check for prism at edge pos, c
-
-  A = (ppos[0] - c->pos[0]) * bxc[0] + (ppos[1] - c->pos[1]) * bxc[1] +
-      (ppos[2] - c->pos[2]) * bxc[2];
-  A /= a_dot_bxc;
-  B = (ppos[0] - c->pos[0]) * axc[0] + (ppos[1] - c->pos[1]) * axc[1] +
-      (ppos[2] - c->pos[2]) * axc[2];
-  B /= b_dot_axc;
-
-  if (A <= 0 && B <= 0) {
-    tmp = (ppos[0] - c->pos[0]) * c->c[0] + (ppos[1] - c->pos[1]) * c->c[1] +
-          (ppos[2] - c->pos[2]) * c->c[2];
-    tmp /= c->c[0] * c->c[0] + c->c[1] * c->c[1] + c->c[2] * c->c[2];
-
-    vec[0] = ppos[0] - c->pos[0] - c->c[0] * tmp;
-    vec[1] = ppos[1] - c->pos[1] - c->c[1] * tmp;
-    vec[2] = ppos[2] - c->pos[2] - c->c[2] * tmp;
-
->>>>>>> 46b106b8
     *dist = c->direction *
             sqrt(vec[0] * vec[0] + vec[1] * vec[1] + vec[2] * vec[2]);
 
@@ -707,7 +606,6 @@
 
     return;
   }
-<<<<<<< HEAD
 
   // check for prism at edge pos+a, c
 
@@ -730,30 +628,6 @@
     vec[1] = ppos[1] - c->pos[1] - c->a[1] - c->c[1] * tmp;
     vec[2] = ppos[2] - c->pos[2] - c->a[2] - c->c[2] * tmp;
 
-=======
-
-  // check for prism at edge pos+a, c
-
-  A = (ppos[0] - c->pos[0] - c->a[0]) * bxc[0] +
-      (ppos[1] - c->pos[1] - c->a[1]) * bxc[1] +
-      (ppos[2] - c->pos[2] - c->a[2]) * bxc[2];
-  A /= a_dot_bxc;
-  B = (ppos[0] - c->pos[0] - c->a[0]) * axc[0] +
-      (ppos[1] - c->pos[1] - c->a[1]) * axc[1] +
-      (ppos[2] - c->pos[2] - c->a[2]) * axc[2];
-  B /= b_dot_axc;
-
-  if (A >= 0 && B <= 0) {
-    tmp = (ppos[0] - c->pos[0] - c->a[0]) * c->c[0] +
-          (ppos[1] - c->pos[1] - c->a[1]) * c->c[1] +
-          (ppos[2] - c->pos[2] - c->a[2]) * c->c[2];
-    tmp /= c->c[0] * c->c[0] + c->c[1] * c->c[1] + c->c[2] * c->c[2];
-
-    vec[0] = ppos[0] - c->pos[0] - c->a[0] - c->c[0] * tmp;
-    vec[1] = ppos[1] - c->pos[1] - c->a[1] - c->c[1] * tmp;
-    vec[2] = ppos[2] - c->pos[2] - c->a[2] - c->c[2] * tmp;
-
->>>>>>> 46b106b8
     *dist = c->direction *
             sqrt(vec[0] * vec[0] + vec[1] * vec[1] + vec[2] * vec[2]);
 
@@ -786,7 +660,6 @@
 
     return;
   }
-<<<<<<< HEAD
 
   // check for prism at edge pos+b+c, b
 
@@ -809,30 +682,6 @@
     vec[1] = ppos[1] - c->pos[1] - c->b[1] - c->c[1] - c->b[1] * tmp;
     vec[2] = ppos[2] - c->pos[2] - c->b[2] - c->c[2] - c->b[2] * tmp;
 
-=======
-
-  // check for prism at edge pos+b+c, b
-
-  A = (ppos[0] - c->pos[0] - c->b[0] - c->c[0]) * bxc[0] +
-      (ppos[1] - c->pos[1] - c->b[1] - c->c[1]) * bxc[1] +
-      (ppos[2] - c->pos[2] - c->b[2] - c->c[2]) * bxc[2];
-  A /= a_dot_bxc;
-  C = (ppos[0] - c->pos[0] - c->b[0] - c->c[0]) * axb[0] +
-      (ppos[1] - c->pos[1] - c->b[1] - c->c[1]) * axb[1] +
-      (ppos[2] - c->pos[2] - c->b[2] - c->c[2]) * axb[2];
-  C /= c_dot_axb;
-
-  if (A <= 0 && C >= 0) {
-    tmp = (ppos[0] - c->pos[0] - c->b[0] - c->c[0]) * c->b[0] +
-          (ppos[1] - c->pos[1] - c->b[1] - c->c[1]) * c->b[1] +
-          (ppos[2] - c->pos[2] - c->b[2] - c->c[2]) * c->b[2];
-    tmp /= c->b[0] * c->b[0] + c->b[1] * c->b[1] + c->b[2] * c->b[2];
-
-    vec[0] = ppos[0] - c->pos[0] - c->b[0] - c->c[0] - c->b[0] * tmp;
-    vec[1] = ppos[1] - c->pos[1] - c->b[1] - c->c[1] - c->b[1] * tmp;
-    vec[2] = ppos[2] - c->pos[2] - c->b[2] - c->c[2] - c->b[2] * tmp;
-
->>>>>>> 46b106b8
     *dist = c->direction *
             sqrt(vec[0] * vec[0] + vec[1] * vec[1] + vec[2] * vec[2]);
 
@@ -865,7 +714,6 @@
 
     return;
   }
-<<<<<<< HEAD
 
   // check for prism at edge pos+a+b, a
 
@@ -888,36 +736,11 @@
     vec[1] = ppos[1] - c->pos[1] - c->a[1] - c->b[1] - c->a[1] * tmp;
     vec[2] = ppos[2] - c->pos[2] - c->a[2] - c->b[2] - c->a[2] * tmp;
 
-=======
-
-  // check for prism at edge pos+a+b, a
-
-  B = (ppos[0] - c->pos[0] - c->a[0] - c->b[0]) * axc[0] +
-      (ppos[1] - c->pos[1] - c->a[1] - c->b[1]) * axc[1] +
-      (ppos[2] - c->pos[2] - c->a[2] - c->b[2]) * axc[2];
-  B /= b_dot_axc;
-  C = (ppos[0] - c->pos[0] - c->a[0] - c->b[0]) * axb[0] +
-      (ppos[1] - c->pos[1] - c->a[1] - c->b[1]) * axb[1] +
-      (ppos[2] - c->pos[2] - c->a[2] - c->b[2]) * axb[2];
-  C /= c_dot_axb;
-
-  if (B >= 0 && C <= 0) {
-    tmp = (ppos[0] - c->pos[0] - c->a[0] - c->b[0]) * c->a[0] +
-          (ppos[1] - c->pos[1] - c->a[1] - c->b[1]) * c->a[1] +
-          (ppos[2] - c->pos[2] - c->a[2] - c->b[2]) * c->a[2];
-    tmp /= c->a[0] * c->a[0] + c->a[1] * c->a[1] + c->a[2] * c->a[2];
-
-    vec[0] = ppos[0] - c->pos[0] - c->a[0] - c->b[0] - c->a[0] * tmp;
-    vec[1] = ppos[1] - c->pos[1] - c->a[1] - c->b[1] - c->a[1] * tmp;
-    vec[2] = ppos[2] - c->pos[2] - c->a[2] - c->b[2] - c->a[2] * tmp;
-
->>>>>>> 46b106b8
     *dist = c->direction *
             sqrt(vec[0] * vec[0] + vec[1] * vec[1] + vec[2] * vec[2]);
 
     return;
   }
-<<<<<<< HEAD
 
   // check for prism at edge pos+a+b, c
 
@@ -940,30 +763,6 @@
     vec[1] = ppos[1] - c->pos[1] - c->a[1] - c->b[1] - c->c[1] * tmp;
     vec[2] = ppos[2] - c->pos[2] - c->a[2] - c->b[2] - c->c[2] * tmp;
 
-=======
-
-  // check for prism at edge pos+a+b, c
-
-  A = (ppos[0] - c->pos[0] - c->a[0] - c->b[0]) * bxc[0] +
-      (ppos[1] - c->pos[1] - c->a[1] - c->b[1]) * bxc[1] +
-      (ppos[2] - c->pos[2] - c->a[2] - c->b[2]) * bxc[2];
-  A /= a_dot_bxc;
-  B = (ppos[0] - c->pos[0] - c->a[0] - c->b[0]) * axc[0] +
-      (ppos[1] - c->pos[1] - c->a[1] - c->b[1]) * axc[1] +
-      (ppos[2] - c->pos[2] - c->a[2] - c->b[2]) * axc[2];
-  B /= b_dot_axc;
-
-  if (A >= 0 && B >= 0) {
-    tmp = (ppos[0] - c->pos[0] - c->a[0] - c->b[0]) * c->c[0] +
-          (ppos[1] - c->pos[1] - c->a[1] - c->b[1]) * c->c[1] +
-          (ppos[2] - c->pos[2] - c->a[2] - c->b[2]) * c->c[2];
-    tmp /= c->c[0] * c->c[0] + c->c[1] * c->c[1] + c->c[2] * c->c[2];
-
-    vec[0] = ppos[0] - c->pos[0] - c->a[0] - c->b[0] - c->c[0] * tmp;
-    vec[1] = ppos[1] - c->pos[1] - c->a[1] - c->b[1] - c->c[1] * tmp;
-    vec[2] = ppos[2] - c->pos[2] - c->a[2] - c->b[2] - c->c[2] * tmp;
-
->>>>>>> 46b106b8
     *dist = c->direction *
             sqrt(vec[0] * vec[0] + vec[1] * vec[1] + vec[2] * vec[2]);
 
@@ -2380,11 +2179,7 @@
   // double vec_cut[3];
   // double halfgrid = lbpar.agrid/2.0;
   ////printf("n %.0lf %.0lf %.0lf pos %.0lf %.0lf %.0lf \n",
-<<<<<<< HEAD
-  ///c->n[0],c->n[1],c->n[2],c->pos[0],c->pos[1],c->pos[2]);
-=======
   /// c->n[0],c->n[1],c->n[2],c->pos[0],c->pos[1],c->pos[2]);
->>>>>>> 46b106b8
 
   // c_dist=0.0;
   // c_dist_cut=0.0;
@@ -2395,19 +2190,11 @@
   // if(c->n[i] != 0.0) {
   // vec_cut[i] = vec[i];
   // c_dist_cut += SQR(vec[i]);
-<<<<<<< HEAD
   //}
   // else {
   // vec_cut[i] = 0.0;
   //}
   //}
-=======
-  //}
-  // else {
-  // vec_cut[i] = 0.0;
-  //}
-  //}
->>>>>>> 46b106b8
 
   //// check if vec[i] is less than half grid length.
   // if(vec[0]>-halfgrid && vec[0]<halfgrid && vec[1]>-halfgrid &&
@@ -2415,7 +2202,6 @@
   // c_dist = sqrt(c_dist_cut);
   // for(i=0;i<3;i++) {
   // vec[i]= vec_cut[i];
-<<<<<<< HEAD
   //}
   //}
   // else {
@@ -2423,17 +2209,7 @@
   //}
 
   ////printf("c_dist %.2lf vec %.2lf %.2lf %.2lf\n", c_dist,
-  ///vec[0],vec[1],vec[2]);
-=======
-  //}
-  //}
-  // else {
-  // c_dist = sqrt(c_dist);
-  //}
-
-  ////printf("c_dist %.2lf vec %.2lf %.2lf %.2lf\n", c_dist,
   /// vec[0],vec[1],vec[2]);
->>>>>>> 46b106b8
 
   ////*dist = -c_dist;//0.5 - c_dist;
   ////fac = *dist / c_dist;
@@ -2556,16 +2332,6 @@
   p1->r.p[1] = p1->r.p[1] - 2 * vec[1];
   p1->r.p[2] = p1->r.p[2] - 2 * vec[2];
 
-<<<<<<< HEAD
-  /*  This can show the folded position after reflection
-      memmove(folded_pos, p1->r.p, 3*sizeof(double));
-      memmove(img, p1->l.i, 3*sizeof(int));
-      fold_position(folded_pos, img);
-      printf("position after reflection %f %f %f\n",folded_pos[0],
-     folded_pos[1], folded_pos[2]); */
-
-=======
->>>>>>> 46b106b8
   /* vec seams to be the vector that points from the wall to the particle*/
   /* now normalize it */
   if (reflecting == 1) {
@@ -2588,16 +2354,10 @@
 }
 
 void add_constraints_forces(Particle *p1) {
-<<<<<<< HEAD
-  if (n_constraints == 0)
-    return;
-  int n, j;
-=======
   if (constraints.empty())
     return;
 
   int j;
->>>>>>> 46b106b8
   double dist, vec[3], force[3], torque1[3], torque2[3];
 
   IA_parameters *ia_params;
@@ -2609,11 +2369,7 @@
   memmove(img, p1->l.i, 3 * sizeof(int));
   fold_position(folded_pos, img);
 
-<<<<<<< HEAD
-  for (n = 0; n < n_constraints; n++) {
-=======
   for (int n = 0; n < constraints.size(); n++) {
->>>>>>> 46b106b8
     ia_params = get_ia_param(p1->p.type, (&constraints[n].part_rep)->p.type);
     dist = 0.;
     for (j = 0; j < 3; j++) {
@@ -2803,7 +2559,6 @@
             calc_non_bonded_pair_force(p1, &constraints[n].part_rep, ia_params,
                                        vec, -1.0 * dist, dist * dist, force,
                                        torque1, torque2);
-<<<<<<< HEAD
           }
         } else {
           if (constraints[n].c.stomatocyte.reflecting) {
@@ -2813,17 +2568,6 @@
             runtimeErrorMsg() << "stomatocyte constraint " << n
                               << " violated by particle " << p1->p.identity;
           }
-=======
-          }
-        } else {
-          if (constraints[n].c.stomatocyte.reflecting) {
-            reflect_particle(p1, &(vec[0]),
-                             constraints[n].c.stomatocyte.reflecting);
-          } else {
-            runtimeErrorMsg() << "stomatocyte constraint " << n
-                              << " violated by particle " << p1->p.identity;
-          }
->>>>>>> 46b106b8
         }
       }
       break;
@@ -2928,11 +2672,7 @@
 }
 
 double add_constraints_energy(Particle *p1) {
-<<<<<<< HEAD
-  int n, type;
-=======
   int type;
->>>>>>> 46b106b8
   double dist, vec[3];
   double nonbonded_en, coulomb_en, magnetic_en;
   IA_parameters *ia_params;
@@ -2943,11 +2683,7 @@
   memmove(folded_pos, p1->r.p, 3 * sizeof(double));
   memmove(img, p1->l.i, 3 * sizeof(int));
   fold_position(folded_pos, img);
-<<<<<<< HEAD
-  for (n = 0; n < n_constraints; n++) {
-=======
   for (int n = 0; n < constraints.size(); n++) {
->>>>>>> 46b106b8
     ia_params = get_ia_param(p1->p.type, (&constraints[n].part_rep)->p.type);
     nonbonded_en = 0.;
     coulomb_en = 0.;
@@ -3190,18 +2926,8 @@
   double c22[2] = {box_l_x / 2 + c->pore_width / 2 - c->lower_smoothing_radius,
                    c->pore_mouth - c->pore_length + c->lower_smoothing_radius};
 
-<<<<<<< HEAD
-  //  printf("c11 %f %f\n", c11[0], c11[1]);
-  //  printf("c12 %f %f\n", c12[0], c12[1]);
-  //  printf("c21 %f %f\n", c21[0], c21[1]);
-  //  printf("c22 %f %f\n", c22[0], c22[1]);
-
   if (ppos[2] > c->pore_mouth + c->channel_width / 2) {
-    //    printf("upper wall\n");
-=======
-  if (ppos[2] > c->pore_mouth + c->channel_width / 2) {
-
->>>>>>> 46b106b8
+
     // Feel the upper wall
     *dist = c->pore_mouth + c->channel_width - ppos[2];
     vec[0] = vec[1] = 0;
