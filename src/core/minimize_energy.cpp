--- conflicted
+++ resolved
@@ -1,23 +1,23 @@
 /*
-   Copyright (C) 2010,2011,2012,2013,2014,2015,2016 The ESPResSo project
-   Copyright (C) 2002,2003,2004,2005,2006,2007,2008,2009,2010
-   Max-Planck-Institute for Polymer Research, Theory Group
+  Copyright (C) 2010,2011,2012,2013,2014,2015,2016 The ESPResSo project
+  Copyright (C) 2002,2003,2004,2005,2006,2007,2008,2009,2010
+  Max-Planck-Institute for Polymer Research, Theory Group
 
-   This file is part of ESPResSo.
+  This file is part of ESPResSo.
 
-   ESPResSo is free software: you can redistribute it and/or modify
-   it under the terms of the GNU General Public License as published by
-   the Free Software Foundation, either version 3 of the License, or
-   (at your option) any later version.
+  ESPResSo is free software: you can redistribute it and/or modify
+  it under the terms of the GNU General Public License as published by
+  the Free Software Foundation, either version 3 of the License, or
+  (at your option) any later version.
 
-   ESPResSo is distributed in the hope that it will be useful,
-   but WITHOUT ANY WARRANTY; without even the implied warranty of
-   MERCHANTABILITY or FITNESS FOR A PARTICULAR PURPOSE.  See the
-   GNU General Public License for more details.
+  ESPResSo is distributed in the hope that it will be useful,
+  but WITHOUT ANY WARRANTY; without even the implied warranty of
+  MERCHANTABILITY or FITNESS FOR A PARTICULAR PURPOSE.  See the
+  GNU General Public License for more details.
 
-   You should have received a copy of the GNU General Public License
-   along with this program.  If not, see <http://www.gnu.org/licenses/>.
- */
+  You should have received a copy of the GNU General Public License
+  along with this program.  If not, see <http://www.gnu.org/licenses/>.
+*/
 
 #include "minimize_energy.hpp"
 #include "initialize.hpp"
@@ -34,10 +34,10 @@
 #endif
 
 struct MinimizeEnergyParameters {
-    double f_max;
-    double gamma;
-    int max_steps;
-    double max_displacement;
+  double f_max;
+  double gamma;
+  int max_steps;
+  double max_displacement;
 };
 
 static MinimizeEnergyParameters *params = 0;
@@ -46,86 +46,77 @@
 template <typename T> int sgn(T val) { return (T(0) < val) - (val < T(0)); }
 
 bool steepest_descent_step(void) {
-    // Maximal force encountered on node
-    double f_max = -std::numeric_limits<double>::max();
-    // and globally
-    double f_max_global;
+  // Maximal force encountered on node
+  double f_max = -std::numeric_limits<double>::max();
+  // and globally
+  double f_max_global;
 
-    // Square of force,torque on particle
-    double f, t;
+  // Square of force,torque on particle
+  double f, t;
 
-    // Positional increments
-    double dp = -std::numeric_limits<double>::max();
+  // Positional increments
+  double dp, dp2, dp2_max = -std::numeric_limits<double>::max();
 
-    // Iteration over all local particles
+  // Iteration over all local particles
 
-    for (auto &p : local_cells.particles()) {
-        f = 0.0;
-        t = 0.0;
-        // For all Cartesian coordinates
-        for (int j = 0; j < 3; j++) {
+  for (auto &p : local_cells.particles()) {
+    f = 0.0;
+    t = 0.0;
+    dp2 = 0.0;
+    // For all Cartesian coordinates
+    for (int j = 0; j < 3; j++) {
 #ifdef EXTERNAL_FORCES
-            // Skip, if coordinate is fixed
-            if (!(p.p.ext_flag & COORD_FIXED(j)))
+      // Skip, if coordinate is fixed
+      if (!(p.p.ext_flag & COORD_FIXED(j)))
 #endif
 #ifdef VIRTUAL_SITES
-                // Skip positional increments of virtual particles
-                if (!ifParticleIsVirtual(&p))
+        // Skip positional increments of virtual particles
+        if (!ifParticleIsVirtual(&p))
 #endif
-                {
-                    // Square of force on particle
-                    f += SQR(p.f.f[j]);
+        {
+          // Square of force on particle
+          f += SQR(p.f.f[j]);
 
-                    // Positional increment
-                    dp = params->gamma * p.f.f[j];
-                    if (fabs(dp) > params->max_displacement)
-                        // Crop to maximum allowed by user
-                        dp = sgn<double>(dp) * params->max_displacement;
+          // Positional increment
+          dp = params->gamma * p.f.f[j];
+          if (fabs(dp) > params->max_displacement)
+            // Crop to maximum allowed by user
+            dp = sgn<double>(dp) * params->max_displacement;
+          dp2 += SQR(dp);
 
-                    // Move particle
-                    p.r.p[j] += dp;
-                    MINIMIZE_ENERGY_TRACE(printf("part %d dim %d dp %e gamma*f %e\n", p.p.identity,
-                                j, dp, params->gamma * p.f.f[j]));
-                }
+          // Move particle
+          p.r.p[j] += dp;
+          MINIMIZE_ENERGY_TRACE(printf("part %d dim %d dp %e gamma*f %e\n", i,
+                                       j, dp, params->gamma * p.f.f[j]));
         }
+    }
 #ifdef ROTATION
-        // Rotational increment
-        double dq[3]; // Vector parallel to torque
+    // Rotational increment
+    double dq[3]; // Vector parallel to torque
 
-        for (int j = 0; j < 3; j++) {
-            dq[j] = 0;
-            // Square of torque
-            t += SQR(p.f.torque[j]);
+    for (int j = 0; j < 3; j++) {
+      dq[j] = 0;
+      // Square of torque
+      t += SQR(p.f.torque[j]);
 
-            // Rotational increment
-            dq[j] = params->gamma * p.f.torque[j];
-        }
-        // Normalize rotation axis and compute amount of rotation
-        double l = normr(dq);
-        if (l > 0.0) {
-            for (int j = 0; j < 3; j++)
-                dq[j] /= l;
+      // Rotational increment
+      dq[j] = params->gamma * p.f.torque[j];
+    }
+    // Normalize rotation axis and compute amount of rotation
+    double l = normr(dq);
+    if (l > 0.0) {
+      for (int j = 0; j < 3; j++)
+        dq[j] /= l;
 
-            if (fabs(l) > params->max_displacement)
-                // Crop to maximum allowed by user
-                l = sgn(l) * params->max_displacement;
+      if (fabs(l) > params->max_displacement)
+        // Crop to maximum allowed by user
+        l = sgn(l) * params->max_displacement;
 
-            // Rotate the particle around axis dq by amount l
-            rotate_particle(&(p), dq, l);
-        }
+      // Rotate the particle around axis dq by amount l
+      rotate_particle(&(p), dq, l);
+    }
 #endif
 
-<<<<<<< HEAD
-        // Note maximum force/torque encountered
-        f_max = std::max(f_max, f);
-        f_max = std::max(f_max, t);
-        resort_particles = 1;
-    }
-
-    MINIMIZE_ENERGY_TRACE(
-            printf("f_max %e resort_particles %d\n", f_max, resort_particles));
-    announce_resort_particles();
-=======
     // Note maximum force/torque encountered
     f_max = std::max(f_max, f);
     f_max = std::max(f_max, t);
@@ -137,36 +128,35 @@
   MINIMIZE_ENERGY_TRACE(
       printf("f_max %e resort_particles %d\n", f_max, resort_particles));
   announce_resort_particles();
->>>>>>> 87f790cd
 
-    // Synchronize maximum force/torque encountered
-    MPI_Allreduce(&f_max, &f_max_global, 1, MPI_DOUBLE, MPI_MAX, comm_cart);
+  // Synchronize maximum force/torque encountered
+  MPI_Allreduce(&f_max, &f_max_global, 1, MPI_DOUBLE, MPI_MAX, comm_cart);
 
-    // Return true, if the maximum force/torque encountered is below the user
-    // limit.
-    return (sqrt(f_max_global) < params->f_max);
+  // Return true, if the maximum force/torque encountered is below the user
+  // limit.
+  return (sqrt(f_max_global) < params->f_max);
 }
 
 void minimize_energy_init(const double f_max, const double gamma,
-        const int max_steps, const double max_displacement) {
-    if (!params)
-        params = new MinimizeEnergyParameters;
+                          const int max_steps, const double max_displacement) {
+  if (!params)
+    params = new MinimizeEnergyParameters;
 
-    params->f_max = f_max;
-    params->gamma = gamma;
-    params->max_steps = max_steps;
-    params->max_displacement = max_displacement;
+  params->f_max = f_max;
+  params->gamma = gamma;
+  params->max_steps = max_steps;
+  params->max_displacement = max_displacement;
 }
 
 bool minimize_energy(void) {
-    if (!params)
-        params = new MinimizeEnergyParameters;
+  if (!params)
+    params = new MinimizeEnergyParameters;
 
-    MPI_Bcast(params, sizeof(MinimizeEnergyParameters), MPI_BYTE, 0, comm_cart);
-    int integ_switch_old = integ_switch;
-    integ_switch = INTEG_METHOD_STEEPEST_DESCENT;
-    integrate_vv(params->max_steps, -1);
-    integ_switch = integ_switch_old;
+  MPI_Bcast(params, sizeof(MinimizeEnergyParameters), MPI_BYTE, 0, comm_cart);
+  int integ_switch_old = integ_switch;
+  integ_switch = INTEG_METHOD_STEEPEST_DESCENT;
+  integrate_vv(params->max_steps, -1);
+  integ_switch = integ_switch_old;
 
-    return true;
+  return true;
 }