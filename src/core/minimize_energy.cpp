--- conflicted
+++ resolved
@@ -55,7 +55,6 @@
   
   // Maximal force encountered on node
   double f_max = -std::numeric_limits<double>::max();
-<<<<<<< HEAD
   // and globally
   double f_max_global;
   
@@ -69,14 +68,6 @@
   double dq[3]; // Vector parallel to torque
   
   const double skin2 = SQR(skin);
-=======
-  double f;
-  /* Verlet list criterion */
-  const double skin2 = SQR(0.5*skin);
-  double f_max_global;
-  double dx[3], dx2;
-  const double max_dx2 = SQR(params->max_displacement);
->>>>>>> 25dd261c
 
   
   // Iteration over all local particles
@@ -86,12 +77,8 @@
     np = cell->n;
     for(i = 0; i < np; i++) {
       f = 0.0;
-<<<<<<< HEAD
       t = 0.0;
       dp2 = 0.0;
-=======
-      dx2 = 0.0;
->>>>>>> 25dd261c
 #ifdef VIRTUAL_SITES
       // Skip virtual particles
       if (ifParticleIsVirtual(&p[i])) continue;
@@ -105,7 +92,6 @@
         if (!(p[i].p.ext_flag & COORD_FIXED(j)))
 #endif
           {
-<<<<<<< HEAD
             // Square of force on particle
 	    f += SQR(p[i].f.f[j]);	    	    
 	    
@@ -160,32 +146,6 @@
       f_max = std::max(f_max, t);
       dp2_max = std::max(dp2_max, dp2);
       resort_particles = 1;
-=======
-            f += SQR(p[i].f.f[j]);	    	    
-	    dx[j] = params->gamma * p[i].f.f[j];	    
-	    dx2 += SQR(dx[j]);
-	    MINIMIZE_ENERGY_TRACE(printf("part %d dim %d dx %e gamma*f %e\n", i, j, dx[j], params->gamma * p[i].f.f[j]));
-	  }
-#ifdef EXTERNAL_FORCES
-	else {
-	  dx[j] = 0.0;	  
-	}
-#endif
-      }
-
-      if(dx2 <= max_dx2) {
-	p[i].r.p[0] += dx[0];
-	p[i].r.p[1] += dx[1];
-	p[i].r.p[2] += dx[2];
-      } else {
-	const double c = params->max_displacement/std::sqrt(dx2);
-	p[i].r.p[0] += c*dx[0];
-	p[i].r.p[1] += c*dx[1];
-	p[i].r.p[2] += c*dx[2];
-      }
-      if(distance2(p[i].r.p,p[i].l.p_old) > skin2 ) resort_particles = 1;
-      f_max = std::max(f_max, f);
->>>>>>> 25dd261c
     }
   }
   MINIMIZE_ENERGY_TRACE(printf("f_max %e resort_particles %d\n", f_max, resort_particles));
