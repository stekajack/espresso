--- conflicted
+++ resolved
@@ -201,13 +201,7 @@
 
 #endif
 
-<<<<<<< HEAD
-  if (m_needsQuatuGpu)
-    hipLaunchKernelGGL(split_kernel_quatu, dim3(grid), dim3(block), 0, 0,
-                       gpu_get_particle_pointer(), m_quatu_gpu_begin, n);
-=======
   if (m_needsDirectorGpu)
-    split_kernel_director<<<grid, block>>>(gpu_get_particle_pointer(),
-                                           m_director_gpu_begin, n);
->>>>>>> ed058614
+    hipLaunchKernelGGL(split_kernel_director, dim3(grid), dim3(block), 0, 0,
+                       gpu_get_particle_pointer(), m_director_gpu_begin, n);
 }