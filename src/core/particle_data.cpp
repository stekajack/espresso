--- conflicted
+++ resolved
@@ -1411,7 +1411,6 @@
 }
 #endif
 
-<<<<<<< HEAD
 #ifdef AFFINITY
 void pointer_to_bond_site(Particle* p, double*& res) {
   res =p->p.bond_site;
@@ -1426,9 +1425,4 @@
 
 
 
-bool particle_exists(int part) {
-  return get_particle_node(part) != -1;
-}
-=======
-bool particle_exists(int part) { return get_particle_node(part) != -1; }
->>>>>>> f807cc16
+bool particle_exists(int part) { return get_particle_node(part) != -1; }