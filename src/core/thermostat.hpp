--- conflicted
+++ resolved
@@ -48,11 +48,7 @@
 #define THERMO_NPT_ISO    4
 #define THERMO_LB         8
 #define THERMO_GHMC       32
-<<<<<<< HEAD
-#define THERMO_CPU        64
-#define THERMO_BROWNIAN 128
-=======
->>>>>>> f6b8eb55
+#define THERMO_BROWNIAN   64
 /*@}*/
 
 namespace Thermostat {
