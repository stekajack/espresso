--- conflicted
+++ resolved
@@ -155,24 +155,6 @@
  * 2 * \ref MAX_INTERACTION_RANGE . */
 void calc_minimal_box_dimensions();
 
-<<<<<<< HEAD
-/** calculate most square 2d grid. */
-void calc_2d_grid(int n, int grid[3]);
-
-/** calculate 'best' mapping between a 2d and 3d grid.
- *  This we need for the communication from 3d domain decomposition
- *  to 2d row decomposition.
- *  The dimensions of the 2d grid are resorted, if necessary, in a way
- *  that they are multiples of the 3d grid dimensions.
- *  \param g3d      3d grid.
- *  \param g2d      2d grid.
- *  \param mult     factors between 3d and 2d grid dimensions
- *  \return         index of the row direction [0,1,2].
- */
-int map_3don2d_grid(int const g3d[3], int g2d[3], int mult[3]);
-
-=======
->>>>>>> 31292d64
 /** rescales the box in dimension 'dir' to the new value 'd_new', and rescales
  * the particles accordingly */
 void rescale_boxl(int dir, double d_new);
