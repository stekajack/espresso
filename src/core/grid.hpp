/*
  Copyright (C) 2010-2018 The ESPResSo project
  Copyright (C) 2002,2003,2004,2005,2006,2007,2008,2009,2010
    Max-Planck-Institute for Polymer Research, Theory Group

  This file is part of ESPResSo.

  ESPResSo is free software: you can redistribute it and/or modify
  it under the terms of the GNU General Public License as published by
  the Free Software Foundation, either version 3 of the License, or
  (at your option) any later version.

  ESPResSo is distributed in the hope that it will be useful,
  but WITHOUT ANY WARRANTY; without even the implied warranty of
  MERCHANTABILITY or FITNESS FOR A PARTICULAR PURPOSE.  See the
  GNU General Public License for more details.

  You should have received a copy of the GNU General Public License
  along with this program.  If not, see <http://www.gnu.org/licenses/>.
*/
#ifndef _GRID_H
#define _GRID_H
/** \file
 *  Domain decomposition for parallel computing.
 *
 *  The primary simulation box is divided into orthogonal rectangular
 *  subboxes which are assigned to the different nodes (or processes
 *  or threads if you want). This grid is described in \ref
 *  node_grid. Each node has a number \ref this_node and a position
 *  \ref node_pos in that grid. Each node has also 6 nearest neighbors
 *  \ref node_neighbors which are necessary for the communication
 *  between the nodes (see also \ref ghosts.cpp and \ref p3m.cpp for more
 *  details about the communication.
 *
 *  For the 6 directions \anchor directions we have the following convention:
 *
 *  \image html directions.gif "Convention for the order of the directions"
 *
 *  The Figure illustrates the direction convention used for arrays
 *  with 6 (e.g. \ref node_neighbors, \ref #boundary) and 3 entries
 *  (e.g \ref node_grid, \ref box_l , \ref my_left,...).
 *
 *
 *  For more information on the domain decomposition, see \ref grid.cpp
 * "grid.c".
 */
#include "RuntimeErrorStream.hpp"
#include "communication.hpp"
#include "errorhandling.hpp"
<<<<<<< HEAD
#include "lees_edwards.hpp"
=======
>>>>>>> 5f19027e
#include "utils.hpp"

#include <climits>

/** Macro that tests for a coordinate being periodic or not. */
#ifdef PARTIAL_PERIODIC
#define PERIODIC(coord) (periodic & (1L << coord))
#else
#define PERIODIC(coord) 1
#endif

/** \name Exported Variables */
/************************************************************/
/*@{*/

/** The number of nodes in each spatial dimension. */
extern int node_grid[3];
/** position of node in node grid */
extern int node_pos[3];
/** the six nearest neighbors of a node in the node grid. */
extern int node_neighbors[6];
/** where to fold particles that leave local box in direction i. */
extern int boundary[6];
/** Flags for all three dimensions whether pbc are applied (default).
    The first three bits give the periodicity */
extern int periodic;

/** Simulation box dimensions. */
extern double box_l[3];
/** Half the box dimensions. Used for get_mi_vector. */
extern double half_box_l[3];
/** 1 / box dimensions. */
extern double box_l_i[3];
/** Smallest simulation box dimension (\ref box_l).
    Remark: with PARTIAL_PERIODIC, only the periodic directions
    are taken into account! */
extern double min_box_l;
/** Dimensions of the box a single node is responsible for. */
extern double local_box_l[3];
/** Smallest local simulation box dimension (\ref local_box_l).
    Remark: with PARTIAL_PERIODIC, only the periodic directions
    are taken into account! */
extern double min_local_box_l;
/** Left (bottom, front) corner of this nodes local box. */
extern double my_left[3];
/** Right (top, back) corner of this nodes local box. */
extern double my_right[3];

/*@}*/

/** \name Exported Functions */
/************************************************************/
/*@{*/

/** Make sure that the node grid is set, eventually
    determine one automatically. */
void init_node_grid();

/** return whether node grid was set. */
int node_grid_is_set();

/** node mapping: array -> node.
 *
 * \param node   rank of the node you want to know the position for.
 * \param pos    position of the node in node grid.
 */
inline void map_node_array(int node, int pos[3]) {
  MPI_Cart_coords(comm_cart, node, 3, pos);
}

/** node mapping: node -> array.
 *
 * \return      rank of the node at position pos.
 * \param pos   position of the node in node grid.
 */
inline int map_array_node(int pos[3]) {
  int rank;
  MPI_Cart_rank(comm_cart, pos, &rank);
  return rank;
}

/** map a spatial position to the node grid */
int map_position_node_array(double pos[3]);

/** fill neighbor lists of node.
 *
 * Calculates the numbers of the nearest neighbors for a node and
 * stores them in \ref node_neighbors.
 *
 * \return     the number of neighbors
 * \param node number of the node.  */
int calc_node_neighbors(int node);

/** called from \ref mpi_bcast_parameter . */
void grid_changed_n_nodes();

/** called from \ref mpi_bcast_parameter . */
void grid_changed_box_l();

/** Calculates the smallest box and local box dimensions for periodic
 * directions.  This is needed to check if the interaction ranges are
 * compatible with the box dimensions and the node grid.
 * see also \ref box_l, \ref local_box_l, \ref min_box_l
 * and \ref min_local_box_l.
 * Remark: In the aperiodic case min_box_l is set to
 * 2 * \ref MAX_INTERACTION_RANGE . */
void calc_minimal_box_dimensions();

/** calculate most square 2d grid. */
void calc_2d_grid(int n, int grid[3]);

/** calculate 'best' mapping between a 2d and 3d grid.
 *  This we need for the communication from 3d domain decomposition
 *  to 2d row decomposition.
 *  The dimensions of the 2d grid are resorted, if necessary, in a way
 *  that they are multiples of the 3d grid dimensions.
 *  \param g3d      3d grid.
 *  \param g2d      2d grid.
 *  \param mult     factors between 3d and 2d grid dimensions
 *  \return         index of the row direction [0,1,2].
 */
int map_3don2d_grid(int g3d[3], int g2d[3], int mult[3]);

/** rescales the box in dimension 'dir' to the new value 'd_new', and rescales
 * the particles accordingly */
void rescale_boxl(int dir, double d_new);

inline double get_mi_coord(double a, double b, int dir) {
  auto dx = a - b;

  if (PERIODIC(dir) && std::fabs(dx) > half_box_l[dir])
    dx -= dround(dx * box_l_i[dir]) * box_l[dir];

  return dx;
}

/** get the minimal distance vector of two vectors in the current bc.
 *  @param a the vector to subtract from
 *  @param b the vector to subtract
 *  @param res where to store the result
 */

template <typename T, typename U, typename V>
inline void get_mi_vector(T &res, U const &a, V const &b) {
  for (int i = 0; i < 3; i++) {
    res[i] = a[i] - b[i];
    if (PERIODIC(i) && std::fabs(res[i]) > half_box_l[i])
      res[i] -= dround(res[i] * box_l_i[i]) * box_l[i];
  }
}

template <typename T, typename U>
Vector3d get_mi_vector(T const &a, U const &b) {
  Vector3d res;
  get_mi_vector(res, a, b);

  return res;
}

/** fold a coordinate to primary simulation box, including velocity.
    \param pos         the position...
    \param vel         the velocity...
    \param image_box   and the box
    \param dir         the coordinate to fold: dir = 0,1,2 for x, y and z
   coordinate.

    Both pos and image_box are I/O,
    i. e. a previously folded position will be folded correctly.
*/
template <typename T1, typename T2, typename T3>
void fold_coordinate(T1 &pos, T2 &vel, T3 &image_box, int dir) {
  if (PERIODIC(dir)) {
    int img_count = (int)floor(pos[dir] * box_l_i[dir]);
    image_box[dir] += img_count;
    pos[dir] = pos[dir] - img_count * box_l[dir];

    if (pos[dir] * box_l_i[dir] < -ROUND_ERROR_PREC ||
        pos[dir] * box_l_i[dir] >= 1 + ROUND_ERROR_PREC) {

      runtimeErrorMsg() << "particle coordinate out of range, pos = "
                        << pos[dir] << ", image box = " << image_box[dir];

      image_box[dir] = 0;
      pos[dir] = 0;
      return;
    }
  }
}

/** fold a coordinate to primary simulation box, not caring about velocities.
    \param pos         the position...
    \param image_box   and the box
    \param dir         the coordinate to fold: dir = 0,1,2 for x, y and z
   coordinate.

    Both pos and image_box are I/O,
    i. e. a previously folded position will be folded correctly.
*/
template <typename T1, typename T2>
void fold_coordinate(T1 &pos, T2 &image_box, int dir) {
  double v[3];
  fold_coordinate(pos, v, image_box, dir);
}

/** fold particle coordinates to primary simulation box.
    \param pos the position...
    \param vel the velocity...
    \param image_box and the box

    Pos, vel and image_box are I/O,
    i. e. a previously folded position will be folded correctly.
*/
template <typename T1, typename T2, typename T3>
inline void fold_position(T1 &pos, T2 &vel, T3 &image_box) {
  for (int i = 0; i < 3; i++)
    fold_coordinate(pos, vel, image_box, i);
}

/** fold particle coordinates to primary simulation box.
    \param pos the position...
    \param image_box and the box

    Both pos and image_box are I/O,
    i. e. a previously folded position will be folded correctly.
*/
template <typename T1, typename T2> void fold_position(T1 &pos, T2 &image_box) {
  for (int i = 0; i < 3; i++)
    fold_coordinate(pos, image_box, i);
}

/** fold particle coordinates to primary simulation box.
 * The particle is not changed.
 */
inline Vector3d folded_position(Particle const &p) {
  Vector3d pos{p.r.p};

  for (int dir = 0; dir < 3; dir++) {
    if (PERIODIC(dir)) {
      const int img_count =
          static_cast<int>(std::floor(pos[dir] * box_l_i[dir]));

      pos[dir] -= img_count * box_l[dir];
    }
  }

  return pos;
}

/** @overload */
inline Vector3d folded_position(const Particle *p) {
  assert(p);
  return folded_position(*p);
}

/** unfold coordinates to physical position.
    \param pos the position
    \param vel the velocity
    \param image_box and the box

    Both pos and image_box are I/O, i.e. image_box will be (0,0,0)
    afterwards.
*/
<<<<<<< HEAD
inline void unfold_position(double pos[3], double vel[3], int image_box[3]) {
#ifdef LEES_EDWARDS
  auto const y_img_count =
      static_cast<int>(floor(pos[1] * box_l_i[1] + image_box[1]));

  pos[0] += image_box[0] * box_l[0] + y_img_count * lees_edwards_offset;
  pos[1] += image_box[1] * box_l[1];
  pos[2] += image_box[2] * box_l[2];

  vel[0] += y_img_count * lees_edwards_rate;

  image_box[0] = image_box[1] = image_box[2] = 0;

#else
=======
template <typename T1, typename T2, typename T3>
void unfold_position(T1 &pos, T2 &vel, T3 &image_box) {
>>>>>>> 5f19027e

  int i;
  for (i = 0; i < 3; i++) {
    pos[i] = pos[i] + image_box[i] * box_l[i];
    image_box[i] = 0;
  }
}

<<<<<<< HEAD
template <typename Particle> Vector3d unfolded_position(const Particle *p) {
  Vector3d pos{p->r.p};
#ifdef LEES_EDWARDS
  auto const y_img_count =
      static_cast<int>(floor(pos[1] * box_l_i[1] + p->l.i[1]));

  pos[0] += p->l.i[0] * box_l[0] + y_img_count * lees_edwards_offset;
  pos[1] += p->l.i[1] * box_l[1];
  pos[2] += p->l.i[2] * box_l[2];
#else
=======
inline Vector3d unfolded_position(Particle const *p) {
  Vector3d pos{p->r.p};
>>>>>>> 5f19027e
  for (int i = 0; i < 3; i++) {
    pos[i] += p->l.i[i] * box_l[i];
  }

  return pos;
}

inline Vector3d unfolded_position(Particle const &p) {
  return unfolded_position(&p);
}

/** unfold coordinates to physical position.
    \param pos the position...
    \param image_box and the box

    Both pos and image_box are I/O, i.e. image_box will be (0,0,0)
    afterwards.
*/
template <typename T1, typename T2>
void unfold_position(T1 &pos, T2 &image_box) {
  double v[3];
  unfold_position(pos, v, image_box);
}

class PositionUnfolder {
public:
  template <typename Particle> void operator()(Particle &p) const {
    unfold_position(p.r.p, p.l.i);
  }
};

class PositionFolder {
public:
  template <typename Particle> void operator()(Particle &p) const {
    fold_position(p.r.p, p.l.i);
  }
};

/*@}*/
#endif<|MERGE_RESOLUTION|>--- conflicted
+++ resolved
@@ -47,10 +47,6 @@
 #include "RuntimeErrorStream.hpp"
 #include "communication.hpp"
 #include "errorhandling.hpp"
-<<<<<<< HEAD
-#include "lees_edwards.hpp"
-=======
->>>>>>> 5f19027e
 #include "utils.hpp"
 
 #include <climits>
@@ -133,7 +129,7 @@
 }
 
 /** map a spatial position to the node grid */
-int map_position_node_array(double pos[3]);
+int map_position_node_array(const Vector3d &pos);
 
 /** fill neighbor lists of node.
  *
@@ -313,26 +309,8 @@
     Both pos and image_box are I/O, i.e. image_box will be (0,0,0)
     afterwards.
 */
-<<<<<<< HEAD
-inline void unfold_position(double pos[3], double vel[3], int image_box[3]) {
-#ifdef LEES_EDWARDS
-  auto const y_img_count =
-      static_cast<int>(floor(pos[1] * box_l_i[1] + image_box[1]));
-
-  pos[0] += image_box[0] * box_l[0] + y_img_count * lees_edwards_offset;
-  pos[1] += image_box[1] * box_l[1];
-  pos[2] += image_box[2] * box_l[2];
-
-  vel[0] += y_img_count * lees_edwards_rate;
-
-  image_box[0] = image_box[1] = image_box[2] = 0;
-
-#else
-=======
 template <typename T1, typename T2, typename T3>
 void unfold_position(T1 &pos, T2 &vel, T3 &image_box) {
->>>>>>> 5f19027e
-
   int i;
   for (i = 0; i < 3; i++) {
     pos[i] = pos[i] + image_box[i] * box_l[i];
@@ -340,21 +318,8 @@
   }
 }
 
-<<<<<<< HEAD
-template <typename Particle> Vector3d unfolded_position(const Particle *p) {
-  Vector3d pos{p->r.p};
-#ifdef LEES_EDWARDS
-  auto const y_img_count =
-      static_cast<int>(floor(pos[1] * box_l_i[1] + p->l.i[1]));
-
-  pos[0] += p->l.i[0] * box_l[0] + y_img_count * lees_edwards_offset;
-  pos[1] += p->l.i[1] * box_l[1];
-  pos[2] += p->l.i[2] * box_l[2];
-#else
-=======
 inline Vector3d unfolded_position(Particle const *p) {
   Vector3d pos{p->r.p};
->>>>>>> 5f19027e
   for (int i = 0; i < 3; i++) {
     pos[i] += p->l.i[i] * box_l[i];
   }
