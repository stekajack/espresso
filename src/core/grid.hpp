/*
  Copyright (C) 2010-2018 The ESPResSo project
  Copyright (C) 2002,2003,2004,2005,2006,2007,2008,2009,2010
    Max-Planck-Institute for Polymer Research, Theory Group

  This file is part of ESPResSo.

  ESPResSo is free software: you can redistribute it and/or modify
  it under the terms of the GNU General Public License as published by
  the Free Software Foundation, either version 3 of the License, or
  (at your option) any later version.

  ESPResSo is distributed in the hope that it will be useful,
  but WITHOUT ANY WARRANTY; without even the implied warranty of
  MERCHANTABILITY or FITNESS FOR A PARTICULAR PURPOSE.  See the
  GNU General Public License for more details.

  You should have received a copy of the GNU General Public License
  along with this program.  If not, see <http://www.gnu.org/licenses/>.
*/
#ifndef _GRID_H
#define _GRID_H
/** \file
 *  Domain decomposition for parallel computing.
 *
 *  The primary simulation box is divided into orthogonal rectangular
 *  subboxes which are assigned to the different nodes (or processes
 *  or threads if you want). This grid is described in \ref
 *  node_grid. Each node has a number \ref this_node and a position
 *  \ref node_pos in that grid. Each node has also 6 nearest neighbors
 *  \ref node_neighbors which are necessary for the communication
 *  between the nodes (see also \ref ghosts.cpp and \ref p3m.cpp for more
 *  details about the communication.
 *
 *  For the 6 directions \anchor directions we have the following convention:
 *
 *  \image html directions.gif "Convention for the order of the directions"
 *
 *  The Figure illustrates the direction convention used for arrays
 *  with 6 (e.g. \ref node_neighbors, \ref #boundary) and 3 entries
 *  (e.g \ref node_grid, \ref box_l , \ref my_left,...).
 *
 *
 *  Implementation in grid.cpp.
 */

#include "RuntimeErrorStream.hpp"
#include "algorithm/periodic_fold.hpp"
#include "communication.hpp"
#include "errorhandling.hpp"
#include "utils.hpp"
#include "utils/Span.hpp"
#include "utils/Vector.hpp"

#include <limits>

/** Macro that tests for a coordinate being periodic or not. */
#ifdef PARTIAL_PERIODIC
<<<<<<< HEAD
#define PERIODIC(coord) (periodic & (1u << coord))
=======
#define PERIODIC(coord) (periodic & (1L << (coord)))
>>>>>>> 3fd69d7d
#else
#define PERIODIC(coord) (1)
#endif

/** \name Exported Variables */
/************************************************************/
/*@{*/

/** The number of nodes in each spatial dimension. */
extern Vector3i node_grid;
/** position of node in node grid */
extern Vector3i node_pos;
/** the six nearest neighbors of a node in the node grid. */
extern Vector<int, 6> node_neighbors;
/** where to fold particles that leave local box in direction i. */
extern Vector<int, 6> boundary;
/** Flags for all three dimensions whether pbc are applied (default).
    The first three bits give the periodicity */
extern int periodic;

/** Simulation box dimensions. */
extern Vector3d box_l;
/** Half the box dimensions. Used for get_mi_vector. */
extern Vector3d half_box_l;
/** 1 / box dimensions. */
extern Vector3d box_l_i;
/** Smallest simulation box dimension (\ref box_l).
    Remark: with PARTIAL_PERIODIC, only the periodic directions
    are taken into account! */
extern double min_box_l;
/** Dimensions of the box a single node is responsible for. */
extern Vector3d local_box_l;
/** Smallest local simulation box dimension (\ref local_box_l).
    Remark: with PARTIAL_PERIODIC, only the periodic directions
    are taken into account! */
extern double min_local_box_l;
/** Left (bottom, front) corner of this nodes local box. */
extern Vector3d my_left;
/** Right (top, back) corner of this nodes local box. */
extern Vector3d my_right;

/*@}*/

/** \name Exported Functions */
/************************************************************/
/*@{*/

/** Make sure that the node grid is set, eventually
    determine one automatically. */
void init_node_grid();

/** node mapping: array -> node.
 *
 * \param node   rank of the node you want to know the position for.
 * \param pos    position of the node in node grid.
 */
inline void map_node_array(int node, int pos[3]) {
  MPI_Cart_coords(comm_cart, node, 3, pos);
}

/** node mapping: node -> array.
 *
 * \return      rank of the node at position pos.
 * \param pos   position of the node in node grid.
 */
inline int map_array_node(Utils::Span<const int> pos) {
  int rank;
  MPI_Cart_rank(comm_cart, pos.data(), &rank);
  return rank;
}

/** map a spatial position to the node grid */
int map_position_node_array(const Vector3d &pos);

/** fill neighbor lists of node.
 *
 * Calculates the numbers of the nearest neighbors for a node and
 * stores them in \ref node_neighbors.
 *
 * \return     the number of neighbors
 * \param node number of the node.  */
int calc_node_neighbors(int node);

/** called from \ref mpi_bcast_parameter . */
void grid_changed_n_nodes();

/** called from \ref mpi_bcast_parameter . */
void grid_changed_box_l();

/** Calculates the smallest box and local box dimensions for periodic
 * directions.  This is needed to check if the interaction ranges are
 * compatible with the box dimensions and the node grid.
 * see also \ref box_l, \ref local_box_l, \ref min_box_l
 * and \ref min_local_box_l.
 * Remark: In the aperiodic case min_box_l is set to
 * 2 * \ref MAX_INTERACTION_RANGE . */
void calc_minimal_box_dimensions();

/** calculate most square 2d grid. */
void calc_2d_grid(int n, int grid[3]);

/** calculate 'best' mapping between a 2d and 3d grid.
 *  This we need for the communication from 3d domain decomposition
 *  to 2d row decomposition.
 *  The dimensions of the 2d grid are resorted, if necessary, in a way
 *  that they are multiples of the 3d grid dimensions.
 *  \param g3d      3d grid.
 *  \param g2d      2d grid.
 *  \param mult     factors between 3d and 2d grid dimensions
 *  \return         index of the row direction [0,1,2].
 */
int map_3don2d_grid(int const g3d[3], int g2d[3], int mult[3]);

/** rescales the box in dimension 'dir' to the new value 'd_new', and rescales
 * the particles accordingly */
void rescale_boxl(int dir, double d_new);

template <typename T> T get_mi_coord(T a, T b, int dir) {
  auto dx = a - b;

  if (PERIODIC(dir) && std::fabs(dx) > half_box_l[dir])
    dx -= std::round(dx * box_l_i[dir]) * box_l[dir];

  return dx;
}

/** get the minimal distance vector of two vectors in the current bc.
 *  @param a the vector to subtract from
 *  @param b the vector to subtract
 *  @param res where to store the result
 */

template <typename T, typename U, typename V>
inline void get_mi_vector(T &res, U const &a, V const &b) {
  for (int i = 0; i < 3; i++) {
    res[i] = get_mi_coord(a[i], b[i], i);
  }
}

template <typename T, typename U>
Vector3d get_mi_vector(T const &a, U const &b) {
  Vector3d res;
  get_mi_vector(res, a, b);

  return res;
}

/** fold a coordinate to primary simulation box.
    \param pos         the position...
    \param image_box   and the box
    \param dir         the coordinate to fold: dir = 0,1,2 for x, y and z
   coordinate.

    Both pos and image_box are I/O,
    i. e. a previously folded position will be folded correctly.
*/
template <size_t N, typename T1, typename T2>
void fold_coordinate(Vector<T1, N> &pos, Vector<T2, N> &image_box, int dir) {
  if (PERIODIC(dir)) {
    std::tie(pos[dir], image_box[dir]) =
        Algorithm::periodic_fold(pos[dir], image_box[dir], box_l[dir]);

    if ((image_box[dir] == std::numeric_limits<T2>::min()) ||
        (image_box[dir] == std::numeric_limits<T2>::max())) {
      throw std::runtime_error(
          "Overflow in the image box count while folding a particle coordinate "
          "into the primary simulation box. Maybe a particle experienced a "
          "huge force.");
    }
  }
}

/** fold particle coordinates to primary simulation box.
    \param pos the position...
    \param image_box and the box

    Both pos and image_box are I/O,
    i. e. a previously folded position will be folded correctly.
*/
template <size_t N, typename T1, typename T2>
void fold_position(Vector<T1, N> &pos, Vector<T2, N> &image_box) {
  for (int i = 0; i < 3; i++)
    fold_coordinate(pos, image_box, i);
}

inline Vector3d folded_position(const Vector3d &p) {
  Vector3d p_folded;
  for (int i = 0; i < 3; i++) {
    if (PERIODIC(i)) {
      p_folded[i] = Algorithm::periodic_fold(p[i], box_l[i]);
    } else {
      p_folded[i] = p[i];
    }
  }

  return p_folded;
}

/** fold particle coordinates to primary simulation box.
 * The particle is not changed.
 */
inline Vector3d folded_position(Particle const &p) {
  return folded_position(p.r.p);
}

/** @overload */
inline Vector3d folded_position(const Particle *p) {
  assert(p);
  return folded_position(p->r.p);
}

/** unfold coordinates to physical position.
    \param pos the position
    \param vel the velocity
    \param image_box and the box

    Both pos and image_box are I/O, i.e. image_box will be (0,0,0)
    afterwards.
*/
template <typename T1, typename T2, typename T3>
void unfold_position(T1 &pos, T2 &vel, T3 &image_box) {
  int i;
  for (i = 0; i < 3; i++) {
    pos[i] = pos[i] + image_box[i] * box_l[i];
    image_box[i] = 0;
  }
}

inline Vector3d unfolded_position(Particle const *p) {
  Vector3d pos{p->r.p};
  for (int i = 0; i < 3; i++) {
    pos[i] += p->l.i[i] * box_l[i];
  }

  return pos;
}

inline Vector3d unfolded_position(Particle const &p) {
  return unfolded_position(&p);
}

/** unfold coordinates to physical position.
    \param pos the position...
    \param image_box and the box

    Both pos and image_box are I/O, i.e. image_box will be (0,0,0)
    afterwards.
*/
template <typename T1, typename T2>
void unfold_position(T1 &pos, T2 &image_box) {
  double v[3];
  unfold_position(pos, v, image_box);
}

class PositionUnfolder {
public:
  template <typename Particle> void operator()(Particle &p) const {
    unfold_position(p.r.p, p.l.i);
  }
};

class PositionFolder {
public:
  template <typename Particle> void operator()(Particle &p) const {
    fold_position(p.r.p, p.l.i);
  }
};

/*@}*/
#endif<|MERGE_RESOLUTION|>--- conflicted
+++ resolved
@@ -56,11 +56,7 @@
 
 /** Macro that tests for a coordinate being periodic or not. */
 #ifdef PARTIAL_PERIODIC
-<<<<<<< HEAD
-#define PERIODIC(coord) (periodic & (1u << coord))
-=======
-#define PERIODIC(coord) (periodic & (1L << (coord)))
->>>>>>> 3fd69d7d
+#define PERIODIC(coord) (periodic & (1u << (coord)))
 #else
 #define PERIODIC(coord) (1)
 #endif
