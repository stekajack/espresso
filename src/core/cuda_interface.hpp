/*
  Copyright (C) 2013,2014 The ESPResSo project
  
  This file is part of ESPResSo.
  
  ESPResSo is free software: you can redistribute it and/or modify
  it under the terms of the GNU General Public License as published by
  the Free Software Foundation, either version 3 of the License, or
  (at your option) any later version.
  
  ESPResSo is distributed in the hope that it will be useful,
  but WITHOUT ANY WARRANTY; without even the implied warranty of
  MERCHANTABILITY or FITNESS FOR A PARTICULAR PURPOSE.  See the
  GNU General Public License for more details.
  
  You should have received a copy of the GNU General Public License
  along with this program.  If not, see <http://www.gnu.org/licenses/>. 
*/
#ifndef _CUDA_INTERFACE_HPP
#define _CUDA_INTERFACE_HPP

#include "config.hpp" //this is required so that the ifdefs are actually defined

#include "SystemInterface.hpp"

#ifdef CUDA

/** Forces on particles on the gpu, which must be copied from the GPU at each step run on the GPU */
typedef struct {

  /** force on the particle given to md part */
  float f[3];

  
} CUDA_particle_force;

<<<<<<< HEAD
#ifdef ENGINE
// velocities which need to be copied from the GPU to the CPU to calculate a torque
typedef struct {

  // center and source velocity of the md part
  float v_cs[6];

} CUDA_v_cs;
#endif
=======
/** Torques on particles on the gpu, which must be copied from the GPU at each step run on the GPU */
typedef struct {

  /** torque on the particle given to md part */
  float torque[3];
  
} CUDA_particle_torque;



>>>>>>> f17bcda3

typedef struct {
  /** fluid composition at the particle given to md part */
  float weight[LB_COMPONENTS];

} CUDA_fluid_composition;

// Parameters for swimmers
#ifdef ENGINE
typedef struct {
  // v_cs has to stay in the front for memcpy reasons
  float v_cs[6];
  float v_swim;
  float f_swim;
  float quatu[3];
  int push_pull;
  float dipole_length;
  bool swimming;
} CUDA_ParticleParametersSwimming;
#endif

/** data structure which must be copied to the GPU at each step run on the GPU */
typedef struct {

  // This has to stay in front of the struct for memcpy reasons
#ifdef ENGINE
  CUDA_ParticleParametersSwimming swim;
#endif
  
  /** particle position given from md part*/
  float p[3];
  /** particle momentum struct velocity p.m->v*/
  float v[3];

#ifdef SHANCHEN
  float solvation[2*LB_COMPONENTS];
#endif 

#ifdef LB_ELECTROHYDRODYNAMICS
  float mu_E[3];
#endif

#ifdef ELECTROSTATICS
  float q;
#endif

  unsigned int fixed;
<<<<<<< HEAD
  
#ifdef IMMERSED_BOUNDARY
  bool isVirtual;
=======
#ifdef DIPOLES
  float dip[3];
>>>>>>> f17bcda3
#endif

} CUDA_particle_data;

/** data structure for the different kinds of energies */
typedef struct {
  float bonded, non_bonded, coulomb, dipolar;
} CUDA_energy;

/** Note the particle's seed gets its own struct since it doesn't get copied back and forth from the GPU */
typedef struct {
    
  unsigned int seed;

} CUDA_particle_seed;
  
extern CUDA_particle_data *particle_data_host;
    
/** This structure contains global variables associated with all of the particles and not with one individual particle */
typedef struct {

  /**  This is for seeding the particles' individual seeds and is initialized using irandom, beware if using for other purposes */
  unsigned int seed;
    
  unsigned int number_of_particles; 
  
  /** a boolean variable to indicate if particle info should be communicated between the cpu and gpu */
  unsigned int communication_enabled;
} CUDA_global_part_vars;

void copy_forces_from_GPU();
void copy_energy_from_GPU();
void copy_CUDA_energy_to_energy(CUDA_energy energy_host);
void clear_energy_on_GPU();
void copy_composition_from_GPU();

CUDA_global_part_vars* gpu_get_global_particle_vars_pointer_host();
CUDA_global_part_vars* gpu_get_global_particle_vars_pointer();
CUDA_particle_data* gpu_get_particle_pointer();
CUDA_particle_force* gpu_get_particle_force_pointer();
CUDA_energy* gpu_get_energy_pointer();
CUDA_particle_torque* gpu_get_particle_torque_pointer();
CUDA_fluid_composition* gpu_get_fluid_composition_pointer();
CUDA_particle_seed* gpu_get_particle_seed_pointer();
void gpu_change_number_of_part_to_comm();
void gpu_init_particle_comm();
void cuda_mpi_get_particles(CUDA_particle_data *host_result);
void copy_part_data_to_gpu();
void cuda_mpi_send_forces(CUDA_particle_force *host_forces,CUDA_particle_torque *host_torques,CUDA_fluid_composition * host_fluid_composition);
void cuda_bcast_global_part_params();
void cuda_copy_to_device(void *host_data, void *device_data, size_t n);
void cuda_copy_to_host(void *host_device, void *device_host, size_t n);

#ifdef ENGINE
void copy_v_cs_from_GPU();
void cuda_mpi_send_v_cs(CUDA_v_cs *host_v_cs);
#endif

#endif /* ifdef CUDA */

#endif /* ifdef CUDA_INTERFACE_HPP */<|MERGE_RESOLUTION|>--- conflicted
+++ resolved
@@ -34,7 +34,6 @@
   
 } CUDA_particle_force;
 
-<<<<<<< HEAD
 #ifdef ENGINE
 // velocities which need to be copied from the GPU to the CPU to calculate a torque
 typedef struct {
@@ -44,7 +43,7 @@
 
 } CUDA_v_cs;
 #endif
-=======
+
 /** Torques on particles on the gpu, which must be copied from the GPU at each step run on the GPU */
 typedef struct {
 
@@ -55,7 +54,6 @@
 
 
 
->>>>>>> f17bcda3
 
 typedef struct {
   /** fluid composition at the particle given to md part */
@@ -103,14 +101,13 @@
 #endif
 
   unsigned int fixed;
-<<<<<<< HEAD
   
 #ifdef IMMERSED_BOUNDARY
   bool isVirtual;
-=======
+#endif
+
 #ifdef DIPOLES
   float dip[3];
->>>>>>> f17bcda3
 #endif
 
 } CUDA_particle_data;
