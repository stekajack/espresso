/*
  Copyright (C) 2010,2011,2012,2013,2014,2015,2016 The ESPResSo project
  Copyright (C) 2002,2003,2004,2005,2006,2007,2008,2009,2010
    Max-Planck-Institute for Polymer Research, Theory Group

  This file is part of ESPResSo.

  ESPResSo is free software: you can redistribute it and/or modify
  it under the terms of the GNU General Public License as published by
  the Free Software Foundation, either version 3 of the License, or
  (at your option) any later version.

  ESPResSo is distributed in the hope that it will be useful,
  but WITHOUT ANY WARRANTY; without even the implied warranty of
  MERCHANTABILITY or FITNESS FOR A PARTICULAR PURPOSE.  See the
  GNU General Public License for more details.

  You should have received a copy of the GNU General Public License
  along with this program.  If not, see <http://www.gnu.org/licenses/>.
*/

/** \file integrate.cpp   Molecular dynamics integrator.
 *
 *  For more information about the integrator
 *  see \ref integrate.hpp "integrate.hpp".
*/

#include "integrate.hpp"
#include "cells.hpp"
#include "communication.hpp"
#include "domain_decomposition.hpp"
#include "electrokinetics.hpp"
#include "errorhandling.hpp"
#include "forces.hpp"
#include "ghmc.hpp"
#include "ghosts.hpp"
#include "grid.hpp"
#include "immersed_boundary/ibm_main.hpp"
#include "immersed_boundary/ibm_volume_conservation.hpp"
#include "initialize.hpp"
#include "interaction_data.hpp"
#include "lattice.hpp"
#include "layered.hpp"
#include "lb.hpp"
#include "lees_edwards.hpp"
#include "maggs.hpp"
#include "minimize_energy.hpp"
#include "nemd.hpp"
#include "nsquare.hpp"
#include "p3m.hpp"
#include "particle_data.hpp"
#include "pressure.hpp"
#include "rattle.hpp"
#include "reaction.hpp"
#include "rotation.hpp"
#include "statistics_correlation.hpp"
#include "thermostat.hpp"
#include "utils.hpp"
#include "verlet.hpp"
#include "virtual_sites.hpp"
#include <cmath>
#include <cstdio>
#include <cstdlib>
#include <cstring>
#include <mpi.h>

#ifdef VALGRIND_INSTRUMENTATION
#include <callgrind.h>
#endif

/*******************  variables  *******************/

int integ_switch = INTEG_METHOD_NVT;

int n_verlet_updates = 0;

double time_step = -1.0;
double time_step_half = -1.0;
double time_step_squared = -1.0;
double time_step_squared_half = -1.0;

double sim_time = 0.0;
double skin = 0.0;
double skin2 = 0.0;
bool skin_set = false;

int resort_particles = 1;
int recalc_forces = 1;

double verlet_reuse = 0.0;

double smaller_time_step = -1.0;
#ifdef MULTI_TIMESTEP
int current_time_step_is_small = 0;
int mts_index = 0;
int mts_max = 0;
#ifdef NPT
double scal_store[3] = {0., 0., 0.};
double virial_store[3] = {0., 0., 0.};
#endif
#endif

/** For configurational temperature only */
double configtemp[2] = {0., 0.};

#ifdef ADDITIONAL_CHECKS
double db_max_force = 0.0, db_max_vel = 0.0;
int db_maxf_id = 0, db_maxv_id = 0;
#endif

/** \name Privat Functions */
/************************************************************/
/*@{*/

/** Rescale all particle forces with \f[ 0.5 \Delta t^2 \f]. */
void rescale_forces();
/** Propagate the velocities. Integration step 1 of the Velocity Verlet
   integrator:<br>
    \f[ v(t+0.5 \Delta t) = v(t) + 0.5 \Delta t f(t) \f] */
void propagate_vel();
/** Propagate the positions. Integration step 2 of the Velocity
   Verletintegrator:<br>
    \f[ p(t+\Delta t) = p(t) + \Delta t  v(t+0.5 \Delta t) \f] */
void propagate_pos();
/** Propagate the velocities and positions. Integration step 1 and 2
    of the Velocity Verlet integrator: <br>
    \f[ v(t+0.5 \Delta t) = v(t) + 0.5 \Delta t f(t) \f] <br>
    \f[ p(t+\Delta t) = p(t) + \Delta t  v(t+0.5 \Delta t) \f] */
void propagate_vel_pos();
/** Rescale all particle forces with \f[ 0.5 \Delta t^2 \f] and propagate the
   velocities.
    Integration step 4 of the Velocity Verletintegrator:<br>
    \f[ v(t+\Delta t) = v(t+0.5 \Delta t) + 0.5 \Delta t f(t+\Delta t) \f] */
void rescale_forces_propagate_vel();

/** Integrator stability check (see compile flag ADDITIONAL_CHECKS). */
void force_and_velocity_check(Particle *p);
/** Integrator stability check (see compile flag ADDITIONAL_CHECKS). */
void force_and_velocity_display();

void finalize_p_inst_npt();

/*@}*/

void integrator_sanity_checks() {
  // char *errtext;

  if (time_step < 0.0) {
    runtimeErrorMsg() << "time_step not set";
  }
}

#ifdef NPT

void integrator_npt_sanity_checks() {
  if (integ_switch == INTEG_METHOD_NPT_ISO) {
    if (nptiso.piston <= 0.0) {
      runtimeErrorMsg() << "npt on, but piston mass not set";
    }

#ifdef ELECTROSTATICS

    switch (coulomb.method) {
    case COULOMB_NONE:
      break;
    case COULOMB_DH:
      break;
    case COULOMB_RF:
      break;
#ifdef P3M
    case COULOMB_P3M:
      break;
#endif /*P3M*/
    default: {
      runtimeErrorMsg()
          << "npt only works with P3M, Debye-Huckel or reaction field";
    }
    }
#endif /*ELECTROSTATICS*/

#ifdef DIPOLES

    switch (coulomb.Dmethod) {
    case DIPOLAR_NONE:
      break;
#ifdef DP3M
    case DIPOLAR_P3M:
      break;
#endif /* DP3M */
    default: {
      runtimeErrorMsg()
          << "NpT does not work with your dipolar method, please use P3M.";
    }
    }
#endif /* ifdef DIPOLES */
  }
}
#endif /*NPT*/

/************************************************************/
void integrate_ensemble_init() {
#ifdef NPT
  if (integ_switch == INTEG_METHOD_NPT_ISO) {
    /* prepare NpT-integration */
    nptiso.inv_piston = 1 / (1.0 * nptiso.piston);
    nptiso.p_inst_av = 0.0;
    if (nptiso.dimension == 0) {
      fprintf(stderr, "%d: INTERNAL ERROR: npt integrator was called but "
                      "dimension not yet set. this should not happen. ",
              this_node);
      errexit();
    }

    nptiso.volume = pow(box_l[nptiso.non_const_dim], nptiso.dimension);

    if (recalc_forces) {
      nptiso.p_inst = 0.0;
      nptiso.p_vir[0] = nptiso.p_vir[1] = nptiso.p_vir[2] = 0.0;
      nptiso.p_vel[0] = nptiso.p_vel[1] = nptiso.p_vel[2] = 0.0;
#ifdef CONFIGTEMP
      configtemp[0] = configtemp[1] = 0.0;
#endif
    }
  }
#endif
}

/************************************************************/

void integrate_vv(int n_steps, int reuse_forces) {
  /* Prepare the Integrator */
  on_integration_start();

#ifdef IMMERSED_BOUNDARY
  // Here we initialize volume conservation
  // This function checks if the reference volumes have been set and if
  // necessary calculates them
  IBM_InitVolumeConservation();
#endif

  /* if any method vetoes (P3M not initialized), immediately bail out */
  if (check_runtime_errors())
    return;

#ifdef MULTI_TIMESTEP
  if (smaller_time_step > 0.) {
    mts_max = time_step / smaller_time_step;
#ifdef NPT
    if (integ_switch == INTEG_METHOD_NPT_ISO) {
      current_time_step_is_small = 1;
      // Compute forces for small timestep -> get virial contribution.
      if (recalc_forces)
        thermo_heat_up();
      force_calc();
      thermo_cool_down();
      ghost_communicator(&cell_structure.collect_ghost_force_comm);
      current_time_step_is_small = 0;
      // Store virial
      for (int j = 0; j < 3; ++j)
        virial_store[j] = nptiso.p_vir[j];
      thermo_heat_up();
      force_calc();
      thermo_cool_down();
      ghost_communicator(&cell_structure.collect_ghost_force_comm);
      rescale_forces();
    }
#endif
  }
#endif

  /* Verlet list criterion */
  skin2 = SQR(0.5 * skin);

  INTEG_TRACE(fprintf(
      stderr, "%d: integrate_vv: integrating %d steps (recalc_forces=%d)\n",
      this_node, n_steps, recalc_forces));

  /* Integration Step: Preparation for first integration step:
     Calculate forces f(t) as function of positions p(t) ( and velocities v(t) )
     */
  /* reuse_forces logic:
     -1: recalculate forces unconditionally, mostly used for timing
      0: recalculate forces if recalc_forces is set, meaning it is probably
     necessary
      1: do not recalculate forces. Mostly when reading checkpoints with forces
   */

  if (reuse_forces == -1 || (recalc_forces && reuse_forces != 1)) {
    thermo_heat_up();

#ifdef LB
    transfer_momentum = 0;
    if (lattice_switch & LATTICE_LB && this_node == 0)
      runtimeWarning("Recalculating forces, so the LB coupling forces are not "
                     "included in the particle force the first time step. This "
                     "only matters if it happens frequently during "
                     "sampling.\n");
#endif
#ifdef LB_GPU
    transfer_momentum_gpu = 0;
    if (lattice_switch & LATTICE_LB_GPU && this_node == 0)
      runtimeWarning("Recalculating forces, so the LB coupling forces are not "
                     "included in the particle force the first time step. This "
                     "only matters if it happens frequently during "
                     "sampling.\n");
#endif

    force_calc();

    if (integ_switch != INTEG_METHOD_STEEPEST_DESCENT) {
      rescale_forces();
#if defined(ROTATION)
      convert_initial_torques();
#endif
    }

    thermo_cool_down();

#ifdef MULTI_TIMESTEP
#ifdef NPT
    if (smaller_time_step > 0. && integ_switch == INTEG_METHOD_NPT_ISO)
      for (int j = 0; j < 3; ++j)
        nptiso.p_vir[j] += virial_store[j];
#endif
#endif

#ifdef COLLISION_DETECTION
    handle_collisions();
#endif
  }

#ifdef GHMC
  if (thermo_switch & THERMO_GHMC)
    ghmc_init();
#endif

  if (thermo_switch & THERMO_CPU)
    mpi_thermalize_cpu(temperature);

  if (check_runtime_errors())
    return;

  n_verlet_updates = 0;

#ifdef VALGRIND_INSTRUMENTATION
  CALLGRIND_START_INSTRUMENTATION;
#endif

  /* Integration loop */
  for (int step = 0; step < n_steps; step++) {
    INTEG_TRACE(fprintf(stderr, "%d: STEP %d\n", this_node, step));

#ifdef BOND_CONSTRAINT
    save_old_pos();
#endif

#ifdef GHMC
    if (thermo_switch & THERMO_GHMC) {
      if (step % ghmc_nmd == 0)
        ghmc_momentum_update();
    }
#endif

#ifdef SD
    if (thermo_switch & THERMO_SD) {
      runtimeWarning("Use integrate_sd to use Stokesian Dynamics Thermalizer.");
    }
    if (thermo_switch & THERMO_BD) {
      runtimeWarning("Use integrate_sd to use Brownian Dynamics Thermalizer.");
    }
#endif

    /* Integration Steps: Step 1 and 2 of Velocity Verlet scheme:
       v(t+0.5*dt) = v(t) + 0.5*dt * f(t)
       p(t + dt)   = p(t) + dt * v(t+0.5*dt)
       NOTE 1: Prefactors do not occur in formulas since we use
       rescaled forces and velocities.
       NOTE 2: Depending on the integration method Step 1 and Step 2
       cannot be combined for the translation.
    */
    if (integ_switch == INTEG_METHOD_NPT_ISO
#ifdef NEMD
        || nemd_method != NEMD_METHOD_OFF
#endif
        ) {
      propagate_vel();
      propagate_pos();
    } else if (integ_switch == INTEG_METHOD_STEEPEST_DESCENT) {
      if (steepest_descent_step())
        break;
    } else {
      propagate_vel_pos();
    }

#ifdef BOND_CONSTRAINT
    /**Correct those particle positions that participate in a rigid/constrained
     * bond */
    cells_update_ghosts();

    correct_pos_shake();
#endif

#ifdef ELECTROSTATICS
    if (coulomb.method == COULOMB_MAGGS) {
      maggs_propagate_B_field(0.5 * time_step);
    }
#endif

#ifdef NPT
    if (check_runtime_errors())
      break;
#endif

#ifdef MULTI_TIMESTEP
    if (smaller_time_step > 0) {
      current_time_step_is_small = 1;
      /* Calculate the forces */
      thermo_heat_up();
      force_calc();
      thermo_cool_down();
      ghost_communicator(&cell_structure.collect_ghost_force_comm);
      rescale_forces();
      for (mts_index = 0; mts_index < mts_max; ++mts_index) {
        /* Small integration steps */
        /* Propagate velocities and positions */
        /* Assumes: not NEMD_METHOD_OFF; NPT not updated during small steps */
        if (integ_switch == INTEG_METHOD_NPT_ISO ||
            nemd_method != NEMD_METHOD_OFF) {
          propagate_vel();
          propagate_pos();
        } else
          propagate_vel_pos();
        cells_update_ghosts();
        force_calc();
        ghost_communicator(&cell_structure.collect_ghost_force_comm);
#ifdef NPT
        // Store virial
        for (int j = 0; j < 3; ++j)
          virial_store[j] = nptiso.p_vir[j];
#endif
        rescale_forces_propagate_vel();
      }
      current_time_step_is_small = 0;
      thermo_heat_up();
      force_calc();
      thermo_cool_down();
      ghost_communicator(&cell_structure.collect_ghost_force_comm);
      rescale_forces();
      recalc_forces = 0;
    }
#endif

/* Integration Step: Step 3 of Velocity Verlet scheme:
   Calculate f(t+dt) as function of positions p(t+dt) ( and velocities
   v(t+0.5*dt) ) */

#ifdef LB
    transfer_momentum = 1;
#endif
#ifdef LB_GPU
    transfer_momentum_gpu = 1;
#endif

    force_calc();

// IMMERSED_BOUNDARY
#ifdef IMMERSED_BOUNDARY
    // Now the forces are computed and need to go into the LB fluid
    if (lattice_switch & LATTICE_LB)
      IBM_ForcesIntoFluid_CPU();
#ifdef LB_GPU
    if (lattice_switch & LATTICE_LB_GPU)
      IBM_ForcesIntoFluid_GPU();
#endif
#endif

#ifdef CATALYTIC_REACTIONS
    integrate_reaction();
#endif

    if (check_runtime_errors())
      break;

#ifdef MULTI_TIMESTEP
#ifdef NPT
    if (smaller_time_step > 0. && integ_switch == INTEG_METHOD_NPT_ISO)
      for (int j = 0; j < 3; ++j)
        nptiso.p_vir[j] += virial_store[j];
#endif
#endif
    /* Integration Step: Step 4 of Velocity Verlet scheme:
       v(t+dt) = v(t+0.5*dt) + 0.5*dt * f(t+dt) */
    if (integ_switch != INTEG_METHOD_STEEPEST_DESCENT) {
      //rescale_forces_propagate_vel();
#ifdef ROTATION
      convert_torques_propagate_omega();
#endif
      rescale_forces_propagate_vel();
    }
// SHAKE velocity updates
#ifdef BOND_CONSTRAINT
    ghost_communicator(&cell_structure.update_ghost_pos_comm);
    correct_vel_shake();
#endif
// VIRTUAL_SITES update vel
#ifdef VIRTUAL_SITES
    ghost_communicator(&cell_structure.update_ghost_pos_comm);
    update_mol_vel();
    if (check_runtime_errors())
      break;
#endif

// progagate one-step functionalities
#ifdef LB
    if (lattice_switch & LATTICE_LB)
      lattice_boltzmann_update();

    if (check_runtime_errors())
      break;
#endif

#ifdef LB_GPU
    if (this_node == 0) {
#ifdef ELECTROKINETICS
      if (ek_initialized) {
        ek_integrate();
      } else {
#endif
        if (lattice_switch & LATTICE_LB_GPU)
          lattice_boltzmann_update_gpu();
#ifdef ELECTROKINETICS
      }
#endif
    }
#endif // LB_GPU

// IMMERSED_BOUNDARY
#ifdef IMMERSED_BOUNDARY

    IBM_UpdateParticlePositions();
// We reset all since otherwise the halo nodes may not be reset
// NB: the normal Espresso reset is also done after applying the forces
//    if (lattice_switch & LATTICE_LB) IBM_ResetLBForces_CPU();
#ifdef LB_GPU
// if (lattice_switch & LATTICE_LB_GPU) IBM_ResetLBForces_GPU();
#endif

    if (check_runtime_errors())
      break;

    // Ghost positions are now out-of-date
    // We should update.
    // Actually we seem to get the same results whether we do this here or not,
    // but it is safer to do it
    ghost_communicator(&cell_structure.update_ghost_pos_comm);

#endif // IMMERSED_BOUNDARY

#ifdef ELECTROSTATICS
    if (coulomb.method == COULOMB_MAGGS) {
      maggs_propagate_B_field(0.5 * time_step);
    }
#endif

#ifdef NPT
    if ((this_node == 0) && (integ_switch == INTEG_METHOD_NPT_ISO))
      nptiso.p_inst_av += nptiso.p_inst;
#endif

#ifdef GHMC
    if (thermo_switch & THERMO_GHMC) {
      if (step % ghmc_nmd == ghmc_nmd - 1)
        ghmc_mc();
    }
#endif

    if (integ_switch != INTEG_METHOD_STEEPEST_DESCENT) {
      /* Propagate time: t = t+dt */
      sim_time += time_step;
    }
#ifdef COLLISION_DETECTION
    handle_collisions();
#endif
  }

#ifdef VALGRIND_INSTRUMENTATION
  CALLGRIND_STOP_INSTRUMENTATION;
#endif

  /* verlet list statistics */
  if (n_verlet_updates > 0)
    verlet_reuse = n_steps / (double)n_verlet_updates;
  else
    verlet_reuse = 0;

#ifdef NPT
  if (integ_switch == INTEG_METHOD_NPT_ISO) {
    nptiso.invalidate_p_vel = 0;
    MPI_Bcast(&nptiso.p_inst, 1, MPI_DOUBLE, 0, comm_cart);
    MPI_Bcast(&nptiso.p_diff, 1, MPI_DOUBLE, 0, comm_cart);
    MPI_Bcast(&nptiso.volume, 1, MPI_DOUBLE, 0, comm_cart);
    if (this_node == 0)
      nptiso.p_inst_av /= 1.0 * n_steps;
    MPI_Bcast(&nptiso.p_inst_av, 1, MPI_DOUBLE, 0, comm_cart);
  }
#endif

#ifdef GHMC
  if (thermo_switch & THERMO_GHMC)
    ghmc_close();
#endif
}

/************************************************************/

void rescale_velocities(double scale) {
  Particle *p;
  int i, np, c;
  Cell *cell;

  for (c = 0; c < local_cells.n; c++) {
    cell = local_cells.cell[c];
    p = cell->part;
    np = cell->n;
    for (i = 0; i < np; i++) {
      p[i].m.v[0] *= scale;
      p[i].m.v[1] *= scale;
      p[i].m.v[2] *= scale;
    }
  }
}

/* Privat functions */
/************************************************************/

void rescale_forces() {
  Particle *p;
  int i, np, c;
  Cell *cell;
  double scale;

  INTEG_TRACE(fprintf(stderr, "%d: rescale_forces:\n", this_node));

  scale = 0.5 * time_step * time_step;

#ifdef MULTI_TIMESTEP
  if (smaller_time_step > 0.) {
    if (current_time_step_is_small)
      scale = 0.5 * smaller_time_step * smaller_time_step;
    else
      scale = 0.5 * smaller_time_step * time_step;
  }
#endif
  for (c = 0; c < local_cells.n; c++) {
    cell = local_cells.cell[c];
    p = cell->part;
    np = cell->n;
    for (i = 0; i < np; i++) {
      check_particle_force(&p[i]);
      p[i].f.f[0] *= scale / (p[i]).p.mass;
      p[i].f.f[1] *= scale / (p[i]).p.mass;
      p[i].f.f[2] *= scale / (p[i]).p.mass;

      ONEPART_TRACE(if (p[i].p.identity == check_id) fprintf(
          stderr,
          "%d: OPT: SCAL f = (%.3e,%.3e,%.3e) v_old = (%.3e,%.3e,%.3e)\n",
          this_node, p[i].f.f[0], p[i].f.f[1], p[i].f.f[2], p[i].m.v[0],
          p[i].m.v[1], p[i].m.v[2]));
    }
  }
}

void rescale_forces_propagate_vel() {
  Cell *cell;
  Particle *p;
  int i, j, np, c;
<<<<<<< HEAD
  double scale;
  double step4_factor = 0.0;
=======
  double scale,e_damp,rinertia_m,gamma_rot_m,scale_f,omega_lab[3];
>>>>>>> a93ff33b

#ifdef NPT
  if (integ_switch == INTEG_METHOD_NPT_ISO) {
    nptiso.p_vel[0] = nptiso.p_vel[1] = nptiso.p_vel[2] = 0.0;
  }
#endif

  scale = 0.5 * time_step * time_step;

#ifdef MULTI_TIMESTEP
  if (smaller_time_step > 0.) {
    if (current_time_step_is_small)
      scale = 0.5 * smaller_time_step * smaller_time_step;
    else
      scale = 0.5 * smaller_time_step * time_step;
  }
#endif
  INTEG_TRACE(
      fprintf(stderr, "%d: rescale_forces_propagate_vel:\n", this_node));

  for (c = 0; c < local_cells.n; c++) {
    cell = local_cells.cell[c];
    p = cell->part;
    np = cell->n;
    for (i = 0; i < np; i++) {
#ifdef SEMI_INTEGRATED
    	if (p[i].p.gamma <= 0.0) p[i].p.gamma = langevin_gamma;
#ifndef ROTATIONAL_INERTIA
    	if (p[i].p.gamma_rot <= 0.0) p[i].p.gamma_rot = langevin_gamma_rotation;
#else
        for(j=0; j < 3; j++) if (p[i].p.gamma_rot[j] <= 0.0) p[i].p.gamma_rot[j] = langevin_gamma_rotation[j];
#endif // ROTATIONAL_INERTIA
    	if (p[i].p.T < 0) p[i].p.T = temperature;
#endif // SEMI_INTEGRATED
      check_particle_force(&p[i]);

      /* Rescale forces: f_rescaled = 0.5*dt*dt * f_calculated * (1/mass) */
      p[i].f.f[0] *= scale / (p[i]).p.mass;
      p[i].f.f[1] *= scale / (p[i]).p.mass;
      p[i].f.f[2] *= scale / (p[i]).p.mass;

      ONEPART_TRACE(if (p[i].p.identity == check_id) fprintf(
          stderr,
          "%d: OPT: SCAL f = (%.3e,%.3e,%.3e) v_old = (%.3e,%.3e,%.3e)\n",
          this_node, p[i].f.f[0], p[i].f.f[1], p[i].f.f[2], p[i].m.v[0],
          p[i].m.v[1], p[i].m.v[2]));
#ifdef VIRTUAL_SITES
      // Virtual sites are not propagated during integration
      if (ifParticleIsVirtual(&p[i]))
        continue;
#endif

      step4_factor = 1.0; // default
#ifdef VERLET_STEP4_VELOCITY
      if (thermo_switch & THERMO_LANGEVIN)
      {
#ifdef LANGEVIN_PER_PARTICLE
          step4_factor = 1 / (1 - p->p.vv_langevin_pref1 * scale / (p[i]).p.mass);
#else
          step4_factor = 1 / (1 - vv_langevin_pref1 * scale / (p[i]).p.mass);
#endif // LANGEVIN_PER_PARTICLE
      }
#endif

      for (j = 0; j < 3; j++) {
#ifdef EXTERNAL_FORCES
        if (!(p[i].p.ext_flag & COORD_FIXED(j))) {
#endif
#ifdef NPT
          if (integ_switch == INTEG_METHOD_NPT_ISO &&
              (nptiso.geometry & nptiso.nptgeom_dir[j])) {
            nptiso.p_vel[j] += SQR(p[i].m.v[j]) * (p[i]).p.mass;
#ifdef MULTI_TIMESTEP
            if (smaller_time_step > 0. && current_time_step_is_small == 1)
              p[i].m.v[j] += p[i].f.f[j];
            else
#endif
              p[i].m.v[j] +=
                  p[i].f.f[j] +
                  friction_therm0_nptiso(p[i].m.v[j]) / (p[i]).p.mass;
          } else
#endif
<<<<<<< HEAD
          /* Propagate velocity: v(t+dt) = v(t+0.5*dt) + 0.5*dt * f(t+dt) */
          {
              p[i].m.v[j] += p[i].f.f[j] * step4_factor;
          }
=======
          {
#ifndef SEMI_INTEGRATED
            /* Propagate velocity: v(t+dt) = v(t+0.5*dt) + 0.5*dt * f(t+dt) */
              p[i].m.v[j] += p[i].f.f[j];
          }
#else
              /* only deterministic and non-dissipative part of the force is used here */
              scale_f = 0.5 * time_step * time_step / (p[i]).p.mass;
              e_damp = exp(-p[i].p.gamma*0.5*time_step/((p[i]).p.mass));
              // here, the additional time_step is used only to align with Espresso default dimensionless model
              p[i].m.v[j] = p[i].m.v[j]*e_damp+(p[i].f.f[j]*time_step/(p[i].p.gamma*scale_f))*(1-e_damp);
              // WARNING: this method currently is implemented for ball particles only.
              // SEMI_INTEGRATED method is technically not compatible
              // with anisotropic particles due to nonlinear equations of the rotational motion in this case.
              rinertia_m = (p[i].p.rinertia[0] + p[i].p.rinertia[1] + p[i].p.rinertia[2]) / 3.0;
#ifdef ROTATIONAL_INERTIA
              gamma_rot_m = (p[i].p.gamma_rot[0] + p[i].p.gamma_rot[1] + p[i].p.gamma_rot[2]) / 3.0;
#else
              gamma_rot_m = p[i].p.gamma_rot;
#endif
              e_damp = exp(-gamma_rot_m*0.5*time_step/rinertia_m);
              p[i].m.omega[j] = p[i].m.omega[j]*e_damp+(p[i].f.torque[j]/gamma_rot_m)*(1-e_damp);
#ifdef ROTATION_PER_PARTICLE
              if (!p->p.rotation) p[i].m.omega[j] = p[i].m.omega_0[j];
#endif // ROTATION_PER_PARTICLE
          }
#endif // SEMI_INTEGRATED
>>>>>>> a93ff33b

#ifdef EXTERNAL_FORCES
        }
#endif
      } //j
#ifdef SEMI_INTEGRATED
      random_walk_vel(&(p[i]),0.5*time_step);
      //printf("\n 1");
      random_walk_rot_vel(&(p[i]),time_step);
#endif

      ONEPART_TRACE(if (p[i].p.identity == check_id) fprintf(
          stderr, "%d: OPT: PV_2 v_new = (%.3e,%.3e,%.3e)\n", this_node,
          p[i].m.v[0], p[i].m.v[1], p[i].m.v[2]));
    }
  }
#ifdef NPT
#ifdef MULTI_TIMESTEP
  if (smaller_time_step < 0. || current_time_step_is_small == 0)
#endif
    finalize_p_inst_npt();
#endif
}

void finalize_p_inst_npt() {
#ifdef NPT
  if (integ_switch == INTEG_METHOD_NPT_ISO) {
    double p_tmp = 0.0;
    int i;
    /* finalize derivation of p_inst */
    nptiso.p_inst = 0.0;
    for (i = 0; i < 3; i++) {
      if (nptiso.geometry & nptiso.nptgeom_dir[i]) {
#ifdef MULTI_TIMESTEP
        if (smaller_time_step > 0.)
          nptiso.p_vel[i] /= SQR(smaller_time_step);
        else
#endif
          nptiso.p_vel[i] /= SQR(time_step);
        nptiso.p_inst += nptiso.p_vir[i] + nptiso.p_vel[i];
      }
    }

    MPI_Reduce(&nptiso.p_inst, &p_tmp, 1, MPI_DOUBLE, MPI_SUM, 0, comm_cart);
    if (this_node == 0) {
      nptiso.p_inst = p_tmp / (nptiso.dimension * nptiso.volume);
      nptiso.p_diff = nptiso.p_diff +
                      (nptiso.p_inst - nptiso.p_ext) * 0.5 * time_step +
                      friction_thermV_nptiso(nptiso.p_diff);
    }
  }
#endif
}

void propagate_press_box_pos_and_rescale_npt() {
#ifdef NPT
  if (integ_switch == INTEG_METHOD_NPT_ISO) {
    Cell *cell;
    Particle *p;
    int i, j, np, c;
    double scal[3] = {0., 0., 0.}, L_new = 0.0;

/* finalize derivation of p_inst */
#ifdef MULTI_TIMESTEP
    if (smaller_time_step < 0. || current_time_step_is_small == 0)
#endif
      finalize_p_inst_npt();

    /* adjust \ref nptiso_struct::nptiso.volume; prepare pos- and vel-rescaling
     */
    if (this_node == 0) {
#ifdef MULTI_TIMESTEP
      if (smaller_time_step < 0. || current_time_step_is_small == 0)
#endif
        nptiso.volume += nptiso.inv_piston * nptiso.p_diff * 0.5 * time_step;
      scal[2] = SQR(box_l[nptiso.non_const_dim]) /
                pow(nptiso.volume, 2.0 / nptiso.dimension);
#ifdef MULTI_TIMESTEP
      if (smaller_time_step < 0. || current_time_step_is_small == 0)
#endif
        nptiso.volume += nptiso.inv_piston * nptiso.p_diff * 0.5 * time_step;
      if (nptiso.volume < 0.0) {

        runtimeErrorMsg()
            << "your choice of piston= " << nptiso.piston
            << ", dt= " << time_step << ", p_diff= " << nptiso.p_diff
            << " just caused the volume to become negative, decrease dt";
        nptiso.volume = box_l[0] * box_l[1] * box_l[2];
        scal[2] = 1;
      }

      L_new = pow(nptiso.volume, 1.0 / nptiso.dimension);
      // printf("Lnew, %f: volume, %f: dim, %f: press, %f \n", L_new,
      // nptiso.volume, nptiso.dimension,nptiso.p_inst );
      // fflush(stdout);

      scal[1] = L_new / box_l[nptiso.non_const_dim];
      scal[0] = 1 / scal[1];
#ifdef MULTI_TIMESTEP
      if (smaller_time_step > 0.) {
        if (current_time_step_is_small == 1) {
          // load scal variable
          scal[0] = scal_store[0];
          scal[1] = scal_store[1];
          scal[2] = scal_store[2];
        } else {
          // save scal variable
          scal_store[0] = scal[0];
          scal_store[1] = scal[1];
          scal_store[2] = scal[2];
        }
      }
#endif
    }
    MPI_Bcast(scal, 3, MPI_DOUBLE, 0, comm_cart);

    /* propagate positions while rescaling positions and velocities */
    for (c = 0; c < local_cells.n; c++) {
      cell = local_cells.cell[c];
      p = cell->part;
      np = cell->n;
      for (i = 0; i < np; i++) {
#ifdef VIRTUAL_SITES
        if (ifParticleIsVirtual(&p[i]))
          continue;
#endif
        for (j = 0; j < 3; j++) {
#ifdef EXTERNAL_FORCES
          if (!(p[i].p.ext_flag & COORD_FIXED(j))) {
#endif
            if (nptiso.geometry & nptiso.nptgeom_dir[j]) {
#ifdef MULTI_TIMESTEP
              if (smaller_time_step > 0.) {
                if (current_time_step_is_small == 1) {
                  if (mts_index == mts_max - 1) {
                    p[i].r.p[j] =
                        scal[1] * (p[i].r.p[j] + scal[2] * p[i].m.v[j]);
                    p[i].l.p_old[j] *= scal[1];
                    p[i].m.v[j] *= scal[0];
                  } else
                    p[i].r.p[j] += p[i].m.v[j];
                }
              } else
#endif
              {
                p[i].r.p[j] = scal[1] * (p[i].r.p[j] + scal[2] * p[i].m.v[j]);
                p[i].l.p_old[j] *= scal[1];
                p[i].m.v[j] *= scal[0];
              }
            } else {
#ifdef MULTI_TIMESTEP
              if (smaller_time_step < 0. || current_time_step_is_small == 1)
#endif
                p[i].r.p[j] += p[i].m.v[j];
            }

#ifdef EXTERNAL_FORCES
          }
#endif
        }
        ONEPART_TRACE(if (p[i].p.identity == check_id) fprintf(
            stderr, "%d: OPT:PV_1 v_new=(%.3e,%.3e,%.3e)\n", this_node,
            p[i].m.v[0], p[i].m.v[1], p[i].m.v[2]));
        ONEPART_TRACE(if (p[i].p.identity == check_id) fprintf(
            stderr, "%d: OPT:PPOS p=(%.3f,%.3f,%.3f)\n", this_node, p[i].r.p[0],
            p[i].r.p[1], p[i].r.p[2]));
#ifdef ADDITIONAL_CHECKS
        force_and_velocity_check(&p[i]);
#endif
      }
    }
    resort_particles = 1;

    /* Apply new volume to the box-length, communicate it, and account for
     * necessary adjustments to the cell geometry */
    if (this_node == 0) {
      for (i = 0; i < 3; i++) {
        if (nptiso.geometry & nptiso.nptgeom_dir[i]) {
          box_l[i] = L_new;
        } else if (nptiso.cubic_box) {
          box_l[i] = L_new;
        }
      }
    }
    MPI_Bcast(box_l, 3, MPI_DOUBLE, 0, comm_cart);

    /* fast box length update */
    grid_changed_box_l();
    recalc_maximal_cutoff();
    cells_on_geometry_change(CELL_FLAG_FAST);
  }
#endif
}

void propagate_vel() {
  Cell *cell;
  Particle *p;
  int c, i, j, np;
  double e_damp,rinertia_m,gamma_rot_m,scale_f;
#ifdef NPT
  nptiso.p_vel[0] = nptiso.p_vel[1] = nptiso.p_vel[2] = 0.0;
#endif

  INTEG_TRACE(fprintf(stderr, "%d: propagate_vel:\n", this_node));

  for (c = 0; c < local_cells.n; c++) {
    cell = local_cells.cell[c];
    p = cell->part;
    np = cell->n;
    for(i = 0; i < np; i++) {
#ifdef SEMI_INTEGRATED
    	if (p[i].p.gamma <= 0.0) p[i].p.gamma = langevin_gamma;
#ifndef ROTATIONAL_INERTIA
    	if (p[i].p.gamma_rot <= 0.0) p[i].p.gamma_rot = langevin_gamma_rotation;
#else
        for(j=0; j < 3; j++) if (p[i].p.gamma_rot[j] <= 0.0) p[i].p.gamma_rot[j] = langevin_gamma_rotation[j];
#endif // ROTATIONAL_INERTIA
    	if (p[i].p.T < 0) p[i].p.T = temperature;
#endif // SEMI_INTEGRATED
#if (!defined(SEMI_INTEGRATED)) && defined(ROTATION)
     propagate_omega_quat_particle(&p[i]);
#endif
// Don't propagate translational degrees of freedom of vs
#ifdef VIRTUAL_SITES
      if (ifParticleIsVirtual(&p[i]))
        continue;
#endif
      for (j = 0; j < 3; j++) {
#ifdef EXTERNAL_FORCES
        if (!(p[i].p.ext_flag & COORD_FIXED(j)))
#endif
        {
#ifdef NPT
          if (integ_switch == INTEG_METHOD_NPT_ISO &&
              (nptiso.geometry & nptiso.nptgeom_dir[j])) {
#ifdef MULTI_TIMESTEP
            if (smaller_time_step > 0. && current_time_step_is_small == 1)
              p[i].m.v[j] += p[i].f.f[j];
            else
#endif
              p[i].m.v[j] +=
                  p[i].f.f[j] +
                  friction_therm0_nptiso(p[i].m.v[j]) / (p[i]).p.mass;
            nptiso.p_vel[j] += SQR(p[i].m.v[j]) * (p[i]).p.mass;
          } else
#endif
          {
#ifndef SEMI_INTEGRATED
              /* Propagate velocities: v(t+0.5*dt) = v(t) + 0.5*dt * f(t) */
              p[i].m.v[j] += p[i].f.f[j];
          }
#else
            /* only deterministic and non-dissipative part of the force is used here */
              scale_f = 0.5 * time_step * time_step / (p[i]).p.mass;
              e_damp = exp(-p[i].p.gamma*0.5*time_step/((p[i]).p.mass));
              // here, the additional time_step is used only to align with Espresso default dimensionless model
              p[i].m.v_0[j] = p[i].m.v[j];
              p[i].m.v[j] = p[i].m.v[j]*e_damp+(p[i].f.f[j]*time_step/(p[i].p.gamma*scale_f))*(1-e_damp);

              // WARNING: this method currently is implemented for ball particles only.
              // SEMI_INTEGRATED method is technically not compatible
              // with anisotropic particles due to nonlinear equations of the rotational motion in this case.
              rinertia_m = (p[i].p.rinertia[0] + p[i].p.rinertia[1] + p[i].p.rinertia[2]) / 3.0;
#ifdef ROTATIONAL_INERTIA
              gamma_rot_m = (p[i].p.gamma_rot[0] + p[i].p.gamma_rot[1] + p[i].p.gamma_rot[2]) / 3.0;
#else
              gamma_rot_m = p[i].p.gamma_rot;
#endif
              e_damp = exp(-gamma_rot_m*0.5*time_step/rinertia_m);

              p[i].m.omega_0[j] = p[i].m.omega[j];
              p[i].m.omega[j] = p[i].m.omega[j]*e_damp+(p[i].f.torque[j]/gamma_rot_m)*(1-e_damp);

#ifdef ROTATION_PER_PARTICLE
            if (!p->p.rotation) p[i].m.omega[j] = p[i].m.omega_0[j];
#endif
          }
#endif // SEMI_INTEGRATED

/* SPECIAL TASKS in particle loop */
#ifdef NEMD
          if (j == 0)
            nemd_get_velocity(p[i]);
#endif
        }

        ONEPART_TRACE(if (p[i].p.identity == check_id) fprintf(
            stderr, "%d: OPT: PV_1 v_new = (%.3e,%.3e,%.3e)\n", this_node,
            p[i].m.v[0], p[i].m.v[1], p[i].m.v[2]));
#ifdef ADDITIONAL_CHECKS
        force_and_velocity_check(&p[i]);
#endif
      } //j
#ifdef SEMI_INTEGRATED
        random_walk_vel(&(p[i]),0.5*time_step);
        random_walk_rot_vel(&(p[i]),0.5*time_step);
#endif
    }
  }
#ifdef ADDITIONAL_CHECKS
  force_and_velocity_display();
#endif

/* SPECIAL TASKS after velocity propagation */
#ifdef NEMD
  nemd_change_momentum();
  nemd_store_velocity_profile();
#endif
}

void propagate_pos()
{
  double e_damp,rinertia_m,gamma_rot_m,scale_f;
  double dphi[3],u_dphi[3],m_dphi;

  INTEG_TRACE(fprintf(stderr,"%d: propagate_pos:\n",this_node));

  if(integ_switch == INTEG_METHOD_NPT_ISO)
    /* Special propagator for NPT ISOTROPIC */
    /* Propagate pressure, box_length (2 times) and positions, rescale
       positions and velocities and check verlet list criterion (only NPT) */
    propagate_press_box_pos_and_rescale_npt();
  else {
    Cell *cell;
    Particle *p;
    int c, i, j, np;

    for (c = 0; c < local_cells.n; c++) {
      cell = local_cells.cell[c];
      p = cell->part;
      np = cell->n;
      for (i = 0; i < np; i++) {
#ifdef SEMI_INTEGRATED
    	if (p[i].p.gamma <= 0.0) p[i].p.gamma = langevin_gamma;
#ifndef ROTATIONAL_INERTIA
    	if (p[i].p.gamma_rot <= 0.0) p[i].p.gamma_rot = langevin_gamma_rotation;
#else
        for(j=0; j < 3; j++) if (p[i].p.gamma_rot[j] <= 0.0) p[i].p.gamma_rot[j] = langevin_gamma_rotation[j];
#endif // ROTATIONAL_INERTIA
    	if (p[i].p.T < 0) p[i].p.T = temperature;
#endif // SEMI_INTEGRATED
#ifdef VIRTUAL_SITES
        if (ifParticleIsVirtual(&p[i]))
          continue;
#endif
        for (j = 0; j < 3; j++) {
#ifdef EXTERNAL_FORCES
          if (!(p[i].p.ext_flag & COORD_FIXED(j)))
#endif
          {
#ifdef NEMD
            /* change momentum of each particle in top and bottom slab */
            if (j == 0)
              nemd_add_velocity(&p[i]);
#endif

#ifndef SEMI_INTEGRATED
              /* Propagate positions (only NVT): p(t + dt)   = p(t) + dt * v(t+0.5*dt) */
              p[i].r.p[j] += p[i].m.v[j];
#else
              scale_f = 0.5 * time_step * time_step / (p[i]).p.mass;
              e_damp = exp(-p[i].p.gamma*time_step/((p[i]).p.mass));
              //p[i].r.p[j] += p[i].m.v[j];
              p[i].r.p[j] += ((p[i]).p.mass/p[i].p.gamma)*(p[i].f.f[j]/(p[i].p.gamma*scale_f)-p[i].m.v_0[j]/time_step)*(e_damp-1)+(p[i].f.f[j]/(p[i].p.gamma*scale_f))*time_step;
              // WARNING: this method currently is implemented for ball particles only.
              // SEMI_INTEGRATED method is technically not compatible
              // with anisotropic particles due to nonlinear equations of the rotational motion in this case.
              rinertia_m = (p[i].p.rinertia[0] + p[i].p.rinertia[1] + p[i].p.rinertia[2]) / 3.0;
#ifdef ROTATIONAL_INERTIA
              gamma_rot_m = (p[i].p.gamma_rot[0] + p[i].p.gamma_rot[1] + p[i].p.gamma_rot[2]) / 3.0;
#else
              gamma_rot_m = p[i].p.gamma_rot;
#endif
              e_damp = exp(-gamma_rot_m*time_step/rinertia_m);

              dphi[j] = ((rinertia_m/gamma_rot_m)*(p[i].f.torque[j]/gamma_rot_m-p[i].m.omega_0[j])*(e_damp-1)+(p[i].f.torque[j]/gamma_rot_m)*time_step);

              if (dphi[j] != dphi[j]) printf("\n TRACE propagate_vel_pos 1");
              if (p[i].m.omega_0[j] != p[i].m.omega_0[j]) printf("\n TRACE propagate_vel_pos 2");
              if (p[i].f.torque[j] != p[i].f.torque[j]) printf("\n TRACE propagate_vel_pos 3");
#endif
            }
        } // j
#ifdef SEMI_INTEGRATED
        m_dphi = sqrt(pow(dphi[0],2)+pow(dphi[1],2)+pow(dphi[2],2));
        u_dphi[0] = dphi[0] / m_dphi;
        u_dphi[1] = dphi[1] / m_dphi;
        u_dphi[2] = dphi[2] / m_dphi;
        if (m_dphi == 0)
        {
        	u_dphi[0] = 1.0;
            u_dphi[1] = 0.0;
            u_dphi[2] = 0.0;
        }
        rotate_particle_body(&(p[i]),u_dphi,m_dphi);

        random_walk(&(p[i]));
        random_walk_rot(&(p[i]));
#endif
        /* Verlet criterion check */
        if(distance2(p[i].r.p,p[i].l.p_old) > skin2 ) resort_particles = 1;
      } // i
    }
  }
  announce_resort_particles();
}

void propagate_vel_pos() {
  Cell *cell;
  Particle *p;
  int c, i, j, np;
  double e_damp,rinertia_m,gamma_rot_m,scale_f;
  double dphi[3],u_dphi[3],m_dphi;

  INTEG_TRACE(fprintf(stderr, "%d: propagate_vel_pos:\n", this_node));

#ifdef ADDITIONAL_CHECKS
  db_max_force = db_max_vel = 0;
  db_maxf_id = db_maxv_id = -1;
#endif

  for (c = 0; c < local_cells.n; c++) {
    cell = local_cells.cell[c];
    p = cell->part;
    np = cell->n;
    for(i = 0; i < np; i++) {
#ifdef SEMI_INTEGRATED
    	if (p[i].p.gamma <= 0.0) p[i].p.gamma = langevin_gamma;
#ifndef ROTATIONAL_INERTIA
    	if (p[i].p.gamma_rot <= 0.0) p[i].p.gamma_rot = langevin_gamma_rotation;
#else
        for(j=0; j < 3; j++) if (p[i].p.gamma_rot[j] <= 0.0) p[i].p.gamma_rot[j] = langevin_gamma_rotation[j];
#endif // ROTATIONAL_INERTIA
    	if (p[i].p.T < 0) p[i].p.T = temperature;
#endif // SEMI_INTEGRATED

#if (!defined(SEMI_INTEGRATED)) && defined(ROTATION)
      propagate_omega_quat_particle(&p[i]);
#endif

// Don't propagate translational degrees of freedom of vs
#ifdef VIRTUAL_SITES
      if (ifParticleIsVirtual(&p[i]))
        continue;
#endif
     //convert_omega_body_to_space(&(p[i]),omega_lab);
     for(j=0; j < 3; j++){   
#ifdef EXTERNAL_FORCES
        if (!(p[i].p.ext_flag & COORD_FIXED(j)))
#endif
        {
#ifndef SEMI_INTEGRATED
              /* Propagate velocities: v(t+0.5*dt) = v(t) + 0.5*dt * f(t) */
              p[i].m.v[j] += p[i].f.f[j];
#else
              /* only deterministic and non-dissipative part of the force is used here */
              scale_f = 0.5 * time_step * time_step / (p[i]).p.mass;
              e_damp = exp(-p[i].p.gamma*0.5*time_step/((p[i]).p.mass));
              // here, the additional time_step is used only to align with Espresso default dimensionless model
              p[i].m.v_0[j] = p[i].m.v[j];
              p[i].m.v[j] = p[i].m.v[j]*e_damp+(p[i].f.f[j]*time_step/(p[i].p.gamma*scale_f))*(1-e_damp);

              // WARNING: this method currently is implemented for ball particles only.
              // SEMI_INTEGRATED method is technically not compatible
              // with anisotropic particles due to nonlinear equations of the rotational motion in this case.
              rinertia_m = (p[i].p.rinertia[0] + p[i].p.rinertia[1] + p[i].p.rinertia[2]) / 3.0;
#ifdef ROTATIONAL_INERTIA
              gamma_rot_m = (p[i].p.gamma_rot[0] + p[i].p.gamma_rot[1] + p[i].p.gamma_rot[2]) / 3.0;
#else
              gamma_rot_m = p[i].p.gamma_rot;
#endif
              e_damp = exp(-gamma_rot_m*0.5*time_step/rinertia_m);

              p[i].m.omega_0[j] = p[i].m.omega[j];
              p[i].m.omega[j] = p[i].m.omega[j]*e_damp+(p[i].f.torque[j]/gamma_rot_m)*(1-e_damp);

#ifdef ROTATION_PER_PARTICLE
              if (!p->p.rotation) p[i].m.omega[j] = p[i].m.omega_0[j];
#endif

#endif

#ifdef MULTI_TIMESTEP
        if (smaller_time_step < 0. || current_time_step_is_small==1)
#endif  

#ifndef SEMI_INTEGRATED
              /* Propagate positions (only NVT): p(t + dt)   = p(t) + dt * v(t+0.5*dt) */
              p[i].r.p[j] += p[i].m.v[j];
#else
              scale_f = 0.5 * time_step * time_step / (p[i]).p.mass;
              e_damp = exp(-p[i].p.gamma*time_step/((p[i]).p.mass));
              //p[i].r.p[j] += p[i].m.v[j];
              p[i].r.p[j] += ((p[i]).p.mass/p[i].p.gamma)*(p[i].f.f[j]/(p[i].p.gamma*scale_f)-p[i].m.v_0[j]/time_step)*(e_damp-1)+(p[i].f.f[j]/(p[i].p.gamma*scale_f))*time_step;
              // WARNING: this method currently is implemented for ball particles only.
              // SEMI_INTEGRATED method is technically not compatible
              // with anisotropic particles due to nonlinear equations of the rotational motion in this case.
              rinertia_m = (p[i].p.rinertia[0] + p[i].p.rinertia[1] + p[i].p.rinertia[2]) / 3.0;
#ifdef ROTATIONAL_INERTIA
              gamma_rot_m = (p[i].p.gamma_rot[0] + p[i].p.gamma_rot[1] + p[i].p.gamma_rot[2]) / 3.0;
#else
              gamma_rot_m = p[i].p.gamma_rot;
#endif
              e_damp = exp(-gamma_rot_m*time_step/rinertia_m);

              dphi[j] = ((rinertia_m/gamma_rot_m)*(p[i].f.torque[j]/gamma_rot_m-p[i].m.omega_0[j])*(e_damp-1)+(p[i].f.torque[j]/gamma_rot_m)*time_step);

              if (dphi[j] != dphi[j]) printf("\n TRACE propagate_vel_pos 1");
              if (p[i].m.omega_0[j] != p[i].m.omega_0[j]) printf("\n TRACE propagate_vel_pos 2");
              if (p[i].f.torque[j] != p[i].f.torque[j]) printf("\n TRACE propagate_vel_pos 3");
#endif
        }

      } // j
#ifdef SEMI_INTEGRATED
      random_walk_vel(&(p[i]),0.5*time_step);
      //random_walk_rot_vel(&(p[i]),0.5*time_step);

      m_dphi = sqrt(pow(dphi[0],2)+pow(dphi[1],2)+pow(dphi[2],2));
      u_dphi[0] = dphi[0] / m_dphi;
      u_dphi[1] = dphi[1] / m_dphi;
      u_dphi[2] = dphi[2] / m_dphi;
      if (m_dphi == 0)
      {
      	  u_dphi[0] = 1.0;
          u_dphi[1] = 0.0;
          u_dphi[2] = 0.0;
      }
      rotate_particle_body(&(p[i]),u_dphi,m_dphi);

      random_walk(&(p[i]));
      random_walk_rot(&(p[i]));
#endif
      ONEPART_TRACE(if (p[i].p.identity == check_id) fprintf(
          stderr, "%d: OPT: PV_1 v_new = (%.3e,%.3e,%.3e)\n", this_node,
          p[i].m.v[0], p[i].m.v[1], p[i].m.v[2]));
      ONEPART_TRACE(if (p[i].p.identity == check_id) fprintf(
          stderr, "%d: OPT: PPOS p = (%.3e,%.3e,%.3e)\n", this_node,
          p[i].r.p[0], p[i].r.p[1], p[i].r.p[2]));

#ifdef ADDITIONAL_CHECKS
      force_and_velocity_check(&p[i]);
#endif

#ifdef LEES_EDWARDS
      /* test for crossing of a y-pbc: requires adjustment of velocity.*/
      {
        int b1, delta_box;
        b1 = (int)floor(p[i].r.p[1] * box_l_i[1]);
        if (b1 != 0) {
          delta_box = b1 - (int)floor((p[i].r.p[1] - p[i].m.v[1]) * box_l_i[1]);
          if (abs(delta_box) > 1) {
            fprintf(
                stderr,
                "Error! Particle moved more than one box length in 1 step\n");
            errexit();
          }
          p[i].m.v[0] -= delta_box * lees_edwards_rate;
          p[i].r.p[0] -= delta_box * lees_edwards_offset;
          p[i].r.p[1] -= delta_box * box_l[1];
          p[i].l.i[1] += delta_box;
          while (p[i].r.p[1] > box_l[1]) {
            p[i].r.p[1] -= box_l[1];
            p[i].l.i[1]++;
          }
          while (p[i].r.p[1] < 0.0) {
            p[i].r.p[1] += box_l[1];
            p[i].l.i[1]--;
          }
          resort_particles = 1;
        }
        /* Branch prediction on most systems should mean there is minimal cost
         * here */
        while (p[i].r.p[0] > box_l[0]) {
          p[i].r.p[0] -= box_l[0];
          p[i].l.i[0]++;
        }
        while (p[i].r.p[0] < 0.0) {
          p[i].r.p[0] += box_l[0];
          p[i].l.i[0]--;
        }
        while (p[i].r.p[2] > box_l[2]) {
          p[i].r.p[2] -= box_l[2];
          p[i].l.i[2]++;
        }
        while (p[i].r.p[2] < 0.0) {
          p[i].r.p[2] += box_l[2];
          p[i].l.i[2]--;
        }
      }
#endif

      /* Verlet criterion check*/
      if(SQR(p[i].r.p[0]-p[i].l.p_old[0]) 
        +SQR(p[i].r.p[1]-p[i].l.p_old[1])
        +SQR(p[i].r.p[2]-p[i].l.p_old[2]) > skin2) 
            resort_particles=1;


    } // i
  }

#ifdef LEES_EDWARDS /* would be nice to be more refined about this */
  resort_particles = 1;
#endif

  announce_resort_particles();

#ifdef ADDITIONAL_CHECKS
  force_and_velocity_display();
#endif
}

void force_and_velocity_check(Particle *p) {
#ifdef ADDITIONAL_CHECKS
  int i;
  double db_force, db_vel;
  /* distance_check */
  for (i = 0; i < 3; i++)
    if (fabs(p->r.p[i] - p->l.p_old[i]) > local_box_l[i]) {
      fprintf(stderr, "%d: particle %d moved further than local box length by "
                      "%lf %lf %lf\n",
              this_node, p->p.identity, p->r.p[0] - p->l.p_old[0],
              p->r.p[1] - p->l.p_old[1], p->r.p[2] - p->l.p_old[2]);
    }

  /* force check */
  db_force = SQR(p->f.f[0]) + SQR(p->f.f[1]) + SQR(p->f.f[2]);
  if (db_force > skin2)
    fprintf(stderr, "%d: Part %d has force %f (%f,%f,%f)\n", this_node,
            p->p.identity, sqrt(db_force), p->f.f[0], p->f.f[1], p->f.f[2]);
  if (db_force > db_max_force) {
    db_max_force = db_force;
    db_maxf_id = p->p.identity;
  }
  /* velocity check */
  db_vel = SQR(p->m.v[0]) + SQR(p->m.v[1]) + SQR(p->m.v[2]);
  if (db_vel > skin2)
    fprintf(stderr, "%d: Part %d has velocity %f (%f,%f,%f)\n", this_node,
            p->p.identity, sqrt(db_vel), p->m.v[0], p->m.v[1], p->m.v[2]);
  if (db_vel > db_max_vel) {
    db_max_vel = db_vel;
    db_maxv_id = p->p.identity;
  }
#endif
}

void force_and_velocity_display() {
#ifdef ADDITIONAL_CHECKS
  if (db_max_force > skin2)
    fprintf(stderr, "%d: max_force=%e, part=%d f=(%e,%e,%e)\n", this_node,
            sqrt(db_max_force), db_maxf_id, local_particles[db_maxf_id]->f.f[0],
            local_particles[db_maxf_id]->f.f[1],
            local_particles[db_maxf_id]->f.f[2]);
  if (db_max_vel > skin2)
    fprintf(stderr, "%d: max_vel=%e, part=%d v=(%e,%e,%e)\n", this_node,
            sqrt(db_max_vel), db_maxv_id, local_particles[db_maxv_id]->m.v[0],
            local_particles[db_maxv_id]->m.v[1],
            local_particles[db_maxv_id]->m.v[2]);
#endif
}

/** @TODO: This needs to go!! */

int python_integrate(int n_steps, bool recalc_forces, bool reuse_forces) {

  INTEG_TRACE(fprintf(stderr, "%d: integrate:\n", this_node));

  if (recalc_forces) {
    if (reuse_forces) {
      runtimeErrorMsg() << "cannot reuse old forces and recalculate forces";
    }
    reuse_forces = -1;
  }

  /* go on with integrate <n_steps> */
  if (n_steps < 0) {
    runtimeErrorMsg() << "illegal number of steps (must be >0)";
    return ES_ERROR;
  }

  /* if skin wasn't set, do an educated guess now */
  if (!skin_set) {
    if (max_cut == 0.0) {
      runtimeErrorMsg()
          << "cannot automatically determine skin, please set it manually";
      return ES_ERROR;
    }
    skin = 0.4 * max_cut;
    mpi_bcast_parameter(FIELD_SKIN);
  }

  /* perform integration */
  if (!correlations_autoupdate && !observables_autoupdate) {
    if (mpi_integrate(n_steps, reuse_forces))
      return ES_ERROR;
  } else {
    for (int i = 0; i < n_steps; i++) {
      if (mpi_integrate(1, reuse_forces))
        return ES_ERROR;
      reuse_forces = 1;
      autoupdate_observables();
      autoupdate_correlations();
    }
    if (n_steps == 0) {
      if (mpi_integrate(0, reuse_forces))
        return ES_ERROR;
    }
  }
  return ES_OK;
}

void integrate_set_nvt() {
  integ_switch = INTEG_METHOD_NVT;
  mpi_bcast_parameter(FIELD_INTEG_SWITCH);
}

/** Parse integrate npt_isotropic command */
int integrate_set_npt_isotropic(double ext_pressure, double piston, int xdir,
                                int ydir, int zdir, bool cubic_box) {
  nptiso.cubic_box = 0;
  nptiso.p_ext = ext_pressure;
  nptiso.piston = piston;

  if (nptiso.piston <= 0.0) {
    runtimeErrorMsg() << "You must set <piston> as well before you can use "
                         "this integrator!\n";
    return ES_ERROR;
  }
  if (xdir || ydir || zdir) {
    /* set the geometry to include rescaling specified directions only*/
    nptiso.geometry = 0;
    nptiso.dimension = 0;
    nptiso.non_const_dim = -1;
    if (xdir) {
      nptiso.geometry = (nptiso.geometry | NPTGEOM_XDIR);
      nptiso.dimension += 1;
      nptiso.non_const_dim = 0;
    }
    if (ydir) {
      nptiso.geometry = (nptiso.geometry | NPTGEOM_YDIR);
      nptiso.dimension += 1;
      nptiso.non_const_dim = 1;
    }
    if (zdir) {
      nptiso.geometry = (nptiso.geometry | NPTGEOM_ZDIR);
      nptiso.dimension += 1;
      nptiso.non_const_dim = 2;
    }
  } else {
    /* set the geometry to include rescaling in all directions; the default*/
    nptiso.geometry = 0;
    nptiso.geometry = (nptiso.geometry | NPTGEOM_XDIR);
    nptiso.geometry = (nptiso.geometry | NPTGEOM_YDIR);
    nptiso.geometry = (nptiso.geometry | NPTGEOM_ZDIR);
    nptiso.dimension = 3;
    nptiso.non_const_dim = 2;
  }

  if (cubic_box) {
    /* enable if the volume fluctuations should also apply to dimensions which
   are switched off by the above flags
   and which do not contribute to the pressure (3D) / tension (2D, 1D) */
    nptiso.cubic_box = 1;
  }

/* Sanity Checks */
#ifdef ELECTROSTATICS
  if (nptiso.dimension < 3 && !nptiso.cubic_box && coulomb.bjerrum > 0) {
    fprintf(stderr, "WARNING: If electrostatics is being used you must use the "
                    "-cubic_box option!\n");
    fprintf(stderr,
            "Automatically reverting to a cubic box for npt integration.\n");
    fprintf(stderr, "Be aware though that all of the coulombic pressure is "
                    "added to the x-direction only!\n");
    nptiso.cubic_box = 1;
  }
#endif

#ifdef DIPOLES
  if (nptiso.dimension < 3 && !nptiso.cubic_box && coulomb.Dbjerrum > 0) {
    fprintf(stderr, "WARNING: If magnetostatics is being used you must use the "
                    "-cubic_box option!\n");
    fprintf(stderr,
            "Automatically reverting to a cubic box for npt integration.\n");
    fprintf(stderr, "Be aware though that all of the magnetostatic pressure is "
                    "added to the x-direction only!\n");
    nptiso.cubic_box = 1;
  }
#endif

  if (nptiso.dimension == 0 || nptiso.non_const_dim == -1) {
    runtimeErrorMsg() << "You must enable at least one of the x y z components "
                         "as fluctuating dimension(s) for box length motion!";
    runtimeErrorMsg() << "Cannot proceed with npt_isotropic, reverting to nvt "
                         "integration... \n";
    integ_switch = INTEG_METHOD_NVT;
    mpi_bcast_parameter(FIELD_INTEG_SWITCH);
    return (ES_ERROR);
  }

  /* set integrator switch */
  integ_switch = INTEG_METHOD_NPT_ISO;
  mpi_bcast_parameter(FIELD_INTEG_SWITCH);

  /* broadcast npt geometry information to all nodes */
  mpi_bcast_nptiso_geom();
  return (ES_OK);
}<|MERGE_RESOLUTION|>--- conflicted
+++ resolved
@@ -674,12 +674,8 @@
   Cell *cell;
   Particle *p;
   int i, j, np, c;
-<<<<<<< HEAD
-  double scale;
+  double scale,e_damp,rinertia_m,gamma_rot_m,scale_f,omega_lab[3];
   double step4_factor = 0.0;
-=======
-  double scale,e_damp,rinertia_m,gamma_rot_m,scale_f,omega_lab[3];
->>>>>>> a93ff33b
 
 #ifdef NPT
   if (integ_switch == INTEG_METHOD_NPT_ISO) {
@@ -762,16 +758,10 @@
                   friction_therm0_nptiso(p[i].m.v[j]) / (p[i]).p.mass;
           } else
 #endif
-<<<<<<< HEAD
-          /* Propagate velocity: v(t+dt) = v(t+0.5*dt) + 0.5*dt * f(t+dt) */
-          {
-              p[i].m.v[j] += p[i].f.f[j] * step4_factor;
-          }
-=======
           {
 #ifndef SEMI_INTEGRATED
             /* Propagate velocity: v(t+dt) = v(t+0.5*dt) + 0.5*dt * f(t+dt) */
-              p[i].m.v[j] += p[i].f.f[j];
+              p[i].m.v[j] += p[i].f.f[j] * step4_factor;
           }
 #else
               /* only deterministic and non-dissipative part of the force is used here */
@@ -795,7 +785,6 @@
 #endif // ROTATION_PER_PARTICLE
           }
 #endif // SEMI_INTEGRATED
->>>>>>> a93ff33b
 
 #ifdef EXTERNAL_FORCES
         }
