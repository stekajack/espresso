/*
  Copyright (C) 2010,2011,2012,2013,2014 The ESPResSo project
  Copyright (C) 2002,2003,2004,2005,2006,2007,2008,2009,2010 
    Max-Planck-Institute for Polymer Research, Theory Group
  
  This file is part of ESPResSo.
  
  ESPResSo is free software: you can redistribute it and/or modify
  it under the terms of the GNU General Public License as published by
  the Free Software Foundation, either version 3 of the License, or
  (at your option) any later version.
  
  ESPResSo is distributed in the hope that it will be useful,
  but WITHOUT ANY WARRANTY; without even the implied warranty of
  MERCHANTABILITY or FITNESS FOR A PARTICULAR PURPOSE.  See the
  GNU General Public License for more details.
  
  You should have received a copy of the GNU General Public License
  along with this program.  If not, see <http://www.gnu.org/licenses/>. 
*/

/** \file integrate.cpp   Molecular dynamics integrator.
 *
 *  For more information about the integrator 
 *  see \ref integrate.hpp "integrate.h".
*/

#include <mpi.h>
#include <cstdio>
#include <cstdlib>
#include <cstring>
#include <cmath>
#include "lees_edwards.hpp"
#include "utils.hpp"
#include "integrate.hpp"
#include "reaction.hpp"
#include "electrokinetics.hpp"
#include "interaction_data.hpp"
#include "particle_data.hpp"
#include "communication.hpp"
#include "grid.hpp"
#include "cells.hpp"
#include "verlet.hpp"
#include "rotation.hpp"
#include "ghosts.hpp"
#include "pressure.hpp"
#include "p3m.hpp"
#include "maggs.hpp"
#include "thermostat.hpp"
#include "initialize.hpp"
#include "forces.hpp"
#include "nsquare.hpp"
#include "domain_decomposition.hpp"
#include "layered.hpp"
#include "nemd.hpp"
#include "rattle.hpp"
#include "errorhandling.hpp"
#include "lattice.hpp"
#include "lb.hpp"
#include "virtual_sites.hpp"
#include "statistics_correlation.hpp"
#include "ghmc.hpp"
#include "immersed_boundary/ibm_main.hpp"
#include "immersed_boundary/ibm_volume_conservation.hpp"
#include "minimize_energy.hpp"

/************************************************
 * DEFINES
 ************************************************/

/** Tag for communication in verlet fix: propagate_positions()  */
#define REQ_INT_VERLET   400

/*******************  variables  *******************/

int    integ_switch     = INTEG_METHOD_NVT;

int n_verlet_updates    = 0;

double time_step        = -1.0;
double time_step_half   = -1.0;
double time_step_squared= -1.0;
double time_step_squared_half = -1.0;

double sim_time         = 0.0;
double skin             = 0.0;
double skin2            = 0.0;
bool   skin_set         = false;

int    resort_particles = 1;
int    recalc_forces    = 1;

double verlet_reuse     = 0.0;

double smaller_time_step          = -1.0;
#ifdef MULTI_TIMESTEP
int    current_time_step_is_small = 0;
int    mts_index                  = 0;
int    mts_max                    = 0;
#ifdef NPT
double scal_store[3]              = {0.,0.,0.};
double virial_store[3]            = {0.,0.,0.};
#endif
#endif

/** For configurational temperature only */
double configtemp[2]              = {0.,0.};

#ifdef ADDITIONAL_CHECKS
double db_max_force = 0.0, db_max_vel = 0.0;
int    db_maxf_id   = 0,   db_maxv_id = 0;
#endif

/** \name Privat Functions */
/************************************************************/
/*@{*/

/** Rescale all particle forces with \f[ 0.5 \Delta t^2 \f]. */
void rescale_forces();
/** Propagate the velocities. Integration step 1 of the Velocity Verlet integrator:<br>
    \f[ v(t+0.5 \Delta t) = v(t) + 0.5 \Delta t f(t) \f] */
void propagate_vel();
/** Propagate the positions. Integration step 2 of the Velocity Verletintegrator:<br>
    \f[ p(t+\Delta t) = p(t) + \Delta t  v(t+0.5 \Delta t) \f] */
void propagate_pos();
/** Propagate the velocities and positions. Integration step 1 and 2
    of the Velocity Verlet integrator: <br>
    \f[ v(t+0.5 \Delta t) = v(t) + 0.5 \Delta t f(t) \f] <br>
    \f[ p(t+\Delta t) = p(t) + \Delta t  v(t+0.5 \Delta t) \f] */
void propagate_vel_pos();
/** Rescale all particle forces with \f[ 0.5 \Delta t^2 \f] and propagate the velocities.
    Integration step 4 of the Velocity Verletintegrator:<br> 
    \f[ v(t+\Delta t) = v(t+0.5 \Delta t) + 0.5 \Delta t f(t+\Delta t) \f] */
void rescale_forces_propagate_vel();

/** Integrator stability check (see compile flag ADDITIONAL_CHECKS). */
void force_and_velocity_check(Particle *p); 
/** Integrator stability check (see compile flag ADDITIONAL_CHECKS). */
void force_and_velocity_display();
 
void finalize_p_inst_npt();

/*@}*/

void integrator_sanity_checks()
{
  //char *errtext;

  if ( time_step < 0.0 ) {
      ostringstream msg;
      msg <<"time_step not set";
      runtimeError(msg);
  }
}

#ifdef NPT

void integrator_npt_sanity_checks()
{  
  if (integ_switch == INTEG_METHOD_NPT_ISO) {
    if (nptiso.piston <= 0.0) {
        ostringstream msg;
        msg <<"npt on, but piston mass not set";
        runtimeError(msg);
    }

#ifdef ELECTROSTATICS

    switch(coulomb.method) {
      case COULOMB_NONE:  break;
      case COULOMB_DH:    break;
      case COULOMB_RF:    break;
#ifdef P3M
      case COULOMB_P3M:   break;
#endif /*P3M*/
      default: {
        ostringstream msg;
        msg <<"npt only works with P3M, Debye-Huckel or reaction field";
        runtimeError(msg);
      }
    }
#endif /*ELECTROSTATICS*/

#ifdef DIPOLES

    switch (coulomb.Dmethod) {
      case DIPOLAR_NONE: break;
#ifdef DP3M
      case DIPOLAR_P3M: break;
#endif /* DP3M */
      default: {
        ostringstream msg;
        msg <<"NpT does not work with your dipolar method, please use P3M.";
        runtimeError(msg);
      }
    }
#endif  /* ifdef DIPOLES */
  }
}
#endif /*NPT*/

/************************************************************/
void integrate_ensemble_init()
{
#ifdef NPT
  if(integ_switch == INTEG_METHOD_NPT_ISO) {
    /* prepare NpT-integration */
    nptiso.inv_piston = 1/(1.0*nptiso.piston);
    nptiso.p_inst_av = 0.0;
    if ( nptiso.dimension == 0 ) {
      fprintf(stderr,"%d: INTERNAL ERROR: npt integrator was called but dimension not yet set. this should not happen. ", this_node);
      errexit();
    }

    nptiso.volume = pow(box_l[nptiso.non_const_dim],nptiso.dimension);

    if (recalc_forces) { 
      nptiso.p_inst = 0.0;  
      nptiso.p_vir[0] = nptiso.p_vir[1] = nptiso.p_vir[2] = 0.0;
      nptiso.p_vel[0] = nptiso.p_vel[1] = nptiso.p_vel[2] = 0.0;
#ifdef CONFIGTEMP
      configtemp[0] = configtemp[1] = 0.0;
#endif
    }
  }
#endif
}

/************************************************************/

void integrate_vv(int n_steps, int reuse_forces)
{
  /* Prepare the Integrator */
  on_integration_start();
 
  #ifdef IMMERSED_BOUNDARY
    // Here we initialize volume conservation
    // This function checks if the reference volumes have been set and if necessary calculates them
    IBM_InitVolumeConservation();
  #endif

  /* if any method vetoes (P3M not initialized), immediately bail out */
  if (check_runtime_errors())
    return;

#ifdef MULTI_TIMESTEP
  int j;
  if (smaller_time_step > 0.){
    mts_max = time_step/smaller_time_step;
#ifdef NPT
    if (integ_switch == INTEG_METHOD_NPT_ISO) {
      current_time_step_is_small = 1;
      // Compute forces for small timestep -> get virial contribution.
      if (recalc_forces)
        thermo_heat_up();
      force_calc();
      thermo_cool_down();
      ghost_communicator(&cell_structure.collect_ghost_force_comm);
      current_time_step_is_small = 0;
      // Store virial
      for(j=0;j<3;++j)
        virial_store[j] = nptiso.p_vir[j];
      thermo_heat_up();
      force_calc();
      thermo_cool_down();
      ghost_communicator(&cell_structure.collect_ghost_force_comm);
      rescale_forces();
    }
  }
#endif
#endif

  /* Verlet list criterion */
  skin2 = SQR(0.5 * skin);

  INTEG_TRACE(fprintf(stderr,"%d: integrate_vv: integrating %d steps (recalc_forces=%d)\n",
                      this_node, n_steps, recalc_forces));
   
  /* Integration Step: Preparation for first integration step:
     Calculate forces f(t) as function of positions p(t) ( and velocities v(t) ) */
  /* reuse_forces logic:
     -1: recalculate forces unconditionally, mostly used for timing
      0: recalculate forces if recalc_forces is set, meaning it is probably necessary
      1: do not recalculate forces. Mostly when reading checkpoints with forces
   */
  if (reuse_forces == -1 || (recalc_forces && reuse_forces != 1)) {
    thermo_heat_up();

#ifdef LB
    transfer_momentum = 0;
    if (lattice_switch & LATTICE_LB && this_node == 0)
      if (warnings) fprintf (stderr, "Warning: Recalculating forces, so the LB coupling forces are not included in the particle force the first time step. This only matters if it happens frequently during sampling.\n");
#endif
#ifdef LB_GPU
    transfer_momentum_gpu = 0;
    if (lattice_switch & LATTICE_LB_GPU && this_node == 0)
      if (warnings) fprintf (stderr, "Warning: Recalculating forces, so the LB coupling forces are not included in the particle force the first time step. This only matters if it happens frequently during sampling.\n");
#endif

    force_calc();

<<<<<<< HEAD
    rescale_forces();

=======
    if(integ_switch != INTEG_METHOD_STEEPEST_DESCENT) {
      rescale_forces();
>>>>>>> 9210b95b
#ifdef ROTATION
      convert_initial_torques();
#endif
<<<<<<< HEAD
=======
    }
>>>>>>> 9210b95b

    thermo_cool_down();

#ifdef MULTI_TIMESTEP
#ifdef NPT
    if (smaller_time_step > 0. && integ_switch == INTEG_METHOD_NPT_ISO) 
      for(j=0;j<3;++j)
        nptiso.p_vir[j] += virial_store[j];
#endif
#endif

#ifdef COLLISION_DETECTION
    handle_collisions();
#endif
  }

#ifdef GHMC
  if(thermo_switch & THERMO_GHMC)
    ghmc_init();
#endif

  if (check_runtime_errors())
    return;

  n_verlet_updates = 0;

  /* Integration loop */
<<<<<<< HEAD
  for(i=0;i<n_steps;i++) {
    INTEG_TRACE(fprintf(stderr,"%d: STEP %d\n",this_node,i));  
=======
  for (int step=0; step<n_steps; step++) {
    INTEG_TRACE(fprintf(stderr,"%d: STEP %d\n", this_node, step));
>>>>>>> 9210b95b

#ifdef BOND_CONSTRAINT
    save_old_pos();
#endif

#ifdef GHMC
    if(thermo_switch & THERMO_GHMC) {
      if (step % ghmc_nmd == 0)
        ghmc_momentum_update();
    }
#endif

    /* Integration Steps: Step 1 and 2 of Velocity Verlet scheme:
       v(t+0.5*dt) = v(t) + 0.5*dt * f(t)
       p(t + dt)   = p(t) + dt * v(t+0.5*dt)
       NOTE 1: Prefactors do not occur in formulas since we use 
       rescaled forces and velocities. 
       NOTE 2: Depending on the integration method Step 1 and Step 2 
       cannot be combined for the translation. 
    */
    if (integ_switch == INTEG_METHOD_NPT_ISO || nemd_method != NEMD_METHOD_OFF) {
      propagate_vel();
      propagate_pos(); 
    } else if(integ_switch == INTEG_METHOD_STEEPEST_DESCENT) {
      if(steepest_descent_step())
	break;
    } else { 
      propagate_vel_pos();
    }

#ifdef BOND_CONSTRAINT
    /**Correct those particle positions that participate in a rigid/constrained bond */
    cells_update_ghosts();

    correct_pos_shake();
#endif

#ifdef ELECTROSTATICS
    if(coulomb.method == COULOMB_MAGGS) {
      maggs_propagate_B_field(0.5*time_step); 
    }
#endif

#ifdef NPT
    if (check_runtime_errors())
      break;
#endif

#ifdef MULTI_TIMESTEP
    if (smaller_time_step > 0){
      current_time_step_is_small = 1;
      /* Calculate the forces */
      thermo_heat_up();
      force_calc();
      thermo_cool_down();
      ghost_communicator(&cell_structure.collect_ghost_force_comm);
      rescale_forces();
      for (mts_index=0;mts_index<mts_max;++mts_index) {
        /* Small integration steps */
        /* Propagate velocities and positions */
        /* Assumes: not NEMD_METHOD_OFF; NPT not updated during small steps */
        if(integ_switch == INTEG_METHOD_NPT_ISO || nemd_method != NEMD_METHOD_OFF) {
          propagate_vel();  propagate_pos(); }
        else
          propagate_vel_pos();        
        cells_update_ghosts();
        force_calc();
        ghost_communicator(&cell_structure.collect_ghost_force_comm);
        // Store virial
        for(j=0;j<3;++j)
          virial_store[j] = nptiso.p_vir[j];
        rescale_forces_propagate_vel();
      }
      current_time_step_is_small = 0;             
      thermo_heat_up();
      force_calc();
      thermo_cool_down();
      ghost_communicator(&cell_structure.collect_ghost_force_comm);
      rescale_forces();
      recalc_forces=0;
    }
#endif


    /* Integration Step: Step 3 of Velocity Verlet scheme:
       Calculate f(t+dt) as function of positions p(t+dt) ( and velocities v(t+0.5*dt) ) */

#ifdef LB
    transfer_momentum = 1;
#endif
#ifdef LB_GPU
    transfer_momentum_gpu = 1;
#endif

    force_calc();
    
// IMMERSED_BOUNDARY
#ifdef IMMERSED_BOUNDARY
    // Now the forces are computed and need to go into the LB fluid
    if (lattice_switch & LATTICE_LB) IBM_ForcesIntoFluid_CPU();
#ifdef LB_GPU
    if (lattice_switch & LATTICE_LB_GPU) IBM_ForcesIntoFluid_GPU();
#endif
#endif

#ifdef CATALYTIC_REACTIONS
    integrate_reaction();
#endif

    if (check_runtime_errors())
      break;

#ifdef MULTI_TIMESTEP
#ifdef NPT
    if (smaller_time_step > 0. && integ_switch == INTEG_METHOD_NPT_ISO) 
      for(j=0;j<3;++j)
        nptiso.p_vir[j] += virial_store[j];
#endif
#endif
    /* Integration Step: Step 4 of Velocity Verlet scheme:
       v(t+dt) = v(t+0.5*dt) + 0.5*dt * f(t+dt) */
<<<<<<< HEAD
    rescale_forces_propagate_vel();
    recalc_forces = 0;
=======
    if(integ_switch != INTEG_METHOD_STEEPEST_DESCENT) {
      rescale_forces_propagate_vel();
>>>>>>> 9210b95b
#ifdef ROTATION
    convert_torques_propagate_omega();
#endif
    }
    // SHAKE velocity updates
#ifdef BOND_CONSTRAINT
    ghost_communicator(&cell_structure.update_ghost_pos_comm);
    correct_vel_shake();
#endif
    //VIRTUAL_SITES update vel
#ifdef VIRTUAL_SITES
    ghost_communicator(&cell_structure.update_ghost_pos_comm);
    update_mol_vel();
    if (check_runtime_errors()) break;
#endif

    // progagate one-step functionalities
#ifdef LB
    if (lattice_switch & LATTICE_LB)
      lattice_boltzmann_update();
      
    if (check_runtime_errors())
      break;
#endif

#ifdef LB_GPU
    if(this_node == 0){
#ifdef ELECTROKINETICS
      if (ek_initialized) {
        ek_integrate();
      }
      else {
#endif
        if (lattice_switch & LATTICE_LB_GPU)
          lattice_boltzmann_update_gpu();
#ifdef ELECTROKINETICS
      }
#endif
    }
#endif //LB_GPU
    
// IMMERSED_BOUNDARY
#ifdef IMMERSED_BOUNDARY
    
    IBM_UpdateParticlePositions();
    // We reset all since otherwise the halo nodes may not be reset
    // NB: the normal Espresso reset is also done after applying the forces
//    if (lattice_switch & LATTICE_LB) IBM_ResetLBForces_CPU();
#ifdef LB_GPU
    //if (lattice_switch & LATTICE_LB_GPU) IBM_ResetLBForces_GPU();
#endif
    
    if (check_runtime_errors()) break;
    
    // Ghost positions are now out-of-date
    // We should update.
    // Actually we seem to get the same results whether we do this here or not, but it is safer to do it
    ghost_communicator(&cell_structure.update_ghost_pos_comm);
    
#endif // IMMERSED_BOUNDARY

#ifdef ELECTROSTATICS
    if(coulomb.method == COULOMB_MAGGS) {
      maggs_propagate_B_field(0.5*time_step); 
    }
#endif

#ifdef NPT
    if((this_node==0) && (integ_switch == INTEG_METHOD_NPT_ISO))
      nptiso.p_inst_av += nptiso.p_inst;
#endif

#ifdef GHMC
    if(thermo_switch & THERMO_GHMC) {
      if (step % ghmc_nmd == ghmc_nmd-1)
        ghmc_mc();
    }
#endif

    if(integ_switch != INTEG_METHOD_STEEPEST_DESCENT) {
      /* Propagate time: t = t+dt */
      sim_time += time_step;
    }
  }

  /* verlet list statistics */
  if(n_verlet_updates>0) verlet_reuse = n_steps/(double) n_verlet_updates;
  else verlet_reuse = 0;

#ifdef NPT
  if(integ_switch == INTEG_METHOD_NPT_ISO) {
    nptiso.invalidate_p_vel = 0;
    MPI_Bcast(&nptiso.p_inst, 1, MPI_DOUBLE, 0, comm_cart);
    MPI_Bcast(&nptiso.p_diff, 1, MPI_DOUBLE, 0, comm_cart);
    MPI_Bcast(&nptiso.volume, 1, MPI_DOUBLE, 0, comm_cart);
    if(this_node==0) nptiso.p_inst_av /= 1.0*n_steps;
    MPI_Bcast(&nptiso.p_inst_av, 1, MPI_DOUBLE, 0, comm_cart);
  }
#endif

#ifdef GHMC
  if(thermo_switch & THERMO_GHMC)
    ghmc_close();
#endif

}

/************************************************************/

void rescale_velocities(double scale) 
{
  Particle *p;
  int i, np, c;
  Cell *cell;

  for (c = 0; c < local_cells.n; c++) {
    cell = local_cells.cell[c];
    p  = cell->part;
    np = cell->n;
    for(i = 0; i < np; i++) {
      p[i].m.v[0] *= scale;
      p[i].m.v[1] *= scale;
      p[i].m.v[2] *= scale;
    }
  }
}


/* Privat functions */
/************************************************************/

void rescale_forces()
{
  Particle *p;
  int i, np, c;
  Cell *cell;
  double scale ;

  INTEG_TRACE(fprintf(stderr,"%d: rescale_forces:\n",this_node));

  scale = 0.5 * time_step * time_step;
#ifdef MULTI_TIMESTEP
  if (smaller_time_step > 0.) {
    if (current_time_step_is_small)
      scale = 0.5 * smaller_time_step * smaller_time_step;
    else
      scale = 0.5 * smaller_time_step *         time_step;
  }
#endif
  for (c = 0; c < local_cells.n; c++) {
    cell = local_cells.cell[c];
    p  = cell->part;
    np = cell->n;
    for(i = 0; i < np; i++) {
      check_particle_force(&p[i]);
      p[i].f.f[0] *= scale/PMASS(p[i]);
      p[i].f.f[1] *= scale/PMASS(p[i]);
      p[i].f.f[2] *= scale/PMASS(p[i]);

      ONEPART_TRACE(if(p[i].p.identity==check_id) fprintf(stderr,"%d: OPT: SCAL f = (%.3e,%.3e,%.3e) v_old = (%.3e,%.3e,%.3e)\n",this_node,p[i].f.f[0],p[i].f.f[1],p[i].f.f[2],p[i].m.v[0],p[i].m.v[1],p[i].m.v[2]));

    }
  }
}

void rescale_forces_propagate_vel()
{
  Cell *cell;
  Particle *p;
  int i, j, np, c;
  double scale;

#ifdef NPT
  if(integ_switch == INTEG_METHOD_NPT_ISO){
    nptiso.p_vel[0] = nptiso.p_vel[1] = nptiso.p_vel[2] = 0.0;}
#endif

  scale = 0.5 * time_step * time_step;
#ifdef MULTI_TIMESTEP
  if (smaller_time_step > 0.) {
    if (current_time_step_is_small)
      scale = 0.5 * smaller_time_step * smaller_time_step;
    else
      scale = 0.5 * smaller_time_step *         time_step;
  }
#endif
  INTEG_TRACE(fprintf(stderr,"%d: rescale_forces_propagate_vel:\n",this_node));

  for (c = 0; c < local_cells.n; c++) {
    cell = local_cells.cell[c];
    p  = cell->part;
    np = cell->n;
    for(i = 0; i < np; i++) {
      check_particle_force(&p[i]);
      /* Rescale forces: f_rescaled = 0.5*dt*dt * f_calculated * (1/mass) */
      p[i].f.f[0] *= scale/PMASS(p[i]);
      p[i].f.f[1] *= scale/PMASS(p[i]);
      p[i].f.f[2] *= scale/PMASS(p[i]);

      ONEPART_TRACE(if(p[i].p.identity==check_id) fprintf(stderr,"%d: OPT: SCAL f = (%.3e,%.3e,%.3e) v_old = (%.3e,%.3e,%.3e)\n",this_node,p[i].f.f[0],p[i].f.f[1],p[i].f.f[2],p[i].m.v[0],p[i].m.v[1],p[i].m.v[2]));
#ifdef VIRTUAL_SITES
       // Virtual sites are not propagated during integration
       if (ifParticleIsVirtual(&p[i])) continue; 
#endif
      for(j = 0; j < 3 ; j++) {
#ifdef EXTERNAL_FORCES
<<<<<<< HEAD
        if (!(p[i].l.ext_flag & COORD_FIXED(j))) {
=======
	if (!(p[i].p.ext_flag & COORD_FIXED(j))) {
>>>>>>> 9210b95b
#endif
#ifdef NPT
          if(integ_switch == INTEG_METHOD_NPT_ISO && ( nptiso.geometry & nptiso.nptgeom_dir[j] )) {
            nptiso.p_vel[j] += SQR(p[i].m.v[j])*PMASS(p[i]);
#ifdef MULTI_TIMESTEP
            if (smaller_time_step > 0. && current_time_step_is_small==1)
              p[i].m.v[j] += p[i].f.f[j];
            else
#endif
              p[i].m.v[j] += p[i].f.f[j] + friction_therm0_nptiso(p[i].m.v[j])/PMASS(p[i]);
          }
          else
#endif
            /* Propagate velocity: v(t+dt) = v(t+0.5*dt) + 0.5*dt * f(t+dt) */
            p[i].m.v[j] += p[i].f.f[j]; 
#ifdef EXTERNAL_FORCES
        }
#endif
      }

      ONEPART_TRACE(if(p[i].p.identity==check_id) fprintf(stderr,"%d: OPT: PV_2 v_new = (%.3e,%.3e,%.3e)\n",this_node,p[i].m.v[0],p[i].m.v[1],p[i].m.v[2]));
    }
  }
#ifdef NPT
#ifdef MULTI_TIMESTEP
  if (smaller_time_step < 0. || current_time_step_is_small == 0)
#endif
    finalize_p_inst_npt();
#endif
}

void finalize_p_inst_npt()
{
#ifdef NPT
  if(integ_switch == INTEG_METHOD_NPT_ISO) {
    double p_tmp=0.0;
    int i;
    /* finalize derivation of p_inst */
    nptiso.p_inst = 0.0;
    for ( i = 0 ; i < 3 ; i++ ) {
      if( nptiso.geometry & nptiso.nptgeom_dir[i] ) {
#ifdef MULTI_TIMESTEP
        if (smaller_time_step > 0.)
          nptiso.p_vel[i] /= SQR(smaller_time_step);
        else
#endif
          nptiso.p_vel[i] /= SQR(time_step);
        nptiso.p_inst += nptiso.p_vir[i] + nptiso.p_vel[i];
      }
    }

    MPI_Reduce(&nptiso.p_inst, &p_tmp, 1, MPI_DOUBLE, MPI_SUM, 0, comm_cart);
    if (this_node == 0) {
      nptiso.p_inst = p_tmp/(nptiso.dimension*nptiso.volume);
      nptiso.p_diff = nptiso.p_diff  +  (nptiso.p_inst-nptiso.p_ext)*0.5*time_step + friction_thermV_nptiso(nptiso.p_diff);
    }
  }
#endif
}

void propagate_press_box_pos_and_rescale_npt()
{
#ifdef NPT
  if(integ_switch == INTEG_METHOD_NPT_ISO) {
    Cell *cell;
    Particle *p;
    int i, j, np, c;
    double scal[3]={0.,0.,0.}, L_new=0.0;

    /* finalize derivation of p_inst */
#ifdef MULTI_TIMESTEP
    if (smaller_time_step < 0. || current_time_step_is_small == 0)
#endif
      finalize_p_inst_npt();

    /* adjust \ref nptiso_struct::nptiso.volume; prepare pos- and vel-rescaling */
    if (this_node == 0) {
#ifdef MULTI_TIMESTEP
      if (smaller_time_step < 0. || current_time_step_is_small == 0)
#endif      
        nptiso.volume += nptiso.inv_piston*nptiso.p_diff*0.5*time_step;
      scal[2] = SQR(box_l[nptiso.non_const_dim])/pow(nptiso.volume,2.0/nptiso.dimension);
#ifdef MULTI_TIMESTEP
      if (smaller_time_step < 0. || current_time_step_is_small == 0)
#endif
        nptiso.volume += nptiso.inv_piston*nptiso.p_diff*0.5*time_step;
      if (nptiso.volume < 0.0) {
<<<<<<< HEAD
        char *errtxt = runtime_error(128 + 3*ES_DOUBLE_SPACE);
        ERROR_SPRINTF(errtxt, "{015 your choice of piston=%g, dt=%g, p_diff=%g just caused the volume to become negative, decrease dt} ",
                nptiso.piston,time_step,nptiso.p_diff);
        nptiso.volume = box_l[0]*box_l[1]*box_l[2];
        scal[2] = 1;
=======
          ostringstream msg;
          msg << "your choice of piston= "<< nptiso.piston << ", dt= " << time_step << ", p_diff= " << nptiso.p_diff
                 << " just caused the volume to become negative, decrease dt";
          runtimeError(msg);
	nptiso.volume = box_l[0]*box_l[1]*box_l[2];
	scal[2] = 1;
>>>>>>> 9210b95b
      }

      L_new = pow(nptiso.volume,1.0/nptiso.dimension);
      // printf("Lnew, %f: volume, %f: dim, %f: press, %f \n", L_new, nptiso.volume, nptiso.dimension,nptiso.p_inst );
      // fflush(stdout);

      scal[1] = L_new/box_l[nptiso.non_const_dim];
      scal[0] = 1/scal[1];
#ifdef MULTI_TIMESTEP
      if (smaller_time_step > 0.) {
        if (current_time_step_is_small == 1) {
          // load scal variable
          scal[0] = scal_store[0];
          scal[1] = scal_store[1];
          scal[2] = scal_store[2];
        } else {
          // save scal variable
          scal_store[0] = scal[0];
          scal_store[1] = scal[1];
          scal_store[2] = scal[2];
        }
      }
#endif
    }
    MPI_Bcast(scal,  3, MPI_DOUBLE, 0, comm_cart);
    

    /* propagate positions while rescaling positions and velocities */
    for (c = 0; c < local_cells.n; c++) {
      cell = local_cells.cell[c]; p  = cell->part; np = cell->n;
      for(i = 0; i < np; i++) { 
#ifdef VIRTUAL_SITES
        if (ifParticleIsVirtual(&p[i])) continue;
#endif
        for(j=0; j < 3; j++){
#ifdef EXTERNAL_FORCES
<<<<<<< HEAD
          if (!(p[i].l.ext_flag & COORD_FIXED(j))) {
#endif
            if(nptiso.geometry & nptiso.nptgeom_dir[j]) {
#ifdef MULTI_TIMESTEP
              if (smaller_time_step > 0.) { 
                if (current_time_step_is_small == 1) {
                  if (mts_index==mts_max-1) {
                    p[i].r.p[j]      = scal[1]*(p[i].r.p[j] + scal[2]*p[i].m.v[j]);
                    p[i].l.p_old[j] *= scal[1];
                    p[i].m.v[j]     *= scal[0];
                  }
                  else
                    p[i].r.p[j]     += p[i].m.v[j];
                }
              } else
#endif
              {
                p[i].r.p[j]      = scal[1]*(p[i].r.p[j] + scal[2]*p[i].m.v[j]);
                p[i].l.p_old[j] *= scal[1];
                p[i].m.v[j]     *= scal[0];          
              }
            } else {
#ifdef MULTI_TIMESTEP
              if (smaller_time_step < 0. || current_time_step_is_small == 1) 
#endif              
                p[i].r.p[j] += p[i].m.v[j];
            }
=======
	  if (!(p[i].p.ext_flag & COORD_FIXED(j))) {
#endif	    
	    if(nptiso.geometry & nptiso.nptgeom_dir[j]) {
	      p[i].r.p[j]      = scal[1]*(p[i].r.p[j] + scal[2]*p[i].m.v[j]);
	      p[i].l.p_old[j] *= scal[1];
	      p[i].m.v[j]     *= scal[0];
	    } else {
	      p[i].r.p[j] += p[i].m.v[j];
	    }
>>>>>>> 9210b95b

#ifdef EXTERNAL_FORCES
          }
#endif
        }
        ONEPART_TRACE(if(p[i].p.identity==check_id) fprintf(stderr,"%d: OPT:PV_1 v_new=(%.3e,%.3e,%.3e)\n",this_node,p[i].m.v[0],p[i].m.v[1],p[i].m.v[2]));
        ONEPART_TRACE(if(p[i].p.identity==check_id) fprintf(stderr,"%d: OPT:PPOS p=(%.3f,%.3f,%.3f)\n",this_node,p[i].r.p[0],p[i].r.p[1],p[i].r.p[2])); 
#ifdef ADDITIONAL_CHECKS
        force_and_velocity_check(&p[i]); 
#endif
      }
    }
    resort_particles = 1; 

    /* Apply new volume to the box-length, communicate it, and account for necessary adjustments to the cell geometry */
    if (this_node == 0) {
      for ( i = 0 ; i < 3 ; i++ ){ 
        if ( nptiso.geometry & nptiso.nptgeom_dir[i] ) {
          box_l[i] = L_new;
        } else if ( nptiso.cubic_box ) {
          box_l[i] = L_new;
        }
      }
    }
    MPI_Bcast(box_l, 3, MPI_DOUBLE, 0, comm_cart);

    /* fast box length update */
    grid_changed_box_l();
    recalc_maximal_cutoff();
    cells_on_geometry_change(CELL_FLAG_FAST);
  }
#endif
}

void propagate_vel()
{
  Cell *cell;
  Particle *p;
  int c, i, j, np;
#ifdef NPT
  nptiso.p_vel[0] = nptiso.p_vel[1] = nptiso.p_vel[2] = 0.0;
#endif

  INTEG_TRACE(fprintf(stderr,"%d: propagate_vel:\n",this_node));

  for (c = 0; c < local_cells.n; c++) {
    cell = local_cells.cell[c];
    p  = cell->part;
    np = cell->n;
    for(i = 0; i < np; i++) {
#ifdef VIRTUAL_SITES
       if (ifParticleIsVirtual(&p[i])) continue;
#endif
      for(j=0; j < 3; j++){
#ifdef EXTERNAL_FORCES
<<<<<<< HEAD
        if (!(p[i].l.ext_flag & COORD_FIXED(j)))        
=======
	if (!(p[i].p.ext_flag & COORD_FIXED(j)))	
>>>>>>> 9210b95b
#endif
          {
#ifdef NPT
            if(integ_switch == INTEG_METHOD_NPT_ISO && (nptiso.geometry & nptiso.nptgeom_dir[j] )) {
#ifdef MULTI_TIMESTEP
              if (smaller_time_step > 0. && current_time_step_is_small==1)
                p[i].m.v[j] += p[i].f.f[j];
              else
#endif
                p[i].m.v[j] += p[i].f.f[j] + friction_therm0_nptiso(p[i].m.v[j])/PMASS(p[i]);
              nptiso.p_vel[j] += SQR(p[i].m.v[j])*PMASS(p[i]);
            }
            else
#endif
              /* Propagate velocities: v(t+0.5*dt) = v(t) + 0.5*dt * f(t) */
              p[i].m.v[j] += p[i].f.f[j];

            /* SPECIAL TASKS in particle loop */
#ifdef NEMD
            if(j==0) nemd_get_velocity(p[i]);
#endif
          }

        ONEPART_TRACE(if(p[i].p.identity==check_id) fprintf(stderr,"%d: OPT: PV_1 v_new = (%.3e,%.3e,%.3e)\n",this_node,p[i].m.v[0],p[i].m.v[1],p[i].m.v[2]));
#ifdef ADDITIONAL_CHECKS
      force_and_velocity_check(&p[i]);
#endif
#ifdef ROTATION
     propagate_omega_quat_particle(&p[i]);
#endif
      }
    }
  }
#ifdef ADDITIONAL_CHECKS
  force_and_velocity_display();
#endif

  /* SPECIAL TASKS after velocity propagation */
#ifdef NEMD
  nemd_change_momentum();
  nemd_store_velocity_profile();
#endif
}

void propagate_pos()
{
  INTEG_TRACE(fprintf(stderr,"%d: propagate_pos:\n",this_node));
  if(integ_switch == INTEG_METHOD_NPT_ISO)
    /* Special propagator for NPT ISOTROPIC */
    /* Propagate pressure, box_length (2 times) and positions, rescale
       positions and velocities and check verlet list criterion (only NPT) */
    propagate_press_box_pos_and_rescale_npt();
  else {
    Cell *cell;
    Particle *p;
    int c, i, j, np;

    for (c = 0; c < local_cells.n; c++) {
      cell = local_cells.cell[c];
      p  = cell->part;
      np = cell->n;
      for(i = 0; i < np; i++) {
#ifdef VIRTUAL_SITES
       if (ifParticleIsVirtual(&p[i])) continue;
#endif
        for(j=0; j < 3; j++){
#ifdef EXTERNAL_FORCES
<<<<<<< HEAD
          if (!(p[i].l.ext_flag & COORD_FIXED(j)))
=======
	  if (!(p[i].p.ext_flag & COORD_FIXED(j)))
>>>>>>> 9210b95b
#endif
            {
#ifdef NEMD
              /* change momentum of each particle in top and bottom slab */
              if(j==0) nemd_add_velocity(&p[i]);
#endif
              /* Propagate positions (only NVT): p(t + dt)   = p(t) + dt * v(t+0.5*dt) */
              p[i].r.p[j] += p[i].m.v[j];
            }
        }
        /* Verlet criterion check */
        if(distance2(p[i].r.p,p[i].l.p_old) > skin2 ) resort_particles = 1;
      }
    }
  }
  announce_resort_particles();
}

void propagate_vel_pos()
{
  Cell *cell;
  Particle *p;
  int c, i, j, np;

  INTEG_TRACE(fprintf(stderr,"%d: propagate_vel_pos:\n",this_node));

#ifdef ADDITIONAL_CHECKS
  db_max_force = db_max_vel = 0;
  db_maxf_id = db_maxv_id = -1;
#endif

  for (c = 0; c < local_cells.n; c++) {
    cell = local_cells.cell[c];
    p  = cell->part;
    np = cell->n;
    for(i = 0; i < np; i++) {
 #ifdef VIRTUAL_SITES
       if (ifParticleIsVirtual(&p[i])) continue;
#endif
     for(j=0; j < 3; j++){   
#ifdef EXTERNAL_FORCES
<<<<<<< HEAD
        if (!(p[i].l.ext_flag & COORD_FIXED(j)))
#endif
        {
          /* Propagate velocities: v(t+0.5*dt) = v(t) + 0.5*dt * f(t) */
          p[i].m.v[j] += p[i].f.f[j];

#ifdef MULTI_TIMESTEP
        if (smaller_time_step < 0. || current_time_step_is_small==1)
#endif  
            /* Propagate positions (only NVT): p(t + dt)   = p(t) + dt * v(t+0.5*dt) */
            p[i].r.p[j] += p[i].m.v[j];
        }
=======
	if (!(p[i].p.ext_flag & COORD_FIXED(j)))
#endif
	  {
	    /* Propagate velocities: v(t+0.5*dt) = v(t) + 0.5*dt * f(t) */
	    p[i].m.v[j] += p[i].f.f[j];

	    /* Propagate positions (only NVT): p(t + dt)   = p(t) + dt * v(t+0.5*dt) */
	    p[i].r.p[j] += p[i].m.v[j];

	  }
>>>>>>> 9210b95b
      }

      ONEPART_TRACE(if(p[i].p.identity==check_id) fprintf(stderr,"%d: OPT: PV_1 v_new = (%.3e,%.3e,%.3e)\n",this_node,p[i].m.v[0],p[i].m.v[1],p[i].m.v[2]));
      ONEPART_TRACE(if(p[i].p.identity==check_id) fprintf(stderr,"%d: OPT: PPOS p = (%.3e,%.3e,%.3e)\n",this_node,p[i].r.p[0],p[i].r.p[1],p[i].r.p[2]));

#ifdef ADDITIONAL_CHECKS
      force_and_velocity_check(&p[i]);
#endif
#ifdef ROTATION
      propagate_omega_quat_particle(&p[i]);
#endif

#ifdef LEES_EDWARDS
      /* test for crossing of a y-pbc: requires adjustment of velocity.*/
      {
                    int   b1, delta_box;
                    b1           = (int)floor( p[i].r.p[1]*box_l_i[1]);
                    if( b1 != 0 ){
                         delta_box    = b1 - (int)floor(( p[i].r.p[1] - p[i].m.v[1])*box_l_i[1] );
                         if( abs(delta_box) > 1 ){
                             fprintf(stderr, "Error! Particle moved more than one box length in 1 step\n");
                             errexit();
                         } 
                         p[i].m.v[0]     -= delta_box * lees_edwards_rate;   
                         p[i].r.p[0]     -= delta_box * lees_edwards_offset; 
                         p[i].r.p[1]     -= delta_box * box_l[1];
                         p[i].l.i[1]     += delta_box; 
                         while( p[i].r.p[1] >  box_l[1] ) {p[i].r.p[1] -= box_l[1]; p[i].l.i[1]++;}
                         while( p[i].r.p[1] <  0.0 )      {p[i].r.p[1] += box_l[1]; p[i].l.i[1]--;}
                         resort_particles = 1;
                    }
                    /* Branch prediction on most systems should mean there is minimal cost here */ 
                    while( p[i].r.p[0] >  box_l[0] ) {p[i].r.p[0] -= box_l[0]; p[i].l.i[0]++;}
                    while( p[i].r.p[0] <  0.0 )      {p[i].r.p[0] += box_l[0]; p[i].l.i[0]--;}
                    while( p[i].r.p[2] >  box_l[2] ) {p[i].r.p[2] -= box_l[2]; p[i].l.i[2]++;}
                    while( p[i].r.p[2] <  0.0 )      {p[i].r.p[2] += box_l[2]; p[i].l.i[2]--;}
      }
#endif

      /* Verlet criterion check*/
      if(SQR(p[i].r.p[0]-p[i].l.p_old[0]) 
        +SQR(p[i].r.p[1]-p[i].l.p_old[1])
        +SQR(p[i].r.p[2]-p[i].l.p_old[2]) > skin2) 
            resort_particles=1;


    }
  }

#ifdef LEES_EDWARDS /* would be nice to be more refined about this */
  resort_particles = 1;
#endif

  announce_resort_particles();

#ifdef ADDITIONAL_CHECKS
  force_and_velocity_display();
#endif
}

void force_and_velocity_check(Particle *p)
{
#ifdef ADDITIONAL_CHECKS
  int i;
  double db_force,db_vel;
  /* distance_check */
  for (i = 0; i < 3; i++)
    if(fabs(p->r.p[i] - p->l.p_old[i]) > local_box_l[i]) {
      fprintf(stderr, "%d: particle %d moved further than local box length by %lf %lf %lf\n",
              this_node, p->p.identity, p->r.p[0] - p->l.p_old[0], p->r.p[1] - p->l.p_old[1],
              p->r.p[2] - p->l.p_old[2]);
    }

  /* force check */
  db_force = SQR(p->f.f[0])+SQR(p->f.f[1])+SQR(p->f.f[2]);
  if(db_force > skin2)
    fprintf(stderr,"%d: Part %d has force %f (%f,%f,%f)\n",
            this_node,p->p.identity,sqrt(db_force),
            p->f.f[0],p->f.f[1],p->f.f[2]);
  if(db_force > db_max_force) { db_max_force=db_force; db_maxf_id=p->p.identity; }
  /* velocity check */
  db_vel   = SQR(p->m.v[0])+SQR(p->m.v[1])+SQR(p->m.v[2]);
  if(db_vel > skin2)
    fprintf(stderr,"%d: Part %d has velocity %f (%f,%f,%f)\n",
            this_node,p->p.identity,sqrt(db_vel),
            p->m.v[0],p->m.v[1],p->m.v[2]);
  if(db_vel > db_max_vel) { db_max_vel=db_vel; db_maxv_id=p->p.identity; }
#endif
}

void force_and_velocity_display()
{
#ifdef ADDITIONAL_CHECKS
  if(db_max_force > skin2)
    fprintf(stderr,"%d: max_force=%e, part=%d f=(%e,%e,%e)\n",this_node,
            sqrt(db_max_force),db_maxf_id,local_particles[db_maxf_id]->f.f[0],
            local_particles[db_maxf_id]->f.f[1],local_particles[db_maxf_id]->f.f[2]);
  if(db_max_vel > skin2)
    fprintf(stderr,"%d: max_vel=%e, part=%d v=(%e,%e,%e)\n",this_node,
            sqrt(db_max_vel),db_maxv_id,local_particles[db_maxv_id]->m.v[0],
            local_particles[db_maxv_id]->m.v[1],local_particles[db_maxv_id]->m.v[2]);
#endif
}<|MERGE_RESOLUTION|>--- conflicted
+++ resolved
@@ -299,20 +299,12 @@
 
     force_calc();
 
-<<<<<<< HEAD
-    rescale_forces();
-
-=======
     if(integ_switch != INTEG_METHOD_STEEPEST_DESCENT) {
       rescale_forces();
->>>>>>> 9210b95b
 #ifdef ROTATION
       convert_initial_torques();
 #endif
-<<<<<<< HEAD
-=======
-    }
->>>>>>> 9210b95b
+    }
 
     thermo_cool_down();
 
@@ -340,13 +332,8 @@
   n_verlet_updates = 0;
 
   /* Integration loop */
-<<<<<<< HEAD
-  for(i=0;i<n_steps;i++) {
-    INTEG_TRACE(fprintf(stderr,"%d: STEP %d\n",this_node,i));  
-=======
   for (int step=0; step<n_steps; step++) {
     INTEG_TRACE(fprintf(stderr,"%d: STEP %d\n", this_node, step));
->>>>>>> 9210b95b
 
 #ifdef BOND_CONSTRAINT
     save_old_pos();
@@ -468,13 +455,8 @@
 #endif
     /* Integration Step: Step 4 of Velocity Verlet scheme:
        v(t+dt) = v(t+0.5*dt) + 0.5*dt * f(t+dt) */
-<<<<<<< HEAD
-    rescale_forces_propagate_vel();
-    recalc_forces = 0;
-=======
     if(integ_switch != INTEG_METHOD_STEEPEST_DESCENT) {
       rescale_forces_propagate_vel();
->>>>>>> 9210b95b
 #ifdef ROTATION
     convert_torques_propagate_omega();
 #endif
@@ -681,11 +663,7 @@
 #endif
       for(j = 0; j < 3 ; j++) {
 #ifdef EXTERNAL_FORCES
-<<<<<<< HEAD
-        if (!(p[i].l.ext_flag & COORD_FIXED(j))) {
-=======
 	if (!(p[i].p.ext_flag & COORD_FIXED(j))) {
->>>>>>> 9210b95b
 #endif
 #ifdef NPT
           if(integ_switch == INTEG_METHOD_NPT_ISO && ( nptiso.geometry & nptiso.nptgeom_dir[j] )) {
@@ -773,20 +751,13 @@
 #endif
         nptiso.volume += nptiso.inv_piston*nptiso.p_diff*0.5*time_step;
       if (nptiso.volume < 0.0) {
-<<<<<<< HEAD
-        char *errtxt = runtime_error(128 + 3*ES_DOUBLE_SPACE);
-        ERROR_SPRINTF(errtxt, "{015 your choice of piston=%g, dt=%g, p_diff=%g just caused the volume to become negative, decrease dt} ",
-                nptiso.piston,time_step,nptiso.p_diff);
-        nptiso.volume = box_l[0]*box_l[1]*box_l[2];
-        scal[2] = 1;
-=======
+
           ostringstream msg;
           msg << "your choice of piston= "<< nptiso.piston << ", dt= " << time_step << ", p_diff= " << nptiso.p_diff
                  << " just caused the volume to become negative, decrease dt";
           runtimeError(msg);
 	nptiso.volume = box_l[0]*box_l[1]*box_l[2];
 	scal[2] = 1;
->>>>>>> 9210b95b
       }
 
       L_new = pow(nptiso.volume,1.0/nptiso.dimension);
@@ -823,8 +794,7 @@
 #endif
         for(j=0; j < 3; j++){
 #ifdef EXTERNAL_FORCES
-<<<<<<< HEAD
-          if (!(p[i].l.ext_flag & COORD_FIXED(j))) {
+          if (!(p[i].p.ext_flag & COORD_FIXED(j))) {
 #endif
             if(nptiso.geometry & nptiso.nptgeom_dir[j]) {
 #ifdef MULTI_TIMESTEP
@@ -851,17 +821,7 @@
 #endif              
                 p[i].r.p[j] += p[i].m.v[j];
             }
-=======
-	  if (!(p[i].p.ext_flag & COORD_FIXED(j))) {
-#endif	    
-	    if(nptiso.geometry & nptiso.nptgeom_dir[j]) {
-	      p[i].r.p[j]      = scal[1]*(p[i].r.p[j] + scal[2]*p[i].m.v[j]);
-	      p[i].l.p_old[j] *= scal[1];
-	      p[i].m.v[j]     *= scal[0];
-	    } else {
-	      p[i].r.p[j] += p[i].m.v[j];
-	    }
->>>>>>> 9210b95b
+
 
 #ifdef EXTERNAL_FORCES
           }
@@ -917,11 +877,7 @@
 #endif
       for(j=0; j < 3; j++){
 #ifdef EXTERNAL_FORCES
-<<<<<<< HEAD
-        if (!(p[i].l.ext_flag & COORD_FIXED(j)))        
-=======
 	if (!(p[i].p.ext_flag & COORD_FIXED(j)))	
->>>>>>> 9210b95b
 #endif
           {
 #ifdef NPT
@@ -989,11 +945,7 @@
 #endif
         for(j=0; j < 3; j++){
 #ifdef EXTERNAL_FORCES
-<<<<<<< HEAD
-          if (!(p[i].l.ext_flag & COORD_FIXED(j)))
-=======
 	  if (!(p[i].p.ext_flag & COORD_FIXED(j)))
->>>>>>> 9210b95b
 #endif
             {
 #ifdef NEMD
@@ -1035,8 +987,7 @@
 #endif
      for(j=0; j < 3; j++){   
 #ifdef EXTERNAL_FORCES
-<<<<<<< HEAD
-        if (!(p[i].l.ext_flag & COORD_FIXED(j)))
+        if (!(p[i].p.ext_flag & COORD_FIXED(j)))
 #endif
         {
           /* Propagate velocities: v(t+0.5*dt) = v(t) + 0.5*dt * f(t) */
@@ -1048,18 +999,7 @@
             /* Propagate positions (only NVT): p(t + dt)   = p(t) + dt * v(t+0.5*dt) */
             p[i].r.p[j] += p[i].m.v[j];
         }
-=======
-	if (!(p[i].p.ext_flag & COORD_FIXED(j)))
-#endif
-	  {
-	    /* Propagate velocities: v(t+0.5*dt) = v(t) + 0.5*dt * f(t) */
-	    p[i].m.v[j] += p[i].f.f[j];
-
-	    /* Propagate positions (only NVT): p(t + dt)   = p(t) + dt * v(t+0.5*dt) */
-	    p[i].r.p[j] += p[i].m.v[j];
-
-	  }
->>>>>>> 9210b95b
+
       }
 
       ONEPART_TRACE(if(p[i].p.identity==check_id) fprintf(stderr,"%d: OPT: PV_1 v_new = (%.3e,%.3e,%.3e)\n",this_node,p[i].m.v[0],p[i].m.v[1],p[i].m.v[2]));
