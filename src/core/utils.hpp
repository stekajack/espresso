--- conflicted
+++ resolved
@@ -28,28 +28,18 @@
  *
 */
 
+#include <cmath>
+#include <cstdio>
+#include <cstring>
 #include <exception>
 #include <vector>
-#include <cmath>
 
 #include "config.hpp"
 
-<<<<<<< HEAD
 #include "debug.hpp"
 #include "errorhandling.hpp"
 #include "lees_edwards.hpp"
-#include <cmath>
-#include <cstdio>
-#include <cstdlib>
-#include <cstring>
-#include <exception>
-#include <vector>
-
 #include "utils/math/sqr.hpp"
-=======
-#include "errorhandling.hpp"
-
->>>>>>> 9b213c33
 
 /*************************************************************/
 /** \name Mathematical, physical and chemical constants.     */
@@ -283,27 +273,6 @@
 /*************************************************************/
 /*@{*/
 
-<<<<<<< HEAD
-/** Calculates the maximum of 'double'-typed a and b, returning 'double'. */
-inline double dmax(double a, double b) { return (a > b) ? a : b; }
-
-/** Calculates the minimum of 'double'-typed a and b, returning 'double'. */
-inline double dmin(double a, double b) { return (a < b) ? a : b; }
-
-/** Calculates the maximum of 'int'-typed a and b, returning 'int'. */
-inline int imax(int a, int b) { return (a > b) ? a : b; }
-
-/** Calculates the minimum of 'int'-typed a and b, returning 'int'. */
-inline int imin(int a, int b) { return (a < b) ? a : b; }
-
-/** Check if a value is NaN. isnan() is only available in C++11 and C99, but not
- * in C++98. **/
-#ifndef isnan
-#define isnan(a) (a != a)
-#endif
-
-=======
->>>>>>> 9b213c33
 /** Calculates the remainder of a division */
 inline double drem_down(double a, double b) { return a - floor(a / b) * b; }
 
@@ -350,12 +319,6 @@
 
 /** Mathematically rounds 'double'-typed x, returning 'double'. */
 inline double dround(double x) { return floor(x + 0.5); }
-<<<<<<< HEAD
-=======
-
-/** Calculates the SQuaRe of 'double' x, returning 'double'. */
-inline double SQR(double x) { return x * x; }
->>>>>>> 9b213c33
 
 /** approximates \f$ \exp(d^2) \mathrm{erfc}(d)\f$ by applying a formula from:
     Abramowitz/Stegun: Handbook of Mathematical Functions, Dover
@@ -889,11 +852,8 @@
   for (b = 0; b < divide; b++) {
     start1 = b * block1 + start[1];
     for (i0 = start[0] + size[0] - 1; i0 >= start[0]; i0--) {
-<<<<<<< HEAD
-      for (i1 = start1; i1 < imin(start1 + block1, start[1] + size[1]); i1++) {
-=======
-      for (i1 = start1; i1 < std::min(start1 + block1, start[1] + size[1]); i1++) {
->>>>>>> 9b213c33
+      for (i1 = start1; i1 < std::min(start1 + block1, start[1] + size[1]);
+           i1++) {
         for (i2 = start[2]; i2 < start[2] + size[2]; i2++) {
           tmp = data[num + (element * (i2 + dim[2] * (i1 + dim[1] * i0)))];
           if (tmp < 0)
@@ -947,42 +907,6 @@
   return SQR(vec[0]) + SQR(vec[1]) + SQR(vec[2]);
 }
 
-<<<<<<< HEAD
-/** returns the distance between the unfolded coordintes of two particles.
- *  \param pos1       Position of particle one.
- *  \param image_box1 simulation box index of particle one .
- *  \param pos2       Position of particle two.
- *  \param image_box2 simulation box index of particle two .
- *  \param box_l      size of simulation box.
-*/
-inline double unfolded_distance(double pos1[3], int image_box1[3],
-                                double pos2[3], int image_box2[3],
-                                double box_l[3]) {
-  double dist = 0;
-  double lpos1[3], lpos2[3];
-
-  /*unrolling the loop so can neatly add Lees-Edwards:
-   *compiler probably unrolls anyway*/
-  lpos1[0] = pos1[0] + image_box1[0] * box_l[0];
-  lpos2[0] = pos2[0] + image_box2[0] * box_l[0];
-#ifdef LEES_EDWARDS
-  lpos1[0] += image_box1[1] * lees_edwards_offset;
-  lpos2[0] += image_box2[1] * lees_edwards_offset;
-#endif
-  dist = SQR(lpos1[0] - lpos2[0]);
-
-  lpos1[1] = pos1[1] + image_box1[1] * box_l[1];
-  lpos2[1] = pos2[1] + image_box2[1] * box_l[1];
-  dist += SQR(lpos1[1] - lpos2[1]);
-
-  lpos1[2] = pos1[2] + image_box1[2] * box_l[2];
-  lpos2[2] = pos2[2] + image_box2[2] * box_l[2];
-  dist += SQR(lpos1[2] - lpos2[2]);
-
-  return sqrt(dist);
-}
-=======
->>>>>>> 9b213c33
 /*@}*/
 
 /*************************************************************/
@@ -992,21 +916,7 @@
 
 /** extend a string with another one. Like strcat, just automatically
     increases the string space */
-<<<<<<< HEAD
-inline char *strcat_alloc(char *left, const char *right) {
-  if (!left) {
-    char *res = (char *)Utils::malloc(strlen(right) + 1);
-    strcpy(res, right);
-    return res;
-  } else {
-    char *res = (char *)Utils::realloc(left, strlen(left) + strlen(right) + 1);
-    strcat(res, right);
-    return res;
-  }
-}
-=======
 char *strcat_alloc(char *left, const char *right);
->>>>>>> 9b213c33
 
 /*@}*/
 
