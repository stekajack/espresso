--- conflicted
+++ resolved
@@ -111,22 +111,23 @@
   {&langevin_rotate,  TYPE_BOOL, 1, "langevin_rotate_switch", 1, false },     /* 62 from thermostat.cpp */
 #ifndef ROTATIONAL_INERTIA
   {&langevin_gamma_rotation,  TYPE_DOUBLE, 1, "gamma_rot",1, false },    /* 63 from thermostat.cpp */
+#ifdef VERLET_STEP4_VELOCITY
+  {&vv_langevin_pref1_rot,     TYPE_DOUBLE, 1, "vv_langevin_pref1_rot", 13, false }, /* 64 from thermostat.cpp */
+#endif // VERLET_STEP4_VELOCITY
 #else
-  {langevin_gamma_rotation,  TYPE_DOUBLE, 3, "gamma_rot",1, false },    /* 63 from thermostat.cpp */
-#endif
-<<<<<<< HEAD
+  {langevin_gamma_rotation,  TYPE_DOUBLE, 3, "gamma_rot", 1, false },    /* 63 from thermostat.cpp */
 #ifdef VERLET_STEP4_VELOCITY
-  {&vv_langevin_pref1,     TYPE_DOUBLE, 1, "vv_langevin_pref1", 13 }, /* 62 from thermostat.cpp */
-#ifndef ROTATIONAL_INERTIA
-  {&vv_langevin_pref1_rot, TYPE_DOUBLE, 1, "vv_langevin_pref1_rot",13 },    /* 63 from thermostat.cpp */
+  {vv_langevin_pref1_rot,  TYPE_DOUBLE, 3, "vv_langevin_pref1_rot", 13, false },    /* 64 from thermostat.cpp */
+#endif //VERLET_STEP4_VELOCITY
+#endif // ROTATIONAL_INERTIA
+#ifdef VERLET_STEP4_VELOCITY
+#ifndef PARTICLE_ANISOTROPY
+  {&vv_langevin_pref1,  TYPE_DOUBLE, 1, "vv_langevin_pref1", 1, false },         /* 65  from thermostat.cpp */
 #else
-  {vv_langevin_pref1_rot,  TYPE_DOUBLE, 3, "vv_langevin_pref1_rot",13 },    /* 63 from thermostat.cpp */
-#endif // ROTATIONAL_INERTIA
+  {vv_langevin_pref1,  TYPE_DOUBLE, 3, "vv_langevin_pref1", 1, true },         /* 65  from thermostat.cpp */
+#endif // PARTICLE_ANISOTROPY
 #endif // VERLET_STEP4_VELOCITY
-  { NULL, 0, 0, NULL, 0 }
-=======
   { NULL, 0, 0, NULL, 0, false }
->>>>>>> e7c78841
 };
 
 int warnings = 1;