--- conflicted
+++ resolved
@@ -51,12 +51,8 @@
 #include "cuda_interface.hpp"
 
 #ifdef ADDITIONAL_CHECKS
-<<<<<<< HEAD
-void lb_check_halo_regions();
+void lb_check_halo_regions(const LB_Fluid& lbfluid);
 void print_fluid();
-=======
-static void lb_check_halo_regions(const LB_Fluid& lbfluid);
->>>>>>> f0c2a80d
 #endif // ADDITIONAL_CHECKS
 
 /** Flag indicating momentum exchange between particles and fluid */
@@ -2114,7 +2110,6 @@
   /* setup the initial particle velocity distribution */
   lb_reinit_fluid();
 
-
   LB_TRACE(printf("Initialzing fluid on CPU successful\n"));
 }
 
@@ -2225,27 +2220,6 @@
   double n0, n1p, n1m, n2p, n2m, n3p, n3m, n4p, n4m, n5p, n5m, n6p, n6m, n7p,
       n7m, n8p, n8m, n9p, n9m;
 
-<<<<<<< HEAD
-  n0 = lbfluid[0][0][index];
-  n1p = lbfluid[0][1][index] + lbfluid[0][2][index];
-  n1m = lbfluid[0][1][index] - lbfluid[0][2][index];
-  n2p = lbfluid[0][3][index] + lbfluid[0][4][index];
-  n2m = lbfluid[0][3][index] - lbfluid[0][4][index];
-  n3p = lbfluid[0][5][index] + lbfluid[0][6][index];
-  n3m = lbfluid[0][5][index] - lbfluid[0][6][index];
-  n4p = lbfluid[0][7][index] + lbfluid[0][8][index];
-  n4m = lbfluid[0][7][index] - lbfluid[0][8][index];
-  n5p = lbfluid[0][9][index] + lbfluid[0][10][index];
-  n5m = lbfluid[0][9][index] - lbfluid[0][10][index];
-  n6p = lbfluid[0][11][index] + lbfluid[0][12][index];
-  n6m = lbfluid[0][11][index] - lbfluid[0][12][index];
-  n7p = lbfluid[0][13][index] + lbfluid[0][14][index];
-  n7m = lbfluid[0][13][index] - lbfluid[0][14][index];
-  n8p = lbfluid[0][15][index] + lbfluid[0][16][index];
-  n8m = lbfluid[0][15][index] - lbfluid[0][16][index];
-  n9p = lbfluid[0][17][index] + lbfluid[0][18][index];
-  n9m = lbfluid[0][17][index] - lbfluid[0][18][index];
-=======
   n0 = lbfluid[0][index];
   n1p = lbfluid[1][index] + lbfluid[2][index];
   n1m = lbfluid[1][index] - lbfluid[2][index];
@@ -2265,7 +2239,6 @@
   n8m = lbfluid[15][index] - lbfluid[16][index];
   n9p = lbfluid[17][index] + lbfluid[18][index];
   n9m = lbfluid[17][index] - lbfluid[18][index];
->>>>>>> f0c2a80d
 
   /* mass mode */
   mode[0] = n0 + n1p + n2p + n3p + n4p + n5p + n6p + n7p + n8p + n9p;
