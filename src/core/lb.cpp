/*
  Copyright (C) 2010,2011,2012,2013,2014,2015,2016 The ESPResSo project
  Copyright (C) 2002,2003,2004,2005,2006,2007,2008,2009,2010
  Max-Planck-Institute for Polymer Research, Theory Group

  This file is part of ESPResSo.

  ESPResSo is free software: you can redistribute it and/or modify
  it under the terms of the GNU General Public License as published by
  the Free Software Foundation, either version 3 of the License, or
  (at your option) any later version.

  ESPResSo is distributed in the hope that it will be useful,
  but WITHOUT ANY WARRANTY; without even the implied warranty of
  MERCHANTABILITY or FITNESS FOR A PARTICULAR PURPOSE.  See the
  GNU General Public License for more details.

  You should have received a copy of the GNU General Public License
  along with this program.  If not, see <http://www.gnu.org/licenses/>.
*/
/** \file lb.cpp
 *
 * Lattice Boltzmann algorithm for hydrodynamic degrees of freedom.
 *
 * Includes fluctuating LB and coupling to MD particles via frictional
 * momentum transfer.
 *
 */

<<<<<<< HEAD
#include <mpi.h>
#include <cassert>
#include <cstdio>
#include <iostream>
#include "config.hpp" 
#include "utils.hpp"
=======
#include "lb.hpp"
>>>>>>> 0f1361b3
#include "communication.hpp"
#include "grid.hpp"
#include "halo.hpp"
#include "immersed_boundary/ibm_main.hpp"
#include "interaction_data.hpp"
#include "lb-d3q19.hpp"
#include "lbboundaries.hpp"
<<<<<<< HEAD
#include "lb.hpp"
#include "virtual_sites/lb_inertialess_tracers.hpp"
=======
#include "thermostat.hpp"
#include "utils.hpp"
#include <cassert>
#include <cstdio>
#include <iostream>
#include <mpi.h>
>>>>>>> 0f1361b3

#include "cuda_interface.hpp"

// global variable holding the number of fluid components (see global.cpp)
int lb_components = LB_COMPONENTS;

#ifdef LB

#ifdef ADDITIONAL_CHECKS
static void lb_check_halo_regions();
#endif // ADDITIONAL_CHECKS

/** Flag indicating momentum exchange between particles and fluid */
int transfer_momentum = 0;

/** Struct holding the Lattice Boltzmann parameters */
// LB_Parameters lbpar = { .rho={0.0}, .viscosity={0.0}, .bulk_viscosity={-1.0},
// .agrid=-1.0, .tau=-1.0, .friction={0.0}, .ext_force={ 0.0, 0.0,
// 0.0},.rho_lb_units={0.},.gamma_odd={0.}, .gamma_even={0.} };
LB_Parameters lbpar = {
    // rho
    0.0,
    // viscosity
    0.0,
    // bulk_viscosity
    -1.0,
    // agrid
    -1.0,
    // tau
    -1.0,
    // friction
    0.0,
    // ext_force
    {0.0, 0.0, 0.0},
    // rho_lb_units
    0.,
    // gamma_odd
    0.,
    // gamma_even
    0.,
    // gamma_shear
    0.,
    // gamma_bulk
    0.,
    // is_TRT
    false,
    // resend_halo
    0};

/** The DnQm model to be used. */
LB_Model lbmodel = {19,      d3q19_lattice, d3q19_coefficients,
                    d3q19_w, nullptr,       1. / 3.};
/* !!!!!!!!!!!!!!!!!!!!!!!!!!!!!!!!!!!!!!!!!!!!!!!!!!!!!!!!!!!!!!
 * ! MAKE SURE THAT D3Q19 is #undefined WHEN USING OTHER MODELS !
 * !!!!!!!!!!!!!!!!!!!!!!!!!!!!!!!!!!!!!!!!!!!!!!!!!!!!!!!!!!!!!! */
/* doesn't work yet */
#ifndef D3Q19
#error The implementation only works for D3Q19 so far!
#endif // D3Q19

#if (!defined(FLATNOISE) && !defined(GAUSSRANDOMCUT) && !defined(GAUSSRANDOM))
#define FLATNOISE
#endif // (!defined(FLATNOISE) && !defined(GAUSSRANDOMCUT) &&
       // !defined(GAUSSRANDOM))

/** The underlying lattice structure */
Lattice lblattice;

/** Pointer to the velocity populations of the fluid nodes */
double **lbfluid[2] = {nullptr, nullptr};

/** Pointer to the hydrodynamic fields of the fluid nodes */
LB_FluidNode *lbfields = nullptr;

/** Communicator for halo exchange between processors */
HaloCommunicator update_halo_comm = {0, nullptr};

/*@{*/

/** amplitude of the fluctuations in the viscous coupling */
static double lb_coupl_pref = 0.0;
/** amplitude of the fluctuations in the viscous coupling with gaussian random
 * numbers */
static double lb_coupl_pref2 = 0.0;
/*@}*/

/** measures the MD time since the last fluid update */
static double fluidstep = 0.0;

#ifdef ADDITIONAL_CHECKS
/** counts the random numbers drawn for fluctuating LB and the coupling */
static int rancounter = 0;
#endif // ADDITIONAL_CHECKS

/***********************************************************************/
#endif // LB

#if defined(LB) || defined(LB_GPU)

/* *********************** C Interface part
 * *************************************/
/* ******************************************************************************/

/*
 * set lattice switch on C-level
 */
int lb_set_lattice_switch(int py_switch) {

  switch (py_switch) {
  case 1:
    lattice_switch = LATTICE_LB;
    mpi_bcast_parameter(FIELD_LATTICE_SWITCH);
    return 0;
  case 2:
    lattice_switch = LATTICE_LB_GPU;
    mpi_bcast_parameter(FIELD_LATTICE_SWITCH);
    return 0;
  default:
    return 1;
  }
}

/*
 * get lattice switch on py-level
 */
int lb_get_lattice_switch(int *py_switch) {
  if (lattice_switch) {
    *py_switch = lattice_switch;
    return 0;
  } else
    return 1;
}

#ifdef SHANCHEN
int lb_lbfluid_set_shanchen_coupling(double *p_coupling) {
#ifdef LB_GPU
  int ii, jj, n = 0;
  switch (LB_COMPONENTS) {
  case 1:
    lbpar_gpu.coupling[0] = (float)p_coupling[0];
    lbpar_gpu.coupling[1] = (float)p_coupling[1];
    break;
  default:
    for (ii = 0; ii < LB_COMPONENTS; ii++) {
      for (jj = ii; jj < LB_COMPONENTS; jj++) {
        lbpar_gpu.coupling[LB_COMPONENTS * ii + jj] = (float)p_coupling[n];
        lbpar_gpu.coupling[LB_COMPONENTS * jj + ii] = (float)p_coupling[n];
        n++;
      }
    }
    break;
  }
  on_lb_params_change_gpu(LBPAR_COUPLING);
#endif // LB_GPU
#ifdef LB
#error not implemented
#endif // LB
  return 0;
}

int lb_lbfluid_set_mobility(double *p_mobility) {
  int ii;
  for (ii = 0; ii < LB_COMPONENTS - 1; ii++) {
    if (p_mobility[ii] <= 0) {
      return -1;
    }
    if (lattice_switch & LATTICE_LB_GPU) {
#ifdef LB_GPU
      lbpar_gpu.mobility[ii] = (float)p_mobility[ii];
      on_lb_params_change_gpu(LBPAR_MOBILITY);
#endif // LB_GPU
    } else {
#ifdef LB
#error not implemented
#endif // LB
    }
  }
  return 0;
}

int affinity_set_params(int part_type_a, int part_type_b, double *affinity) {
  IA_parameters *data = get_ia_param_safe(part_type_a, part_type_b);
  data->affinity_on = 0;
  if (!data)
    return ES_ERROR;
  for (int ii = 0; ii < LB_COMPONENTS; ii++) {
    if (affinity[ii] < 0 || affinity[ii] > 1) {
      return ES_ERROR;
    }
    data->affinity[ii] = affinity[ii];
    if (data->affinity[ii] > 0)
      data->affinity_on = 1;
  }

  /* broadcast interaction parameters */
  mpi_bcast_ia_params(part_type_a, part_type_b);

  return ES_OK;
}

#endif // SHANCHEN

int lb_lbfluid_set_density(double *p_dens) {
  for (int ii = 0; ii < LB_COMPONENTS; ii++) {
    if (p_dens[ii] <= 0)
      return -1;
    if (lattice_switch & LATTICE_LB_GPU) {
#ifdef LB_GPU
      lbpar_gpu.rho[ii] = (float)p_dens[ii];
      on_lb_params_change_gpu(LBPAR_DENSITY);
#endif // LB_GPU
    } else {
#ifdef LB
      lbpar.rho = p_dens[ii];
      mpi_bcast_lb_params(LBPAR_DENSITY);
#endif // LB
    }
  }
  return 0;
}

int lb_lbfluid_set_visc(double *p_visc) {
  for (int ii = 0; ii < LB_COMPONENTS; ii++) {
    if (p_visc[ii] <= 0)
      return -1;
    if (lattice_switch & LATTICE_LB_GPU) {
#ifdef LB_GPU
      lbpar_gpu.viscosity[ii] = (float)p_visc[ii];
      on_lb_params_change_gpu(LBPAR_VISCOSITY);
#endif // LB_GPU
    } else {
#ifdef LB
      lbpar.viscosity = p_visc[ii];
      mpi_bcast_lb_params(LBPAR_VISCOSITY);
#endif // LB
    }
  }
  return 0;
}

int lb_lbfluid_set_bulk_visc(double *p_bulk_visc) {
  for (int ii = 0; ii < LB_COMPONENTS; ii++) {
    if (p_bulk_visc[ii] <= 0)
      return -1;
    if (lattice_switch & LATTICE_LB_GPU) {
#ifdef LB_GPU
      lbpar_gpu.bulk_viscosity[ii] = (float)p_bulk_visc[ii];
      lbpar_gpu.is_TRT = false;
      on_lb_params_change_gpu(LBPAR_BULKVISC);
#endif // LB_GPU
    } else {
#ifdef LB
      lbpar.bulk_viscosity = p_bulk_visc[ii];
      lbpar.is_TRT = false;
      mpi_bcast_lb_params(LBPAR_BULKVISC);
#endif // LB
    }
  }
  return 0;
}

int lb_lbfluid_set_gamma_odd(double *p_gamma_odd) {
  for (int ii = 0; ii < LB_COMPONENTS; ii++) {
    if (fabs(p_gamma_odd[ii]) > 1)
      return -1;
    if (lattice_switch & LATTICE_LB_GPU) {
#ifdef LB_GPU
      lbpar_gpu.gamma_odd[ii] = (float)p_gamma_odd[ii];
      lbpar_gpu.is_TRT = false;
      on_lb_params_change_gpu(0);
#endif // LB_GPU
    } else {
#ifdef LB
      lbpar.gamma_odd = *p_gamma_odd;
      lbpar.is_TRT = false;
      mpi_bcast_lb_params(0);
#endif // LB
    }
  }
  return 0;
}

int lb_lbfluid_set_gamma_even(double *p_gamma_even) {
  for (int ii = 0; ii < LB_COMPONENTS; ii++) {
    if (fabs(p_gamma_even[ii]) > 1)
      return -1;
    if (lattice_switch & LATTICE_LB_GPU) {
#ifdef LB_GPU
      lbpar_gpu.gamma_even[ii] = (float)p_gamma_even[ii];
      lbpar_gpu.is_TRT = false;
      on_lb_params_change_gpu(0);
#endif // LB_GPU
    } else {
#ifdef LB
      lbpar.gamma_even = *p_gamma_even;
      lbpar.is_TRT = false;
      mpi_bcast_lb_params(0);
#endif // LB
    }
  }
  return 0;
}

int lb_lbfluid_set_friction(double *p_friction) {
  for (int ii = 0; ii < LB_COMPONENTS; ii++) {
    if (p_friction[ii] <= 0)
      return -1;
    if (lattice_switch & LATTICE_LB_GPU) {
#ifdef LB_GPU
      lbpar_gpu.friction[ii] = (float)p_friction[ii];
      on_lb_params_change_gpu(LBPAR_FRICTION);
#endif // LB_GPU
    } else {
#ifdef LB
      lbpar.friction = p_friction[ii];
      mpi_bcast_lb_params(LBPAR_FRICTION);
#endif // LB
    }
  }
  return 0;
}

int lb_lbfluid_get_friction(double *p_friction) {
  for (int ii = 0; ii < LB_COMPONENTS; ii++) {
    if (lattice_switch & LATTICE_LB_GPU) {
#ifdef LB_GPU
      p_friction[ii] = (double)lbpar_gpu.friction[ii];
#endif // LB_GPU
    } else {
#ifdef LB
      p_friction[ii] = lbpar.friction;
#endif // LB
    }
  }
  return 0;
}

int lb_lbfluid_set_couple_flag(int couple_flag) {
  if (lattice_switch & LATTICE_LB_GPU) {
#ifdef LB_GPU
    if (couple_flag != LB_COUPLE_TWO_POINT &&
        couple_flag != LB_COUPLE_THREE_POINT)
      return -1;
    lbpar_gpu.lb_couple_switch = couple_flag;
#endif // LB_GPU
  } else {
#ifdef LB
    /* Only the two point nearest neighbor coupling is present in the case of
       the cpu, so just throw an error if something else is tried */
    if (couple_flag != LB_COUPLE_TWO_POINT)
      return -1;
#endif // LB
  }
  return 0;
}

int lb_lbfluid_get_couple_flag(int *couple_flag) {
  *couple_flag = LB_COUPLE_NULL;
  if (lattice_switch & LATTICE_LB_GPU) {
#ifdef LB_GPU
    *couple_flag = lbpar_gpu.lb_couple_switch;
#endif
  } else {
#ifdef LB
    *couple_flag = LB_COUPLE_TWO_POINT;
#endif
  }
  return 0;
}

int lb_lbfluid_set_agrid(double p_agrid) {
  if (p_agrid <= 0)
    return -1;
  if (lattice_switch & LATTICE_LB_GPU) {
#ifdef LB_GPU
    lbpar_gpu.agrid = (float)p_agrid;

    lbpar_gpu.dim_x = (unsigned int)rint(box_l[0] / p_agrid);
    lbpar_gpu.dim_y = (unsigned int)rint(box_l[1] / p_agrid);
    lbpar_gpu.dim_z = (unsigned int)rint(box_l[2] / p_agrid);
    unsigned int tmp[3];
    tmp[0] = lbpar_gpu.dim_x;
    tmp[1] = lbpar_gpu.dim_y;
    tmp[2] = lbpar_gpu.dim_z;
    /* sanity checks */
    for (int dir = 0; dir < 3; dir++) {
      /* check if box_l is compatible with lattice spacing */
      if (fabs(box_l[dir] - tmp[dir] * p_agrid) > ROUND_ERROR_PREC) {
        runtimeErrorMsg() << "Lattice spacing p_agrid= " << p_agrid
                          << " is incompatible with box_l[" << dir
                          << "]=" << box_l[dir] << ", factor=" << tmp[dir]
                          << " err= " << fabs(box_l[dir] - tmp[dir] * p_agrid);
      }
    }
    lbpar_gpu.number_of_nodes =
        lbpar_gpu.dim_x * lbpar_gpu.dim_y * lbpar_gpu.dim_z;
    on_lb_params_change_gpu(LBPAR_AGRID);
#endif // LB_GPU
  } else {
#ifdef LB
    lbpar.agrid = p_agrid;
    mpi_bcast_lb_params(LBPAR_AGRID);
#endif // LB
  }
  return 0;
}

int lb_lbfluid_set_tau(double p_tau) {
  if (p_tau <= 0)
    return -1;
  if (lattice_switch & LATTICE_LB_GPU) {
#ifdef LB_GPU
    lbpar_gpu.tau = (float)p_tau;
    on_lb_params_change_gpu(0);
#endif // LB_GPU
  } else {
#ifdef LB
    lbpar.tau = p_tau;
    mpi_bcast_lb_params(0);
#endif // LB
  }
  return 0;
}

#ifdef SHANCHEN
int lb_lbfluid_set_remove_momentum(void) {
  if (lattice_switch & LATTICE_LB_GPU) {
#ifdef LB_GPU
    lbpar_gpu.remove_momentum = 1;
    on_lb_params_change_gpu(0);
#endif // LB_GPU
  } else {
#ifdef LB
    return -1;
#endif // LB
  }
  return 0;
}
#endif // SHANCHEN

int lb_lbfluid_set_ext_force(int component, double p_fx, double p_fy,
                             double p_fz) {
  if (lattice_switch & LATTICE_LB_GPU) {
#ifdef LB_GPU
    if (lbpar_gpu.tau < 0.0)
      return 2;

    if (lbpar_gpu.rho[component] <= 0.0)
      return 3;

    /* external force density is stored in MD units */
    lbpar_gpu.ext_force[3 * component + 0] = (float)p_fx;
    lbpar_gpu.ext_force[3 * component + 1] = (float)p_fy;
    lbpar_gpu.ext_force[3 * component + 2] = (float)p_fz;
    lbpar_gpu.external_force = 1;
    lb_reinit_extern_nodeforce_GPU(&lbpar_gpu);
#endif // LB_GPU
  } else {
#ifdef LB
    if (lbpar.tau < 0.0)
      return 2;

    if (lbpar.rho <= 0.0)
      return 3;

    lbpar.ext_force[0] = p_fx;
    lbpar.ext_force[1] = p_fy;
    lbpar.ext_force[2] = p_fz;
    mpi_bcast_lb_params(LBPAR_EXTFORCE);
#endif // LB
  }
  return 0;
}

int lb_lbfluid_get_density(double *p_dens) {
  for (int ii = 0; ii < LB_COMPONENTS; ii++) {
    if (lattice_switch & LATTICE_LB_GPU) {
#ifdef LB_GPU
      p_dens[ii] = (double)lbpar_gpu.rho[ii];
#endif // LB_GPU
    } else {
#ifdef LB
      p_dens[ii] = lbpar.rho;
#endif // LB
    }
  }
  return 0;
}

int lb_lbfluid_get_visc(double *p_visc) {
  for (int ii = 0; ii < LB_COMPONENTS; ii++) {
    if (lattice_switch & LATTICE_LB_GPU) {
#ifdef LB_GPU
      p_visc[ii] = (double)lbpar_gpu.viscosity[ii];
#endif // LB_GPU
    } else {
#ifdef LB
      p_visc[ii] = lbpar.viscosity;
#endif // LB
    }
  }
  return 0;
}

int lb_lbfluid_get_bulk_visc(double *p_bulk_visc) {
  if (lattice_switch & LATTICE_LB_GPU) {
#ifdef LB_GPU
    *p_bulk_visc = lbpar_gpu.bulk_viscosity[0];
#endif // LB_GPU
  } else {
#ifdef LB
    *p_bulk_visc = lbpar.bulk_viscosity;
#endif // LB
  }
  return 0;
}

int lb_lbfluid_get_gamma_odd(double *p_gamma_odd) {
  if (lattice_switch & LATTICE_LB_GPU) {
#ifdef LB_GPU
    *p_gamma_odd = lbpar_gpu.gamma_odd[0];
#endif // LB_GPU
  } else {
#ifdef LB
    *p_gamma_odd = lbpar.gamma_odd;
#endif // LB
  }
  return 0;
}

int lb_lbfluid_get_gamma_even(double *p_gamma_even) {
  if (lattice_switch & LATTICE_LB_GPU) {
#ifdef LB_GPU
    *p_gamma_even = lbpar_gpu.gamma_even[0];
#endif // LB_GPU
  } else {
#ifdef LB
    *p_gamma_even = lbpar.gamma_even;
#endif // LB
  }
  return 0;
}

int lb_lbfluid_get_agrid(double *p_agrid) {
  if (lattice_switch & LATTICE_LB_GPU) {
#ifdef LB_GPU
    *p_agrid = lbpar_gpu.agrid;
#endif // LB_GPU
  } else {
#ifdef LB
    *p_agrid = lbpar.agrid;
#endif // LB
  }
  return 0;
}

int lb_lbfluid_get_tau(double *p_tau) {
  if (lattice_switch & LATTICE_LB_GPU) {
#ifdef LB_GPU
    *p_tau = lbpar_gpu.tau;
#endif // LB_GPU
  } else {
#ifdef LB
    *p_tau = lbpar.tau;
#endif // LB
  }
  return 0;
}

int lb_lbfluid_get_ext_force(double *p_f) {
#ifdef SHANCHEN
  fprintf(stderr, "Not implemented yet (%s:%d) ", __FILE__, __LINE__);
  errexit();
#endif // SHANCHEN
  if (lattice_switch & LATTICE_LB_GPU) {
#ifdef LB_GPU
    p_f[0] = lbpar_gpu.ext_force[0];
    p_f[1] = lbpar_gpu.ext_force[1];
    p_f[2] = lbpar_gpu.ext_force[2];
#endif // LB_GPU
  } else {
#ifdef LB
    p_f[0] = lbpar.ext_force[0];
    p_f[1] = lbpar.ext_force[1];
    p_f[2] = lbpar.ext_force[2];
#endif // LB
  }
  return 0;
}

int lb_lbfluid_print_vtk_boundary(char *filename) {
  FILE *fp = fopen(filename, "w");

  if (fp == nullptr) {
    return 1;
  }

  if (lattice_switch & LATTICE_LB_GPU) {
#ifdef LB_GPU
    unsigned int *bound_array;
    bound_array = (unsigned int *)Utils::malloc(lbpar_gpu.number_of_nodes *
                                                sizeof(unsigned int));
    lb_get_boundary_flags_GPU(bound_array);

    int j;
    /** print of the calculated phys values */
    fprintf(fp,
            "# vtk DataFile Version 2.0\nlbboundaries\n"
            "ASCII\nDATASET STRUCTURED_POINTS\nDIMENSIONS %u %u %u\n"
            "ORIGIN %f %f %f\nSPACING %f %f %f\nPOINT_DATA %u\n"
            "SCALARS boundary float 1\nLOOKUP_TABLE default\n",
            lbpar_gpu.dim_x, lbpar_gpu.dim_y, lbpar_gpu.dim_z,
            lbpar_gpu.agrid * 0.5, lbpar_gpu.agrid * 0.5, lbpar_gpu.agrid * 0.5,
            lbpar_gpu.agrid, lbpar_gpu.agrid, lbpar_gpu.agrid,
            lbpar_gpu.number_of_nodes);
    for (j = 0; j < int(lbpar_gpu.number_of_nodes); ++j) {
      /** print of the calculated phys values */
      fprintf(fp, "%d \n", bound_array[j]);
    }
    free(bound_array);
#endif // LB_GPU
  } else {
#ifdef LB
    int pos[3];
    int boundary;
    int gridsize[3];

    gridsize[0] = box_l[0] / lbpar.agrid;
    gridsize[1] = box_l[1] / lbpar.agrid;
    gridsize[2] = box_l[2] / lbpar.agrid;

    fprintf(fp,
            "# vtk DataFile Version 2.0\nlbboundaries\n"
            "ASCII\nDATASET STRUCTURED_POINTS\nDIMENSIONS %d %d %d\n"
            "ORIGIN %f %f %f\nSPACING %f %f %f\nPOINT_DATA %d\n"
            "SCALARS boundary float 1\nLOOKUP_TABLE default\n",
            gridsize[0], gridsize[1], gridsize[2], lblattice.agrid[0] * 0.5,
            lblattice.agrid[1] * 0.5, lblattice.agrid[2] * 0.5,
            lblattice.agrid[0], lblattice.agrid[1], lblattice.agrid[2],
            gridsize[0] * gridsize[1] * gridsize[2]);

    for (pos[2] = 0; pos[2] < gridsize[2]; pos[2]++) {
      for (pos[1] = 0; pos[1] < gridsize[1]; pos[1]++) {
        for (pos[0] = 0; pos[0] < gridsize[0]; pos[0]++) {
          lb_lbnode_get_boundary(pos, &boundary);
          fprintf(fp, "%d \n", boundary);
        }
      }
    }
#endif // LB
  }
  fclose(fp);
  return 0;
}

int lb_lbfluid_print_vtk_density(char **filename) {
  int ii;

  for (ii = 0; ii < LB_COMPONENTS; ++ii) {
    FILE *fp = fopen(filename[ii], "w");

    if (fp == nullptr) {
      perror("lb_lbfluid_print_vtk_density");
      return 1;
    }

    if (lattice_switch & LATTICE_LB_GPU) {
#ifdef LB_GPU

      int j;
      size_t size_of_values =
          lbpar_gpu.number_of_nodes * sizeof(LB_rho_v_pi_gpu);
      host_values = (LB_rho_v_pi_gpu *)Utils::malloc(size_of_values);
      lb_get_values_GPU(host_values);

      fprintf(fp,
              "# vtk DataFile Version 2.0\nlbfluid_gpu\nASCII\nDATASET "
              "STRUCTURED_POINTS\nDIMENSIONS %u %u %u\nORIGIN %f %f "
              "%f\nSPACING %f %f %f\nPOINT_DATA %u\nSCALARS density float "
              "1\nLOOKUP_TABLE default\n",
              lbpar_gpu.dim_x, lbpar_gpu.dim_y, lbpar_gpu.dim_z,
              lbpar_gpu.agrid * 0.5, lbpar_gpu.agrid * 0.5,
              lbpar_gpu.agrid * 0.5, lbpar_gpu.agrid, lbpar_gpu.agrid,
              lbpar_gpu.agrid, lbpar_gpu.number_of_nodes);

      for (j = 0; j < int(lbpar_gpu.number_of_nodes); ++j) {
        /** print the calculated phys values */
        fprintf(fp, "%f\n", host_values[j].rho[ii]);
      }
      free(host_values);

#endif // LB_GPU
    } else {
#ifdef LB
      fprintf(stderr, "Not implemented yet (%s:%d) ", __FILE__, __LINE__);
      errexit();
#endif // LB
    }
    fclose(fp);
  }
  return 0;
}

int lb_lbfluid_print_vtk_velocity(char *filename, std::vector<int> bb1,
                                  std::vector<int> bb2) {
  FILE *fp = fopen(filename, "w");

  if (fp == nullptr) {
    return 1;
  }

  std::vector<int> bb_low;
  std::vector<int> bb_high;

  for (std::vector<int>::iterator val1 = bb1.begin(), val2 = bb2.begin();
       val1 != bb1.end() && val2 != bb2.end(); ++val1, ++val2) {
    if (*val1 == -1 || *val2 == -1) {
      bb_low = {0, 0, 0};
      if (lattice_switch & LATTICE_LB_GPU) {
#ifdef LB_GPU
        bb_high = {static_cast<int>(lbpar_gpu.dim_x) - 1,
                   static_cast<int>(lbpar_gpu.dim_y) - 1,
                   static_cast<int>(lbpar_gpu.dim_z) - 1};
#endif // LB_GPU
      } else {
#ifdef LB
        bb_high = {lblattice.global_grid[0] - 1, lblattice.global_grid[1] - 1,
                   lblattice.global_grid[2] - 1};
#endif // LB
      }
      break;
    }

    bb_low.push_back(std::min(*val1, *val2));
    bb_high.push_back(std::max(*val1, *val2));
  }

  int pos[3];
  if (lattice_switch & LATTICE_LB_GPU) {
#ifdef LB_GPU
    size_t size_of_values = lbpar_gpu.number_of_nodes * sizeof(LB_rho_v_pi_gpu);
    host_values = (LB_rho_v_pi_gpu *)Utils::malloc(size_of_values);
    lb_get_values_GPU(host_values);
    fprintf(fp,
            "# vtk DataFile Version 2.0\nlbfluid_gpu\n"
            "ASCII\nDATASET STRUCTURED_POINTS\nDIMENSIONS %d %d %d\n"
            "ORIGIN %f %f %f\nSPACING %f %f %f\nPOINT_DATA %d\n"
            "SCALARS velocity float 3\nLOOKUP_TABLE default\n",
            bb_high[0] - bb_low[0] + 1, bb_high[1] - bb_low[1] + 1,
            bb_high[2] - bb_low[2] + 1, (bb_low[0] + 0.5) * lbpar_gpu.agrid,
            (bb_low[1] + 0.5) * lbpar_gpu.agrid,
            (bb_low[2] + 0.5) * lbpar_gpu.agrid, lbpar_gpu.agrid,
            lbpar_gpu.agrid, lbpar_gpu.agrid,
            (bb_high[0] - bb_low[0] + 1) * (bb_high[1] - bb_low[1] + 1) *
                (bb_high[2] - bb_low[2] + 1));
    for (pos[2] = bb_low[2]; pos[2] <= bb_high[2]; pos[2]++)
      for (pos[1] = bb_low[1]; pos[1] <= bb_high[1]; pos[1]++)
        for (pos[0] = bb_low[0]; pos[0] <= bb_high[0]; pos[0]++) {
          int j = lbpar_gpu.dim_y * lbpar_gpu.dim_x * pos[2] +
                  lbpar_gpu.dim_x * pos[1] + pos[0];
          fprintf(fp, "%f %f %f\n", host_values[j].v[0], host_values[j].v[1],
                  host_values[j].v[2]);
        }
    free(host_values);
#endif // LB_GPU
  } else {
#ifdef LB
    double u[3];

    fprintf(fp,
            "# vtk DataFile Version 2.0\nlbfluid_cpu\n"
            "ASCII\nDATASET STRUCTURED_POINTS\nDIMENSIONS %d %d %d\n"
            "ORIGIN %f %f %f\nSPACING %f %f %f\nPOINT_DATA %d\n"
            "SCALARS velocity float 3\nLOOKUP_TABLE default\n",
            bb_high[0] - bb_low[0] + 1, bb_high[1] - bb_low[1] + 1,
            bb_high[2] - bb_low[2] + 1, (bb_low[0] + 0.5) * lblattice.agrid[0],
            (bb_low[1] + 0.5) * lblattice.agrid[1],
            (bb_low[2] + 0.5) * lblattice.agrid[2], lblattice.agrid[0],
            lblattice.agrid[1], lblattice.agrid[2],
            (bb_high[0] - bb_low[0] + 1) * (bb_high[1] - bb_low[1] + 1) *
                (bb_high[2] - bb_low[2] + 1));

    for (pos[2] = bb_low[2]; pos[2] <= bb_high[2]; pos[2]++)
      for (pos[1] = bb_low[1]; pos[1] <= bb_high[1]; pos[1]++)
        for (pos[0] = bb_low[0]; pos[0] <= bb_high[0]; pos[0]++) {
          lb_lbnode_get_u(pos, u);
          fprintf(fp, "%f %f %f\n", u[0], u[1], u[2]);
        }
#endif // LB
  }
  fclose(fp);

  return 0;
}

int lb_lbfluid_print_boundary(char *filename) {
  FILE *fp = fopen(filename, "w");

  if (fp == nullptr) {
    return 1;
  }

  if (lattice_switch & LATTICE_LB_GPU) {
#ifdef LB_GPU
    unsigned int *bound_array;
    bound_array = (unsigned int *)Utils::malloc(lbpar_gpu.number_of_nodes *
                                                sizeof(unsigned int));
    lb_get_boundary_flags_GPU(bound_array);

    int xyz[3];
    int j;
    for (j = 0; j < int(lbpar_gpu.number_of_nodes); ++j) {
      xyz[0] = j % lbpar_gpu.dim_x;
      int k = j / lbpar_gpu.dim_x;
      xyz[1] = k % lbpar_gpu.dim_y;
      k /= lbpar_gpu.dim_y;
      xyz[2] = k;
      /** print of the calculated phys values */
      fprintf(fp, "%f %f %f %d\n", (xyz[0] + 0.5) * lbpar_gpu.agrid,
              (xyz[1] + 0.5) * lbpar_gpu.agrid,
              (xyz[2] + 0.5) * lbpar_gpu.agrid, bound_array[j]);
    }
    free(bound_array);
#endif // LB_GPU
  } else {
#ifdef LB
    int pos[3];
    int boundary;
    int gridsize[3];

    gridsize[0] = box_l[0] / lblattice.agrid[0];
    gridsize[1] = box_l[1] / lblattice.agrid[1];
    gridsize[2] = box_l[2] / lblattice.agrid[2];

    for (pos[2] = 0; pos[2] < gridsize[2]; pos[2]++) {
      for (pos[1] = 0; pos[1] < gridsize[1]; pos[1]++) {
        for (pos[0] = 0; pos[0] < gridsize[0]; pos[0]++) {
          lb_lbnode_get_boundary(pos, &boundary);
          boundary = (boundary != 0 ? 1 : 0);
          fprintf(fp, "%f %f %f %d\n", (pos[0] + 0.5) * lblattice.agrid[0],
                  (pos[1] + 0.5) * lblattice.agrid[1],
                  (pos[2] + 0.5) * lblattice.agrid[2], boundary);
        }
      }
    }
#endif // LB
  }

  fclose(fp);
  return 0;
}

int lb_lbfluid_print_velocity(char *filename) {
  FILE *fp = fopen(filename, "w");

  if (fp == nullptr) {
    return 1;
  }

  if (lattice_switch & LATTICE_LB_GPU) {
#ifdef LB_GPU
#ifdef SHANCHEN
    fprintf(stderr, "TODO:adapt for SHANCHEN (%s:%d)\n", __FILE__, __LINE__);
    errexit();
#endif // SHANCHEN
    size_t size_of_values = lbpar_gpu.number_of_nodes * sizeof(LB_rho_v_pi_gpu);
    host_values = (LB_rho_v_pi_gpu *)Utils::malloc(size_of_values);
    lb_get_values_GPU(host_values);
    int xyz[3];
    int j;
    for (j = 0; j < int(lbpar_gpu.number_of_nodes); ++j) {
      xyz[0] = j % lbpar_gpu.dim_x;
      int k = j / lbpar_gpu.dim_x;
      xyz[1] = k % lbpar_gpu.dim_y;
      k /= lbpar_gpu.dim_y;
      xyz[2] = k;
      /** print of the calculated phys values */
      fprintf(fp, "%f %f %f %f %f %f\n", (xyz[0] + 0.5) * lbpar_gpu.agrid,
              (xyz[1] + 0.5) * lbpar_gpu.agrid,
              (xyz[2] + 0.5) * lbpar_gpu.agrid, host_values[j].v[0],
              host_values[j].v[1], host_values[j].v[2]);
    }
    free(host_values);
#endif // LB_GPU
  } else {
#ifdef LB
    int pos[3];
    double u[3];
    int gridsize[3];

    gridsize[0] = box_l[0] / lblattice.agrid[0];
    gridsize[1] = box_l[1] / lblattice.agrid[1];
    gridsize[2] = box_l[2] / lblattice.agrid[2];

    for (pos[2] = 0; pos[2] < gridsize[2]; pos[2]++) {
      for (pos[1] = 0; pos[1] < gridsize[1]; pos[1]++) {
        for (pos[0] = 0; pos[0] < gridsize[0]; pos[0]++) {
#ifdef SHANCHEN
          fprintf(stderr, "SHANCHEN not implemented for the CPU LB\n", __FILE__,
                  __LINE__);
          errexit();
#endif // SHANCHEN
          lb_lbnode_get_u(pos, u);
          fprintf(fp, "%f %f %f %f %f %f\n",
                  (pos[0] + 0.5) * lblattice.agrid[0],
                  (pos[1] + 0.5) * lblattice.agrid[1],
                  (pos[2] + 0.5) * lblattice.agrid[2], u[0], u[1], u[2]);
        }
      }
    }
#endif // LB
  }

  fclose(fp);
  return 0;
}

int lb_lbfluid_save_checkpoint(char *filename, int binary) {
  if (lattice_switch & LATTICE_LB_GPU) {
#ifdef LB_GPU
    FILE *cpfile;
    cpfile = fopen(filename, "w");
    if (!cpfile) {
      return ES_ERROR;
    }
    float *host_checkpoint_vd =
        (float *)Utils::malloc(lbpar_gpu.number_of_nodes * 19 * sizeof(float));
    unsigned int *host_checkpoint_seed = (unsigned int *)Utils::malloc(
        lbpar_gpu.number_of_nodes * sizeof(unsigned int));
    unsigned int *host_checkpoint_boundary = (unsigned int *)Utils::malloc(
        lbpar_gpu.number_of_nodes * sizeof(unsigned int));
    lbForceFloat *host_checkpoint_force = (lbForceFloat *)Utils::malloc(
        lbpar_gpu.number_of_nodes * 3 * sizeof(lbForceFloat));
    lb_save_checkpoint_GPU(host_checkpoint_vd, host_checkpoint_seed,
                           host_checkpoint_boundary, host_checkpoint_force);
    if (!binary) {
      for (int n = 0; n < (19 * int(lbpar_gpu.number_of_nodes)); n++) {
        fprintf(cpfile, "%.8E \n", host_checkpoint_vd[n]);
      }
      for (int n = 0; n < int(lbpar_gpu.number_of_nodes); n++) {
        fprintf(cpfile, "%u \n", host_checkpoint_seed[n]);
      }
      for (int n = 0; n < int(lbpar_gpu.number_of_nodes); n++) {
        fprintf(cpfile, "%u \n", host_checkpoint_boundary[n]);
      }
      for (int n = 0; n < (3 * int(lbpar_gpu.number_of_nodes)); n++) {
        fprintf(cpfile, "%.8E \n", host_checkpoint_force[n]);
      }
    } else {
      fwrite(host_checkpoint_vd, sizeof(float),
             19 * int(lbpar_gpu.number_of_nodes), cpfile);
      fwrite(host_checkpoint_seed, sizeof(int), int(lbpar_gpu.number_of_nodes),
             cpfile);
      fwrite(host_checkpoint_boundary, sizeof(int),
             int(lbpar_gpu.number_of_nodes), cpfile);
      fwrite(host_checkpoint_force, sizeof(lbForceFloat),
             3 * int(lbpar_gpu.number_of_nodes), cpfile);
    }
    fclose(cpfile);
    free(host_checkpoint_vd);
    free(host_checkpoint_seed);
    free(host_checkpoint_boundary);
    free(host_checkpoint_force);
#endif // LB_GPU
  } else if (lattice_switch & LATTICE_LB) {
#ifdef LB
    FILE *cpfile;
    cpfile = fopen(filename, "w");
    if (!cpfile) {
      return ES_ERROR;
    }
    double pop[19];
    int ind[3];

    int gridsize[3];

    gridsize[0] = box_l[0] / lbpar.agrid;
    gridsize[1] = box_l[1] / lbpar.agrid;
    gridsize[2] = box_l[2] / lbpar.agrid;

    for (int i = 0; i < gridsize[0]; i++) {
      for (int j = 0; j < gridsize[1]; j++) {
        for (int k = 0; k < gridsize[2]; k++) {
          ind[0] = i;
          ind[1] = j;
          ind[2] = k;
          lb_lbnode_get_pop(ind, pop);
          if (!binary) {
            for (int n = 0; n < 19; n++) {
              fprintf(cpfile, "%.16e ", pop[n]);
            }
            fprintf(cpfile, "\n");
          } else {
            fwrite(pop, sizeof(double), 19, cpfile);
          }
        }
      }
    }
    fclose(cpfile);
#endif // LB
  }
  return ES_OK;
}

int lb_lbfluid_load_checkpoint(char *filename, int binary) {
  if (lattice_switch & LATTICE_LB_GPU) {
#ifdef LB_GPU
    FILE *cpfile;
    cpfile = fopen(filename, "r");
    if (!cpfile) {
      return ES_ERROR;
    }
    std::vector<float> host_checkpoint_vd(lbpar_gpu.number_of_nodes * 19);
    std::vector<unsigned int> host_checkpoint_seed(lbpar_gpu.number_of_nodes);
    std::vector<unsigned int> host_checkpoint_boundary(
        lbpar_gpu.number_of_nodes);
    std::vector<lbForceFloat> host_checkpoint_force(lbpar_gpu.number_of_nodes *
                                                    3);

    if (!binary) {
      for (int n = 0; n < (19 * int(lbpar_gpu.number_of_nodes)); n++) {
        assert(fscanf(cpfile, "%f", &host_checkpoint_vd[n]) != EOF);
      }
      for (int n = 0; n < int(lbpar_gpu.number_of_nodes); n++) {
        assert(fscanf(cpfile, "%u", &host_checkpoint_seed[n]) != EOF);
      }
      for (int n = 0; n < int(lbpar_gpu.number_of_nodes); n++) {
        assert(fscanf(cpfile, "%u", &host_checkpoint_boundary[n]) != EOF);
      }
      for (int n = 0; n < (3 * int(lbpar_gpu.number_of_nodes)); n++) {
        if (sizeof(lbForceFloat) == sizeof(float))
          assert(fscanf(cpfile, "%f", &host_checkpoint_force[n]) != EOF);
        else
          assert(fscanf(cpfile, "%f", &host_checkpoint_force[n]) != EOF);
      }
    } else {
      if (fread(host_checkpoint_vd.data(), sizeof(float),
                19 * int(lbpar_gpu.number_of_nodes),
                cpfile) != (unsigned int)(19 * lbpar_gpu.number_of_nodes))
        return ES_ERROR;
      if (fread(host_checkpoint_seed.data(), sizeof(int),
                int(lbpar_gpu.number_of_nodes),
                cpfile) != (unsigned int)lbpar_gpu.number_of_nodes)
        return ES_ERROR;
      if (fread(host_checkpoint_boundary.data(), sizeof(int),
                int(lbpar_gpu.number_of_nodes),
                cpfile) != (unsigned int)lbpar_gpu.number_of_nodes)
        return ES_ERROR;
      if (fread(host_checkpoint_force.data(), sizeof(lbForceFloat),
                3 * int(lbpar_gpu.number_of_nodes),
                cpfile) != (unsigned int)(3 * lbpar_gpu.number_of_nodes))
        return ES_ERROR;
    }
    lb_load_checkpoint_GPU(
        host_checkpoint_vd.data(), host_checkpoint_seed.data(),
        host_checkpoint_boundary.data(), host_checkpoint_force.data());
    fclose(cpfile);
#endif // LB_GPU
  } else if (lattice_switch & LATTICE_LB) {
#ifdef LB
    FILE *cpfile;
    cpfile = fopen(filename, "r");
    if (!cpfile) {
      return ES_ERROR;
    }
    double pop[19];
    int ind[3];

    int gridsize[3];
    lbpar.resend_halo = 1;
    mpi_bcast_lb_params(0);
    gridsize[0] = box_l[0] / lbpar.agrid;
    gridsize[1] = box_l[1] / lbpar.agrid;
    gridsize[2] = box_l[2] / lbpar.agrid;

    for (int i = 0; i < gridsize[0]; i++) {
      for (int j = 0; j < gridsize[1]; j++) {
        for (int k = 0; k < gridsize[2]; k++) {
          ind[0] = i;
          ind[1] = j;
          ind[2] = k;
          if (!binary) {
            if (fscanf(cpfile,
                       "%lf %lf %lf %lf %lf %lf %lf %lf %lf %lf %lf %lf %lf "
                       "%lf %lf %lf %lf %lf %lf \n",
                       &pop[0], &pop[1], &pop[2], &pop[3], &pop[4], &pop[5],
                       &pop[6], &pop[7], &pop[8], &pop[9], &pop[10], &pop[11],
                       &pop[12], &pop[13], &pop[14], &pop[15], &pop[16],
                       &pop[17], &pop[18]) != 19) {
              return ES_ERROR;
            }
          } else {
            if (fread(pop, sizeof(double), 19, cpfile) != 19)
              return ES_ERROR;
          }
          lb_lbnode_set_pop(ind, pop);
        }
      }
    }
    fclose(cpfile);
//  lbpar.resend_halo=1;
//  mpi_bcast_lb_params(0);
#endif // LB
  } else {
    runtimeErrorMsg() << "To load an LB checkpoint one needs to have already "
                         "initialized the LB fluid with the same grid size.";
    return ES_ERROR;
  }
  return ES_OK;
}

int lb_lbnode_get_rho(int *ind, double *p_rho) {
  if (lattice_switch & LATTICE_LB_GPU) {
#ifdef LB_GPU
    int single_nodeindex = ind[0] + ind[1] * lbpar_gpu.dim_x +
                           ind[2] * lbpar_gpu.dim_x * lbpar_gpu.dim_y;
    static LB_rho_v_pi_gpu *host_print_values = nullptr;

    if (host_print_values == nullptr)
      host_print_values =
          (LB_rho_v_pi_gpu *)Utils::malloc(sizeof(LB_rho_v_pi_gpu));
    lb_print_node_GPU(single_nodeindex, host_print_values);
    for (int ii = 0; ii < LB_COMPONENTS; ii++) {
      p_rho[ii] = (double)(host_print_values->rho[ii]);
    }
#endif // LB_GPU
  } else {
#ifdef LB
    Lattice::index_t index;
    int node, grid[3], ind_shifted[3];
    double rho;
    double j[3];
    double pi[6];

    ind_shifted[0] = ind[0];
    ind_shifted[1] = ind[1];
    ind_shifted[2] = ind[2];
    node = lblattice.map_lattice_to_node(ind_shifted, grid);
    index = get_linear_index(ind_shifted[0], ind_shifted[1], ind_shifted[2],
                             lblattice.halo_grid);

    mpi_recv_fluid(node, index, &rho, j, pi);
    // unit conversion
    rho *= 1 / lbpar.agrid / lbpar.agrid / lbpar.agrid;
    *p_rho = rho;
#endif // LB
  }
  return 0;
}

int lb_lbnode_get_u(int *ind, double *p_u) {
  if (lattice_switch & LATTICE_LB_GPU) {
#ifdef LB_GPU
    static LB_rho_v_pi_gpu *host_print_values = nullptr;
    if (host_print_values == nullptr)
      host_print_values =
          (LB_rho_v_pi_gpu *)Utils::malloc(sizeof(LB_rho_v_pi_gpu));

    int single_nodeindex = ind[0] + ind[1] * lbpar_gpu.dim_x +
                           ind[2] * lbpar_gpu.dim_x * lbpar_gpu.dim_y;
    lb_print_node_GPU(single_nodeindex, host_print_values);

    p_u[0] = (double)(host_print_values[0].v[0]);
    p_u[1] = (double)(host_print_values[0].v[1]);
    p_u[2] = (double)(host_print_values[0].v[2]);
#endif // LB_GPU
  } else {
#ifdef LB
    Lattice::index_t index;
    int node, grid[3], ind_shifted[3];
    double rho;
    double j[3];
    double pi[6];

    ind_shifted[0] = ind[0];
    ind_shifted[1] = ind[1];
    ind_shifted[2] = ind[2];
    node = lblattice.map_lattice_to_node(ind_shifted, grid);
    index = get_linear_index(ind_shifted[0], ind_shifted[1], ind_shifted[2],
                             lblattice.halo_grid);

    mpi_recv_fluid(node, index, &rho, j, pi);
    // unit conversion
    p_u[0] = j[0] / rho * lbpar.agrid / lbpar.tau;
    p_u[1] = j[1] / rho * lbpar.agrid / lbpar.tau;
    p_u[2] = j[2] / rho * lbpar.agrid / lbpar.tau;
#endif // LB
  }
  return 0;
}

/** calculates the fluid velocity at a given position of the
 * lattice. Note that it can lead to undefined behavior if the
 * position is not within the local lattice. This version of the function
 * can be called without the position needing to be on the local processor.
 * Note that this gives a slightly different version than the values used to
 * couple to MD beads when near a wall, see
 * lb_lbfluid_get_interpolated_velocity.
 */
int lb_lbfluid_get_interpolated_velocity_global(double *p, double *v) {
  double local_v[3] = {0, 0, 0},
         delta[6]; // velocity field, relative positions to surrounding nodes
  int ind[3] = {0, 0, 0}, tmpind[3]; // node indices
  int x, y, z;                       // counters

  // convert the position into lower left grid point
  if (lattice_switch & LATTICE_LB_GPU) {
#ifdef LB_GPU
    Lattice::map_position_to_lattice_global(p, ind, delta, lbpar_gpu.agrid);
#endif // LB_GPU
  } else {
#ifdef LB
    Lattice::map_position_to_lattice_global(p, ind, delta, lbpar.agrid);
#endif // LB
  }

  // set the initial velocity to zero in all directions
  v[0] = 0;
  v[1] = 0;
  v[2] = 0;

  for (z = 0; z < 2; z++) {
    for (y = 0; y < 2; y++) {
      for (x = 0; x < 2; x++) {
        // give the index of the neighbouring nodes
        tmpind[0] = ind[0] + x;
        tmpind[1] = ind[1] + y;
        tmpind[2] = ind[2] + z;

        if (lattice_switch & LATTICE_LB_GPU) {
#ifdef LB_GPU
          if (tmpind[0] == int(lbpar_gpu.dim_x))
            tmpind[0] = 0;
          if (tmpind[1] == int(lbpar_gpu.dim_y))
            tmpind[1] = 0;
          if (tmpind[2] == int(lbpar_gpu.dim_z))
            tmpind[2] = 0;
#endif // LB_GPU
        } else {
#ifdef LB
          if (tmpind[0] == box_l[0] / lbpar.agrid)
            tmpind[0] = 0;
          if (tmpind[1] == box_l[1] / lbpar.agrid)
            tmpind[1] = 0;
          if (tmpind[2] == box_l[2] / lbpar.agrid)
            tmpind[2] = 0;
#endif // LB
        }

#ifdef SHANCHEN
        // printf (" %d %d %d %f %f %f\n", tmpind[0], tmpind[1],tmpind[2],v[0],
        // v[1], v[2]);
        fprintf(stderr, "TODO:adapt for SHANCHEN (%s:%d)\n", __FILE__,
                __LINE__);
        errexit();
#endif // SHANCHEN

        lb_lbnode_get_u(tmpind, local_v);

        v[0] +=
            delta[3 * x + 0] * delta[3 * y + 1] * delta[3 * z + 2] * local_v[0];
        v[1] +=
            delta[3 * x + 0] * delta[3 * y + 1] * delta[3 * z + 2] * local_v[1];
        v[2] +=
            delta[3 * x + 0] * delta[3 * y + 1] * delta[3 * z + 2] * local_v[2];
      }
    }
  }

  return 0;
}

int lb_lbnode_get_pi(int *ind, double *p_pi) {
  double p0 = 0;

  lb_lbnode_get_pi_neq(ind, p_pi);

  if (lattice_switch & LATTICE_LB_GPU) {
#ifdef LB_GPU
    for (int ii = 0; ii < LB_COMPONENTS; ii++) {
      p0 += lbpar_gpu.rho[ii] * lbpar_gpu.agrid * lbpar_gpu.agrid /
            lbpar_gpu.tau / lbpar_gpu.tau / 3.;
    }
#endif // LB_GPU
  } else {
#ifdef LB
    p0 = lbpar.rho * lbpar.agrid * lbpar.agrid / lbpar.tau / lbpar.tau / 3.;
#endif // LB
  }

  p_pi[0] += p0;
  p_pi[2] += p0;
  p_pi[5] += p0;

  return 0;
}

int lb_lbnode_get_pi_neq(int *ind, double *p_pi) {
  if (lattice_switch & LATTICE_LB_GPU) {
#ifdef LB_GPU
    static LB_rho_v_pi_gpu *host_print_values = nullptr;
    if (host_print_values == nullptr)
      host_print_values =
          (LB_rho_v_pi_gpu *)Utils::malloc(sizeof(LB_rho_v_pi_gpu));

    int single_nodeindex = ind[0] + ind[1] * lbpar_gpu.dim_x +
                           ind[2] * lbpar_gpu.dim_x * lbpar_gpu.dim_y;
    lb_print_node_GPU(single_nodeindex, host_print_values);
    for (int i = 0; i < 6; i++) {
      p_pi[i] = host_print_values->pi[i];
    }
    return 0;
#endif // LB_GPU
  } else {
#ifdef LB
    Lattice::index_t index;
    int node, grid[3], ind_shifted[3];
    double rho;
    double j[3];
    double pi[6] = {0.0, 0.0, 0.0, 0.0, 0.0, 0.0};

    ind_shifted[0] = ind[0];
    ind_shifted[1] = ind[1];
    ind_shifted[2] = ind[2];
    node = lblattice.map_lattice_to_node(ind_shifted, grid);
    index = get_linear_index(ind_shifted[0], ind_shifted[1], ind_shifted[2],
                             lblattice.halo_grid);

    mpi_recv_fluid(node, index, &rho, j, pi);
    // unit conversion
    p_pi[0] = pi[0] / lbpar.tau / lbpar.tau / lbpar.agrid;
    p_pi[1] = pi[1] / lbpar.tau / lbpar.tau / lbpar.agrid;
    p_pi[2] = pi[2] / lbpar.tau / lbpar.tau / lbpar.agrid;
    p_pi[3] = pi[3] / lbpar.tau / lbpar.tau / lbpar.agrid;
    p_pi[4] = pi[4] / lbpar.tau / lbpar.tau / lbpar.agrid;
    p_pi[5] = pi[5] / lbpar.tau / lbpar.tau / lbpar.agrid;
#endif // LB
  }
  return 0;
}

int lb_lbnode_get_boundary(int *ind, int *p_boundary) {
  if (lattice_switch & LATTICE_LB_GPU) {
#ifdef LB_GPU
    unsigned int host_flag;
    int single_nodeindex = ind[0] + ind[1] * lbpar_gpu.dim_x +
                           ind[2] * lbpar_gpu.dim_x * lbpar_gpu.dim_y;
    lb_get_boundary_flag_GPU(single_nodeindex, &host_flag);
    p_boundary[0] = host_flag;
#endif // LB_GPU
  } else {
#ifdef LB
    Lattice::index_t index;
    int node, grid[3], ind_shifted[3];

    ind_shifted[0] = ind[0];
    ind_shifted[1] = ind[1];
    ind_shifted[2] = ind[2];
    node = lblattice.map_lattice_to_node(ind_shifted, grid);
    index = get_linear_index(ind_shifted[0], ind_shifted[1], ind_shifted[2],
                             lblattice.halo_grid);

    mpi_recv_fluid_boundary_flag(node, index, p_boundary);
#endif // LB
  }
  return 0;
}
#endif // defined (LB) || defined (LB_GPU)

int lb_lbnode_get_pop(int *ind, double *p_pop) {
  if (lattice_switch & LATTICE_LB_GPU) {
#ifdef LB_GPU
    float population[19];

    // c is the LB_COMPONENT for SHANCHEN (not yet interfaced)
    int c = 0;
    lb_lbfluid_get_population(ind, population, c);

    for (int i = 0; i < LBQ; ++i)
      p_pop[i] = population[i];
#endif // LB_GPU
  } else {
#ifdef LB
    Lattice::index_t index;
    int node, grid[3], ind_shifted[3];

    ind_shifted[0] = ind[0];
    ind_shifted[1] = ind[1];
    ind_shifted[2] = ind[2];
    node = lblattice.map_lattice_to_node(ind_shifted, grid);
    index = get_linear_index(ind_shifted[0], ind_shifted[1], ind_shifted[2],
                             lblattice.halo_grid);
    mpi_recv_fluid_populations(node, index, p_pop);
#endif // LB
  }
  return 0;
}

int lb_lbnode_set_rho(int *ind, double *p_rho) {
  if (lattice_switch & LATTICE_LB_GPU) {
#ifdef LB_GPU
    float host_rho[LB_COMPONENTS];
    int single_nodeindex = ind[0] + ind[1] * lbpar_gpu.dim_x +
                           ind[2] * lbpar_gpu.dim_x * lbpar_gpu.dim_y;
    int i;
    for (i = 0; i < LB_COMPONENTS; i++) {
      host_rho[i] = (float)p_rho[i];
    }
    lb_set_node_rho_GPU(single_nodeindex, host_rho);
#endif // LB_GPU
  } else {
#ifdef LB
    Lattice::index_t index;
    int node, grid[3], ind_shifted[3];
    double rho;
    double j[3];
    double pi[6];

    ind_shifted[0] = ind[0];
    ind_shifted[1] = ind[1];
    ind_shifted[2] = ind[2];
    node = lblattice.map_lattice_to_node(ind_shifted, grid);
    index = get_linear_index(ind_shifted[0], ind_shifted[1], ind_shifted[2],
                             lblattice.halo_grid);

    mpi_recv_fluid(node, index, &rho, j, pi);
    rho = (*p_rho) * lbpar.agrid * lbpar.agrid * lbpar.agrid;
    mpi_send_fluid(node, index, rho, j, pi);

//  lb_calc_average_rho();
//  lb_reinit_parameters();
#endif // LB
  }
  return 0;
}

int lb_lbnode_set_u(int *ind, double *u) {
  if (lattice_switch & LATTICE_LB_GPU) {
#ifdef LB_GPU
    float host_velocity[3];
    host_velocity[0] = (float)u[0] * lbpar_gpu.tau / lbpar_gpu.agrid;
    host_velocity[1] = (float)u[1] * lbpar_gpu.tau / lbpar_gpu.agrid;
    host_velocity[2] = (float)u[2] * lbpar_gpu.tau / lbpar_gpu.agrid;
    int single_nodeindex = ind[0] + ind[1] * lbpar_gpu.dim_x +
                           ind[2] * lbpar_gpu.dim_x * lbpar_gpu.dim_y;
    lb_set_node_velocity_GPU(single_nodeindex, host_velocity);
#endif // LB_GPU
  } else {
#ifdef LB
    Lattice::index_t index;
    int node, grid[3], ind_shifted[3];
    double rho;
    double j[3];
    double pi[6];

    ind_shifted[0] = ind[0];
    ind_shifted[1] = ind[1];
    ind_shifted[2] = ind[2];
    node = lblattice.map_lattice_to_node(ind_shifted, grid);
    index = get_linear_index(ind_shifted[0], ind_shifted[1], ind_shifted[2],
                             lblattice.halo_grid);

    /* transform to lattice units */

    mpi_recv_fluid(node, index, &rho, j, pi);
    j[0] = rho * u[0] * lbpar.tau * lbpar.agrid;
    j[1] = rho * u[1] * lbpar.tau * lbpar.agrid;
    j[2] = rho * u[2] * lbpar.tau * lbpar.agrid;
    mpi_send_fluid(node, index, rho, j, pi);
#endif // LB
  }
  return 0;
}

int lb_lbnode_set_pi(int *ind, double *pi) { return -100; }

int lb_lbnode_set_pi_neq(int *ind, double *pi_neq) { return -100; }

int lb_lbnode_set_pop(int *ind, double *p_pop) {
  if (lattice_switch & LATTICE_LB_GPU) {
#ifdef LB_GPU
    float population[19];

    for (int i = 0; i < LBQ; ++i)
      population[i] = p_pop[i];

    // c is the LB_COMPONENT for SHANCHEN (not yet interfaced)
    int c = 0;
    lb_lbfluid_set_population(ind, population, c);
#endif // LB_GPU
  } else {
#ifdef LB
    Lattice::index_t index;
    int node, grid[3], ind_shifted[3];

    ind_shifted[0] = ind[0];
    ind_shifted[1] = ind[1];
    ind_shifted[2] = ind[2];
    node = lblattice.map_lattice_to_node(ind_shifted, grid);
    index = get_linear_index(ind_shifted[0], ind_shifted[1], ind_shifted[2],
                             lblattice.halo_grid);
    mpi_send_fluid_populations(node, index, p_pop);
#endif // LB
  }
  return 0;
}

int lb_lbnode_set_extforce(int *ind, double *f) { return -100; }

#ifdef LB
/********************** The Main LB Part *************************************/
/* Halo communication for push scheme */
static void halo_push_communication() {
  Lattice::index_t index;
  int x, y, z, count;
  int rnode, snode;
  double *buffer = nullptr, *sbuf = nullptr, *rbuf = nullptr;
  MPI_Status status;

  int yperiod = lblattice.halo_grid[0];
  int zperiod = lblattice.halo_grid[0] * lblattice.halo_grid[1];

  /***************
   * X direction *
   ***************/
  count = 5 * lblattice.halo_grid[1] * lblattice.halo_grid[2];
  sbuf = (double *)Utils::malloc(count * sizeof(double));
  rbuf = (double *)Utils::malloc(count * sizeof(double));

  /* send to right, recv from left i = 1, 7, 9, 11, 13 */
  snode = node_neighbors[1];
  rnode = node_neighbors[0];

  buffer = sbuf;
  index = get_linear_index(lblattice.grid[0] + 1, 0, 0, lblattice.halo_grid);
  for (z = 0; z < lblattice.halo_grid[2]; z++) {
    for (y = 0; y < lblattice.halo_grid[1]; y++) {

      buffer[0] = lbfluid[1][1][index];
      buffer[1] = lbfluid[1][7][index];
      buffer[2] = lbfluid[1][9][index];
      buffer[3] = lbfluid[1][11][index];
      buffer[4] = lbfluid[1][13][index];
      buffer += 5;

      index += yperiod;
    }
  }

  if (node_grid[0] > 1) {
    MPI_Sendrecv(sbuf, count, MPI_DOUBLE, snode, REQ_HALO_SPREAD, rbuf, count,
                 MPI_DOUBLE, rnode, REQ_HALO_SPREAD, comm_cart, &status);
  } else {
    memmove(rbuf, sbuf, count * sizeof(double));
  }

  buffer = rbuf;
  index = get_linear_index(1, 0, 0, lblattice.halo_grid);
  for (z = 0; z < lblattice.halo_grid[2]; z++) {
    for (y = 0; y < lblattice.halo_grid[1]; y++) {

      lbfluid[1][1][index] = buffer[0];
      lbfluid[1][7][index] = buffer[1];
      lbfluid[1][9][index] = buffer[2];
      lbfluid[1][11][index] = buffer[3];
      lbfluid[1][13][index] = buffer[4];
      buffer += 5;

      index += yperiod;
    }
  }

  /* send to left, recv from right i = 2, 8, 10, 12, 14 */
  snode = node_neighbors[0];
  rnode = node_neighbors[1];

  buffer = sbuf;
  index = get_linear_index(0, 0, 0, lblattice.halo_grid);
  for (z = 0; z < lblattice.halo_grid[2]; z++) {
    for (y = 0; y < lblattice.halo_grid[1]; y++) {

      buffer[0] = lbfluid[1][2][index];
      buffer[1] = lbfluid[1][8][index];
      buffer[2] = lbfluid[1][10][index];
      buffer[3] = lbfluid[1][12][index];
      buffer[4] = lbfluid[1][14][index];
      buffer += 5;

      index += yperiod;
    }
  }

  if (node_grid[0] > 1) {
    MPI_Sendrecv(sbuf, count, MPI_DOUBLE, snode, REQ_HALO_SPREAD, rbuf, count,
                 MPI_DOUBLE, rnode, REQ_HALO_SPREAD, comm_cart, &status);
  } else {
    memmove(rbuf, sbuf, count * sizeof(double));
  }

  buffer = rbuf;
  index = get_linear_index(lblattice.grid[0], 0, 0, lblattice.halo_grid);
  for (z = 0; z < lblattice.halo_grid[2]; z++) {
    for (y = 0; y < lblattice.halo_grid[1]; y++) {

      lbfluid[1][2][index] = buffer[0];
      lbfluid[1][8][index] = buffer[1];
      lbfluid[1][10][index] = buffer[2];
      lbfluid[1][12][index] = buffer[3];
      lbfluid[1][14][index] = buffer[4];
      buffer += 5;

      index += yperiod;
    }
  }

  /***************
   * Y direction *
   ***************/
  count = 5 * lblattice.halo_grid[0] * lblattice.halo_grid[2];
  sbuf = Utils::realloc(sbuf, count * sizeof(double));
  rbuf = Utils::realloc(rbuf, count * sizeof(double));

  /* send to right, recv from left i = 3, 7, 10, 15, 17 */
  snode = node_neighbors[3];
  rnode = node_neighbors[2];

  buffer = sbuf;
  index = get_linear_index(0, lblattice.grid[1] + 1, 0, lblattice.halo_grid);
  for (z = 0; z < lblattice.halo_grid[2]; z++) {
    for (x = 0; x < lblattice.halo_grid[0]; x++) {

      buffer[0] = lbfluid[1][3][index];
      buffer[1] = lbfluid[1][7][index];
      buffer[2] = lbfluid[1][10][index];
      buffer[3] = lbfluid[1][15][index];
      buffer[4] = lbfluid[1][17][index];
      buffer += 5;

      ++index;
    }
    index += zperiod - lblattice.halo_grid[0];
  }

  if (node_grid[1] > 1) {
    MPI_Sendrecv(sbuf, count, MPI_DOUBLE, snode, REQ_HALO_SPREAD, rbuf, count,
                 MPI_DOUBLE, rnode, REQ_HALO_SPREAD, comm_cart, &status);
  } else {
    memmove(rbuf, sbuf, count * sizeof(double));
  }

  buffer = rbuf;
  index = get_linear_index(0, 1, 0, lblattice.halo_grid);
  for (z = 0; z < lblattice.halo_grid[2]; z++) {
    for (x = 0; x < lblattice.halo_grid[0]; x++) {

      lbfluid[1][3][index] = buffer[0];
      lbfluid[1][7][index] = buffer[1];
      lbfluid[1][10][index] = buffer[2];
      lbfluid[1][15][index] = buffer[3];
      lbfluid[1][17][index] = buffer[4];
      buffer += 5;

      ++index;
    }
    index += zperiod - lblattice.halo_grid[0];
  }

  /* send to left, recv from right i = 4, 8, 9, 16, 18 */
  snode = node_neighbors[2];
  rnode = node_neighbors[3];

  buffer = sbuf;
  index = get_linear_index(0, 0, 0, lblattice.halo_grid);
  for (z = 0; z < lblattice.halo_grid[2]; z++) {
    for (x = 0; x < lblattice.halo_grid[0]; x++) {

      buffer[0] = lbfluid[1][4][index];
      buffer[1] = lbfluid[1][8][index];
      buffer[2] = lbfluid[1][9][index];
      buffer[3] = lbfluid[1][16][index];
      buffer[4] = lbfluid[1][18][index];
      buffer += 5;

      ++index;
    }
    index += zperiod - lblattice.halo_grid[0];
  }

  if (node_grid[1] > 1) {
    MPI_Sendrecv(sbuf, count, MPI_DOUBLE, snode, REQ_HALO_SPREAD, rbuf, count,
                 MPI_DOUBLE, rnode, REQ_HALO_SPREAD, comm_cart, &status);
  } else {
    memmove(rbuf, sbuf, count * sizeof(double));
  }

  buffer = rbuf;
  index = get_linear_index(0, lblattice.grid[1], 0, lblattice.halo_grid);
  for (z = 0; z < lblattice.halo_grid[2]; z++) {
    for (x = 0; x < lblattice.halo_grid[0]; x++) {

      lbfluid[1][4][index] = buffer[0];
      lbfluid[1][8][index] = buffer[1];
      lbfluid[1][9][index] = buffer[2];
      lbfluid[1][16][index] = buffer[3];
      lbfluid[1][18][index] = buffer[4];
      buffer += 5;

      ++index;
    }
    index += zperiod - lblattice.halo_grid[0];
  }

  /***************
   * Z direction *
   ***************/
  count = 5 * lblattice.halo_grid[0] * lblattice.halo_grid[1];
  sbuf = Utils::realloc(sbuf, count * sizeof(double));
  rbuf = Utils::realloc(rbuf, count * sizeof(double));

  /* send to right, recv from left i = 5, 11, 14, 15, 18 */
  snode = node_neighbors[5];
  rnode = node_neighbors[4];

  buffer = sbuf;
  index = get_linear_index(0, 0, lblattice.grid[2] + 1, lblattice.halo_grid);
  for (y = 0; y < lblattice.halo_grid[1]; y++) {
    for (x = 0; x < lblattice.halo_grid[0]; x++) {

      buffer[0] = lbfluid[1][5][index];
      buffer[1] = lbfluid[1][11][index];
      buffer[2] = lbfluid[1][14][index];
      buffer[3] = lbfluid[1][15][index];
      buffer[4] = lbfluid[1][18][index];
      buffer += 5;

      ++index;
    }
  }

  if (node_grid[2] > 1) {
    MPI_Sendrecv(sbuf, count, MPI_DOUBLE, snode, REQ_HALO_SPREAD, rbuf, count,
                 MPI_DOUBLE, rnode, REQ_HALO_SPREAD, comm_cart, &status);
  } else {
    memmove(rbuf, sbuf, count * sizeof(double));
  }

  buffer = rbuf;
  index = get_linear_index(0, 0, 1, lblattice.halo_grid);
  for (y = 0; y < lblattice.halo_grid[1]; y++) {
    for (x = 0; x < lblattice.halo_grid[0]; x++) {

      lbfluid[1][5][index] = buffer[0];
      lbfluid[1][11][index] = buffer[1];
      lbfluid[1][14][index] = buffer[2];
      lbfluid[1][15][index] = buffer[3];
      lbfluid[1][18][index] = buffer[4];
      buffer += 5;

      ++index;
    }
  }

  /* send to left, recv from right i = 6, 12, 13, 16, 17 */
  snode = node_neighbors[4];
  rnode = node_neighbors[5];

  buffer = sbuf;
  index = get_linear_index(0, 0, 0, lblattice.halo_grid);
  for (y = 0; y < lblattice.halo_grid[1]; y++) {
    for (x = 0; x < lblattice.halo_grid[0]; x++) {

      buffer[0] = lbfluid[1][6][index];
      buffer[1] = lbfluid[1][12][index];
      buffer[2] = lbfluid[1][13][index];
      buffer[3] = lbfluid[1][16][index];
      buffer[4] = lbfluid[1][17][index];
      buffer += 5;

      ++index;
    }
  }

  if (node_grid[2] > 1) {
    MPI_Sendrecv(sbuf, count, MPI_DOUBLE, snode, REQ_HALO_SPREAD, rbuf, count,
                 MPI_DOUBLE, rnode, REQ_HALO_SPREAD, comm_cart, &status);
  } else {
    memmove(rbuf, sbuf, count * sizeof(double));
  }

  buffer = rbuf;
  index = get_linear_index(0, 0, lblattice.grid[2], lblattice.halo_grid);
  for (y = 0; y < lblattice.halo_grid[1]; y++) {
    for (x = 0; x < lblattice.halo_grid[0]; x++) {

      lbfluid[1][6][index] = buffer[0];
      lbfluid[1][12][index] = buffer[1];
      lbfluid[1][13][index] = buffer[2];
      lbfluid[1][16][index] = buffer[3];
      lbfluid[1][17][index] = buffer[4];
      buffer += 5;

      ++index;
    }
  }

  free(rbuf);
  free(sbuf);
}

/***********************************************************************/

/** Performs basic sanity checks. */
int lb_sanity_checks() {
  // char *errtext;
  int ret = 0;

  if (lbpar.agrid <= 0.0) {
    runtimeErrorMsg() << "Lattice Boltzmann agrid not set";
    ret = 1;
  }
  if (lbpar.tau <= 0.0) {
    runtimeErrorMsg() << "Lattice Boltzmann time step not set";
    ret = 1;
  }
  if (lbpar.rho <= 0.0) {
    runtimeErrorMsg() << "Lattice Boltzmann fluid density not set";
    ret = 1;
  }
  if (lbpar.viscosity <= 0.0) {
    runtimeErrorMsg() << "Lattice Boltzmann fluid viscosity not set";
    ret = 1;
  }
  if (cell_structure.type != CELL_STRUCTURE_DOMDEC) {
    runtimeErrorMsg() << "LB requires domain-decomposition cellsystem";
    ret = -1;
  }
  if (skin == 0.0) {
    runtimeErrorMsg() << "LB requires a positive skin";
    ret = 1;
  }
  if (cell_structure.use_verlet_list && skin >= lbpar.agrid / 2.0) {
    runtimeErrorMsg() << "LB requires either no Verlet lists or that the skin "
                         "of the verlet list to be less than half of "
                         "lattice-Boltzmann grid spacing";
    ret = -1;
  }
  if (thermo_switch & ~THERMO_LB) {
    runtimeErrorMsg() << "LB must not be used with other thermostats";
    ret = 1;
  }
  return ret;
}

/***********************************************************************/

/** (Pre-)allocate memory for data structures */
void lb_pre_init() {
  lbfluid[0] = (double **)Utils::malloc(lbmodel.n_veloc * sizeof(double *));
  lbfluid[0][0] = (double *)Utils::malloc(lblattice.halo_grid_volume *
                                          lbmodel.n_veloc * sizeof(double));
  lbfluid[1] = (double **)Utils::malloc(lbmodel.n_veloc * sizeof(double *));
  lbfluid[1][0] = (double *)Utils::malloc(lblattice.halo_grid_volume *
                                          lbmodel.n_veloc * sizeof(double));
}

/** (Re-)allocate memory for the fluid and initialize pointers. */
static void lb_realloc_fluid() {
  int i;

  LB_TRACE(printf("reallocating fluid\n"));

  lbfluid[0] = Utils::realloc(lbfluid[0], lbmodel.n_veloc * sizeof(double *));
  lbfluid[1] = Utils::realloc(lbfluid[1], lbmodel.n_veloc * sizeof(double *));
  lbfluid[0][0] =
      Utils::realloc(lbfluid[0][0], lblattice.halo_grid_volume *
                                        lbmodel.n_veloc * sizeof(double));
  lbfluid[1][0] =
      Utils::realloc(lbfluid[1][0], lblattice.halo_grid_volume *
                                        lbmodel.n_veloc * sizeof(double));

  for (i = 0; i < lbmodel.n_veloc; ++i) {
    lbfluid[0][i] = lbfluid[0][0] + i * lblattice.halo_grid_volume;
    lbfluid[1][i] = lbfluid[1][0] + i * lblattice.halo_grid_volume;
  }

  lbfields = (LB_FluidNode *)Utils::realloc(
      lbfields, lblattice.halo_grid_volume * sizeof(*lbfields));
}

/** Sets up the structures for exchange of the halo regions.
 *  See also \ref halo.cpp */
static void lb_prepare_communication() {
  int i;
  HaloCommunicator comm = {0, nullptr};

  /* since the data layout is a structure of arrays, we have to
   * generate a communication for this structure: first we generate
   * the communication for one of the arrays (the 0-th velocity
   * population), then we replicate this communication for the other
   * velocity indices by constructing appropriate vector
   * datatypes */

  /* prepare the communication for a single velocity */
  prepare_halo_communication(&comm, &lblattice, FIELDTYPE_DOUBLE, MPI_DOUBLE);

  update_halo_comm.num = comm.num;
  update_halo_comm.halo_info =
      Utils::realloc(update_halo_comm.halo_info, comm.num * sizeof(HaloInfo));

  /* replicate the halo structure */
  for (i = 0; i < comm.num; i++) {
    HaloInfo *hinfo = &(update_halo_comm.halo_info[i]);

    hinfo->source_node = comm.halo_info[i].source_node;
    hinfo->dest_node = comm.halo_info[i].dest_node;
    hinfo->s_offset = comm.halo_info[i].s_offset;
    hinfo->r_offset = comm.halo_info[i].r_offset;
    hinfo->type = comm.halo_info[i].type;

    /* generate the vector datatype for the structure of lattices we
     * have to use hvector here because the extent of the subtypes
     * does not span the full lattice and hence we cannot get the
     * correct vskip out of them */

    MPI_Aint lower;
    MPI_Aint extent;
    MPI_Type_get_extent(MPI_DOUBLE, &lower, &extent);
    MPI_Type_create_hvector(lbmodel.n_veloc, 1,
                            lblattice.halo_grid_volume * extent,
                            comm.halo_info[i].datatype, &hinfo->datatype);
    MPI_Type_commit(&hinfo->datatype);

    halo_create_field_hvector(lbmodel.n_veloc, 1,
                              lblattice.halo_grid_volume * sizeof(double),
                              comm.halo_info[i].fieldtype, &hinfo->fieldtype);
  }

  release_halo_communication(&comm);
}

/** (Re-)initializes the fluid. */
void lb_reinit_parameters() {
  int i;

  if (lbpar.viscosity > 0.0) {
    /* Eq. (80) Duenweg, Schiller, Ladd, PRE 76(3):036704 (2007). */
    // unit conversion: viscosity
    lbpar.gamma_shear = 1. - 2. / (6. * lbpar.viscosity * lbpar.tau /
                                       (lbpar.agrid * lbpar.agrid) +
                                   1.);
  }

  if (lbpar.bulk_viscosity > 0.0) {
    /* Eq. (81) Duenweg, Schiller, Ladd, PRE 76(3):036704 (2007). */
    // unit conversion: viscosity
    lbpar.gamma_bulk = 1. - 2. / (9. * lbpar.bulk_viscosity * lbpar.tau /
                                      (lbpar.agrid * lbpar.agrid) +
                                  1.);
  }

  if (lbpar.is_TRT) {
    lbpar.gamma_bulk = lbpar.gamma_shear;
    lbpar.gamma_even = lbpar.gamma_shear;
    lbpar.gamma_odd =
        -(7.0 * lbpar.gamma_even + 1.0) / (lbpar.gamma_even + 7.0);
    // gamma_odd = lbpar.gamma_shear; //uncomment for BGK
  }

  // lbpar.gamma_shear = 0.0; //uncomment for special case of BGK
  // lbpar.gamma_bulk = 0.0;
  // gamma_odd = 0.0;
  // gamma_even = 0.0;

  // printf("lbpar.gamma_shear=%e\n", lbpar.gamma_shear);
  // printf("lbpar.gamma_bulk=%e\n", lbpar.gamma_bulk);
  // printf("gamma_odd=%e\n", gamma_odd);
  // printf("gamma_even=%e\n", gamma_even);
  // printf("\n");

  double mu = 0.0;

  if (temperature > 0.0) {
    /* fluctuating hydrodynamics ? */
    lbpar.fluct = 1;

    /* Eq. (51) Duenweg, Schiller, Ladd, PRE 76(3):036704 (2007).
     * Note that the modes are not normalized as in the paper here! */
    mu = temperature / lbmodel.c_sound_sq * lbpar.tau * lbpar.tau /
         (lbpar.agrid * lbpar.agrid);
    // mu *= agrid*agrid*agrid;  // Marcello's conjecture
#ifdef D3Q19
    double(*e)[19] = d3q19_modebase;
#else  // D3Q19
    double **e = lbmodel.e;
#endif // D3Q19
    for (i = 0; i < 4; i++)
      lbpar.phi[i] = 0.0;
    lbpar.phi[4] =
        sqrt(mu * e[19][4] *
             (1. - Utils::sqr(lbpar.gamma_bulk))); // Utils::sqr(x) == x*x
    for (i = 5; i < 10; i++)
      lbpar.phi[i] = sqrt(mu * e[19][i] * (1. - Utils::sqr(lbpar.gamma_shear)));
    for (i = 10; i < 16; i++)
      lbpar.phi[i] = sqrt(mu * e[19][i] * (1 - Utils::sqr(lbpar.gamma_odd)));
    for (i = 16; i < 19; i++)
      lbpar.phi[i] = sqrt(mu * e[19][i] * (1 - Utils::sqr(lbpar.gamma_even)));

    /* lb_coupl_pref is stored in MD units (force)
     * Eq. (16) Ahlrichs and Duenweg, JCP 111(17):8225 (1999).
     * The factor 12 comes from the fact that we use random numbers
     * from -0.5 to 0.5 (equally distributed) which have variance 1/12.
     * time_step comes from the discretization.
     */
    lb_coupl_pref = sqrt(12. * 2. * lbpar.friction * temperature / time_step);
    lb_coupl_pref2 = sqrt(2. * lbpar.friction * temperature / time_step);
  } else {
    /* no fluctuations at zero temperature */
    lbpar.fluct = 0;
    for (i = 0; i < lbmodel.n_veloc; i++)
      lbpar.phi[i] = 0.0;
    lb_coupl_pref = 0.0;
    lb_coupl_pref2 = 0.0;
  }
  LB_TRACE(
      fprintf(stderr,
              "%d: lbpar.gamma_shear=%lf lbpar.gamma_bulk=%lf shear_fluct=%lf "
              "bulk_fluct=%lf mu=%lf, bulkvisc=%lf, visc=%lf\n",
              this_node, lbpar.gamma_shear, lbpar.gamma_bulk, lbpar.phi[9],
              lbpar.phi[4], mu, lbpar.bulk_viscosity, lbpar.viscosity));
}

/** Resets the forces on the fluid nodes */
void lb_reinit_forces() {
  for (Lattice::index_t index = 0; index < lblattice.halo_grid_volume;
       index++) {
#ifdef EXTERNAL_FORCES
    // unit conversion: force density
    lbfields[index].force[0] =
        lbpar.ext_force[0] * pow(lbpar.agrid, 2) * lbpar.tau * lbpar.tau;
    lbfields[index].force[1] =
        lbpar.ext_force[1] * pow(lbpar.agrid, 2) * lbpar.tau * lbpar.tau;
    lbfields[index].force[2] =
        lbpar.ext_force[2] * pow(lbpar.agrid, 2) * lbpar.tau * lbpar.tau;
#else  // EXTERNAL_FORCES
    lbfields[index].force[0] = 0.0;
    lbfields[index].force[1] = 0.0;
    lbfields[index].force[2] = 0.0;
    lbfields[index].has_force = 0;
#endif // EXTERNAL_FORCES
  }
#ifdef LB_BOUNDARIES
  for (auto it = LBBoundaries::lbboundaries.begin();
       it != LBBoundaries::lbboundaries.end(); ++it) {
    (**it).reset_force();
  }
#endif // LB_BOUNDARIES
}

/** (Re-)initializes the fluid according to the given value of rho. */
void lb_reinit_fluid() {
  /* default values for fields in lattice units */
  /* here the conversion to lb units is performed */
  double rho = lbpar.rho * lbpar.agrid * lbpar.agrid * lbpar.agrid;
  double j[3] = {0., 0., 0.};
  // double pi[6] = { rho*lbmodel.c_sound_sq, 0., rho*lbmodel.c_sound_sq, 0.,
  // 0., rho*lbmodel.c_sound_sq };
  double pi[6] = {0., 0., 0., 0., 0., 0.};

  LB_TRACE(fprintf(stderr,
                   "Initialising the fluid with equilibrium populations\n"););

  for (Lattice::index_t index = 0; index < lblattice.halo_grid_volume;
       index++) {
    // calculate equilibrium distribution
    lb_calc_n_from_rho_j_pi(index, rho, j, pi);

    lbfields[index].recalc_fields = 1;
#ifdef LB_BOUNDARIES
    lbfields[index].boundary = 0;
#endif // LB_BOUNDARIES
  }

  lbpar.resend_halo = 0;
#ifdef LB_BOUNDARIES
  LBBoundaries::lb_init_boundaries();
#endif // LB_BOUNDARIES
}

/** Performs a full initialization of
 *  the Lattice Boltzmann system. All derived parameters
 *  and the fluid are reset to their default values. */
void lb_init() {
  LB_TRACE(printf("Begin initialzing fluid on CPU\n"));

  if (lbpar.agrid <= 0.0) {
    runtimeErrorMsg()
        << "Lattice Boltzmann agrid not set when initializing fluid";
  }

  if (check_runtime_errors())
    return;

  double temp_agrid[3];
  double temp_offset[3];
  for (int i = 0; i < 3; i++) {
    temp_agrid[i] = lbpar.agrid;
    temp_offset[i] = 0.5;
  }

  /* initialize the local lattice domain */
  lblattice.init(temp_agrid, temp_offset, 1, 0);

  if (check_runtime_errors())
    return;

  /* allocate memory for data structures */
  lb_realloc_fluid();

  /* prepare the halo communication */
  lb_prepare_communication();

  /* initialize derived parameters */
  lb_reinit_parameters();

  /* setup the initial particle velocity distribution */
  lb_reinit_fluid();

  /* setup the external forces */
  lb_reinit_forces();

  LB_TRACE(printf("Initialzing fluid on CPU successful\n"));
}

/** Release the fluid. */
void lb_release_fluid() {
  free(lbfluid[0][0]);
  free(lbfluid[0]);
  free(lbfluid[1][0]);
  free(lbfluid[1]);
  free(lbfields);
}

/** Release fluid and communication. */
void lb_release() {
  lb_release_fluid();
  release_halo_communication(&update_halo_comm);
}

/***********************************************************************/
/** \name Mapping between hydrodynamic fields and particle populations */
/***********************************************************************/
/*@{*/
void lb_calc_n_from_rho_j_pi(const Lattice::index_t index, const double rho,
                             const double *j, double *pi) {
  int i;
  double local_rho, local_j[3], local_pi[6], trace;
  const double avg_rho = lbpar.rho * lbpar.agrid * lbpar.agrid * lbpar.agrid;

  local_rho = rho;

  local_j[0] = j[0];
  local_j[1] = j[1];
  local_j[2] = j[2];

  for (i = 0; i < 6; i++)
    local_pi[i] = pi[i];

  trace = local_pi[0] + local_pi[2] + local_pi[5];

#ifdef D3Q19
  double rho_times_coeff;
  double tmp1, tmp2;

  /* update the q=0 sublattice */
  lbfluid[0][0][index] = 1. / 3. * (local_rho - avg_rho) - 1. / 2. * trace;

  /* update the q=1 sublattice */
  rho_times_coeff = 1. / 18. * (local_rho - avg_rho);

  lbfluid[0][1][index] = rho_times_coeff + 1. / 6. * local_j[0] +
                         1. / 4. * local_pi[0] - 1. / 12. * trace;
  lbfluid[0][2][index] = rho_times_coeff - 1. / 6. * local_j[0] +
                         1. / 4. * local_pi[0] - 1. / 12. * trace;
  lbfluid[0][3][index] = rho_times_coeff + 1. / 6. * local_j[1] +
                         1. / 4. * local_pi[2] - 1. / 12. * trace;
  lbfluid[0][4][index] = rho_times_coeff - 1. / 6. * local_j[1] +
                         1. / 4. * local_pi[2] - 1. / 12. * trace;
  lbfluid[0][5][index] = rho_times_coeff + 1. / 6. * local_j[2] +
                         1. / 4. * local_pi[5] - 1. / 12. * trace;
  lbfluid[0][6][index] = rho_times_coeff - 1. / 6. * local_j[2] +
                         1. / 4. * local_pi[5] - 1. / 12. * trace;

  /* update the q=2 sublattice */
  rho_times_coeff = 1. / 36. * (local_rho - avg_rho);

  tmp1 = local_pi[0] + local_pi[2];
  tmp2 = 2.0 * local_pi[1];

  lbfluid[0][7][index] = rho_times_coeff +
                         1. / 12. * (local_j[0] + local_j[1]) +
                         1. / 8. * (tmp1 + tmp2) - 1. / 24. * trace;
  lbfluid[0][8][index] = rho_times_coeff -
                         1. / 12. * (local_j[0] + local_j[1]) +
                         1. / 8. * (tmp1 + tmp2) - 1. / 24. * trace;
  lbfluid[0][9][index] = rho_times_coeff +
                         1. / 12. * (local_j[0] - local_j[1]) +
                         1. / 8. * (tmp1 - tmp2) - 1. / 24. * trace;
  lbfluid[0][10][index] = rho_times_coeff -
                          1. / 12. * (local_j[0] - local_j[1]) +
                          1. / 8. * (tmp1 - tmp2) - 1. / 24. * trace;

  tmp1 = local_pi[0] + local_pi[5];
  tmp2 = 2.0 * local_pi[3];

  lbfluid[0][11][index] = rho_times_coeff +
                          1. / 12. * (local_j[0] + local_j[2]) +
                          1. / 8. * (tmp1 + tmp2) - 1. / 24. * trace;
  lbfluid[0][12][index] = rho_times_coeff -
                          1. / 12. * (local_j[0] + local_j[2]) +
                          1. / 8. * (tmp1 + tmp2) - 1. / 24. * trace;
  lbfluid[0][13][index] = rho_times_coeff +
                          1. / 12. * (local_j[0] - local_j[2]) +
                          1. / 8. * (tmp1 - tmp2) - 1. / 24. * trace;
  lbfluid[0][14][index] = rho_times_coeff -
                          1. / 12. * (local_j[0] - local_j[2]) +
                          1. / 8. * (tmp1 - tmp2) - 1. / 24. * trace;

  tmp1 = local_pi[2] + local_pi[5];
  tmp2 = 2.0 * local_pi[4];

  lbfluid[0][15][index] = rho_times_coeff +
                          1. / 12. * (local_j[1] + local_j[2]) +
                          1. / 8. * (tmp1 + tmp2) - 1. / 24. * trace;
  lbfluid[0][16][index] = rho_times_coeff -
                          1. / 12. * (local_j[1] + local_j[2]) +
                          1. / 8. * (tmp1 + tmp2) - 1. / 24. * trace;
  lbfluid[0][17][index] = rho_times_coeff +
                          1. / 12. * (local_j[1] - local_j[2]) +
                          1. / 8. * (tmp1 - tmp2) - 1. / 24. * trace;
  lbfluid[0][18][index] = rho_times_coeff -
                          1. / 12. * (local_j[1] - local_j[2]) +
                          1. / 8. * (tmp1 - tmp2) - 1. / 24. * trace;

#else  // D3Q19

  int i;
  double tmp = 0.0;
  double(*c)[3] = lbmodel.c;
  double(*coeff)[4] = lbmodel.coeff;

  for (i = 0; i < lbmodel.n_veloc; i++) {
    tmp = local_pi[0] * Utils::sqr(c[i][0]) +
          (2.0 * local_pi[1] * c[i][0] + local_pi[2] * c[i][1]) * c[i][1] +
          (2.0 * (local_pi[3] * c[i][0] + local_pi[4] * c[i][1]) +
           local_pi[5] * c[i][2]) *
              c[i][2];

    lbfluid[0][i][index] = coeff[i][0] * (local_rho - avg_rho);
    lbfluid[0][i][index] += coeff[i][1] * scalar(local_j, c[i]);
    lbfluid[0][i][index] += coeff[i][2] * tmp;
    lbfluid[0][i][index] += coeff[i][3] * trace;
  }
#endif // D3Q19
}

/*@}*/

/** Calculation of hydrodynamic modes */
void lb_calc_modes(Lattice::index_t index, double *mode) {
#ifdef D3Q19
  double n0, n1p, n1m, n2p, n2m, n3p, n3m, n4p, n4m, n5p, n5m, n6p, n6m, n7p,
      n7m, n8p, n8m, n9p, n9m;

  n0 = lbfluid[0][0][index];
  n1p = lbfluid[0][1][index] + lbfluid[0][2][index];
  n1m = lbfluid[0][1][index] - lbfluid[0][2][index];
  n2p = lbfluid[0][3][index] + lbfluid[0][4][index];
  n2m = lbfluid[0][3][index] - lbfluid[0][4][index];
  n3p = lbfluid[0][5][index] + lbfluid[0][6][index];
  n3m = lbfluid[0][5][index] - lbfluid[0][6][index];
  n4p = lbfluid[0][7][index] + lbfluid[0][8][index];
  n4m = lbfluid[0][7][index] - lbfluid[0][8][index];
  n5p = lbfluid[0][9][index] + lbfluid[0][10][index];
  n5m = lbfluid[0][9][index] - lbfluid[0][10][index];
  n6p = lbfluid[0][11][index] + lbfluid[0][12][index];
  n6m = lbfluid[0][11][index] - lbfluid[0][12][index];
  n7p = lbfluid[0][13][index] + lbfluid[0][14][index];
  n7m = lbfluid[0][13][index] - lbfluid[0][14][index];
  n8p = lbfluid[0][15][index] + lbfluid[0][16][index];
  n8m = lbfluid[0][15][index] - lbfluid[0][16][index];
  n9p = lbfluid[0][17][index] + lbfluid[0][18][index];
  n9m = lbfluid[0][17][index] - lbfluid[0][18][index];
  //  printf("n: ");
  //  for (i=0; i<19; i++)
  //    printf("%f ", lbfluid[1][i][index]);
  //  printf("\n");

  /* mass mode */
  mode[0] = n0 + n1p + n2p + n3p + n4p + n5p + n6p + n7p + n8p + n9p;

  /* momentum modes */
  mode[1] = n1m + n4m + n5m + n6m + n7m;
  mode[2] = n2m + n4m - n5m + n8m + n9m;
  mode[3] = n3m + n6m - n7m + n8m - n9m;

  /* stress modes */
  mode[4] = -n0 + n4p + n5p + n6p + n7p + n8p + n9p;
  mode[5] = n1p - n2p + n6p + n7p - n8p - n9p;
  mode[6] = n1p + n2p - n6p - n7p - n8p - n9p - 2. * (n3p - n4p - n5p);
  mode[7] = n4p - n5p;
  mode[8] = n6p - n7p;
  mode[9] = n8p - n9p;

#ifndef OLD_FLUCT
  /* kinetic modes */
  mode[10] = -2. * n1m + n4m + n5m + n6m + n7m;
  mode[11] = -2. * n2m + n4m - n5m + n8m + n9m;
  mode[12] = -2. * n3m + n6m - n7m + n8m - n9m;
  mode[13] = n4m + n5m - n6m - n7m;
  mode[14] = n4m - n5m - n8m - n9m;
  mode[15] = n6m - n7m - n8m + n9m;
  mode[16] = n0 + n4p + n5p + n6p + n7p + n8p + n9p - 2. * (n1p + n2p + n3p);
  mode[17] = -n1p + n2p + n6p + n7p - n8p - n9p;
  mode[18] = -n1p - n2p - n6p - n7p - n8p - n9p + 2. * (n3p + n4p + n5p);
#endif // !OLD_FLUCT

#else  // D3Q19
  int i, j;
  for (i = 0; i < lbmodel.n_veloc; i++) {
    mode[i] = 0.0;
    for (j = 0; j < lbmodel.n_veloc; j++) {
      mode[i] += lbmodel.e[i][j] * lbfluid[0][i][index];
    }
  }
#endif // D3Q19
}

/** Streaming and calculation of modes (pull scheme) */
inline void lb_pull_calc_modes(Lattice::index_t index, double *mode) {

  int yperiod = lblattice.halo_grid[0];
  int zperiod = lblattice.halo_grid[0] * lblattice.halo_grid[1];

  double n[19];
  n[0] = lbfluid[0][0][index];
  n[1] = lbfluid[0][1][index - 1];
  n[2] = lbfluid[0][2][index + 1];
  n[3] = lbfluid[0][3][index - yperiod];
  n[4] = lbfluid[0][4][index + yperiod];
  n[5] = lbfluid[0][5][index - zperiod];
  n[6] = lbfluid[0][6][index + zperiod];
  n[7] = lbfluid[0][7][index - (1 + yperiod)];
  n[8] = lbfluid[0][8][index + (1 + yperiod)];
  n[9] = lbfluid[0][9][index - (1 - yperiod)];
  n[10] = lbfluid[0][10][index + (1 - yperiod)];
  n[11] = lbfluid[0][11][index - (1 + zperiod)];
  n[12] = lbfluid[0][12][index + (1 + zperiod)];
  n[13] = lbfluid[0][13][index - (1 - zperiod)];
  n[14] = lbfluid[0][14][index + (1 - zperiod)];
  n[15] = lbfluid[0][15][index - (yperiod + zperiod)];
  n[16] = lbfluid[0][16][index + (yperiod + zperiod)];
  n[17] = lbfluid[0][17][index - (yperiod - zperiod)];
  n[18] = lbfluid[0][18][index + (yperiod - zperiod)];

#ifdef D3Q19
  /* mass mode */
  mode[0] = n[0] + n[1] + n[2] + n[3] + n[4] + n[5] + n[6] + n[7] + n[8] +
            n[9] + n[10] + n[11] + n[12] + n[13] + n[14] + n[15] + n[16] +
            n[17] + n[18];

  /* momentum modes */
  mode[1] =
      n[1] - n[2] + n[7] - n[8] + n[9] - n[10] + n[11] - n[12] + n[13] - n[14];
  mode[2] =
      n[3] - n[4] + n[7] - n[8] - n[9] + n[10] + n[15] - n[16] + n[17] - n[18];
  mode[3] = n[5] - n[6] + n[11] - n[12] - n[13] + n[14] + n[15] - n[16] -
            n[17] + n[18];

  /* stress modes */
  mode[4] = -n[0] + n[7] + n[8] + n[9] + n[10] + n[11] + n[12] + n[13] + n[14] +
            n[15] + n[16] + n[17] + n[18];
  mode[5] = n[1] + n[2] - n[3] - n[4] + n[11] + n[12] + n[13] + n[14] - n[15] -
            n[16] - n[17] - n[18];
  mode[6] = n[1] + n[2] + n[3] + n[4] - n[11] - n[12] - n[13] - n[14] - n[15] -
            n[16] - n[17] - n[18] -
            2. * (n[5] + n[6] - n[7] - n[8] - n[9] - n[10]);
  mode[7] = n[7] + n[8] - n[9] - n[10];
  mode[8] = n[11] + n[12] - n[13] - n[14];
  mode[9] = n[15] + n[16] - n[17] - n[18];

  /* kinetic modes */
  mode[10] = 2. * (n[2] - n[1]) + n[7] - n[8] + n[9] - n[10] + n[11] - n[12] +
             n[13] - n[14];
  mode[11] = 2. * (n[4] - n[3]) + n[7] - n[8] - n[9] + n[10] + n[15] - n[16] +
             n[17] - n[18];
  mode[12] = 2. * (n[6] - n[5]) + n[11] - n[12] - n[13] + n[14] + n[15] -
             n[16] - n[17] + n[18];
  mode[13] = n[7] - n[8] + n[9] - n[10] - n[11] + n[12] - n[13] + n[14];
  mode[14] = n[7] - n[8] - n[9] + n[10] - n[15] + n[16] - n[17] + n[18];
  mode[15] = n[11] - n[12] - n[13] + n[14] - n[15] + n[16] + n[17] - n[18];
  mode[16] = n[0] + n[7] + n[8] + n[9] + n[10] + n[11] + n[12] + n[13] + n[14] +
             n[15] + n[16] + n[17] + n[18] -
             2. * (n[1] + n[2] + n[3] + n[4] + n[5] + n[6]);
  mode[17] = n[3] + n[4] - n[1] - n[2] + n[11] + n[12] + n[13] + n[14] - n[15] -
             n[16] - n[17] - n[18];
  mode[18] = -n[1] - n[2] - n[3] - n[4] - n[11] - n[12] - n[13] - n[14] -
             n[15] - n[16] - n[17] - n[18] +
             2. * (n[5] + n[6] + n[7] + n[8] + n[9] + n[10]);
#else  // D3Q19
  int i, j;
  double **e = lbmodel.e;
  for (i = 0; i < lbmodel.n_veloc; i++) {
    mode[i] = 0.0;
    for (j = 0; j < lbmodel.n_veloc; j++) {
      mode[i] += e[i][j] * n[j];
    }
  }
#endif // D3Q19
}

inline void lb_relax_modes(Lattice::index_t index, double *mode) {
  double rho, j[3], pi_eq[6];

  /* re-construct the real density
   * remember that the populations are stored as differences to their
   * equilibrium value */
  rho = mode[0] + lbpar.rho * lbpar.agrid * lbpar.agrid * lbpar.agrid;

  j[0] = mode[1];
  j[1] = mode[2];
  j[2] = mode[3];

  /* if forces are present, the momentum density is redefined to
   * include one half-step of the force action.  See the
   * Chapman-Enskog expansion in [Ladd & Verberg]. */
#ifndef EXTERNAL_FORCES
  if (lbfields[index].has_force || local_cells.particles().size())
#endif // !EXTERNAL_FORCES
  {
    j[0] += 0.5 * lbfields[index].force[0];
    j[1] += 0.5 * lbfields[index].force[1];
    j[2] += 0.5 * lbfields[index].force[2];
  }

  /* equilibrium part of the stress modes */
  pi_eq[0] = scalar(j, j) / rho;
  pi_eq[1] = (Utils::sqr(j[0]) - Utils::sqr(j[1])) / rho;
  pi_eq[2] = (scalar(j, j) - 3.0 * Utils::sqr(j[2])) / rho;
  pi_eq[3] = j[0] * j[1] / rho;
  pi_eq[4] = j[0] * j[2] / rho;
  pi_eq[5] = j[1] * j[2] / rho;

  /* relax the stress modes */
  mode[4] = pi_eq[0] + lbpar.gamma_bulk * (mode[4] - pi_eq[0]);
  mode[5] = pi_eq[1] + lbpar.gamma_shear * (mode[5] - pi_eq[1]);
  mode[6] = pi_eq[2] + lbpar.gamma_shear * (mode[6] - pi_eq[2]);
  mode[7] = pi_eq[3] + lbpar.gamma_shear * (mode[7] - pi_eq[3]);
  mode[8] = pi_eq[4] + lbpar.gamma_shear * (mode[8] - pi_eq[4]);
  mode[9] = pi_eq[5] + lbpar.gamma_shear * (mode[9] - pi_eq[5]);

#ifndef OLD_FLUCT
  /* relax the ghost modes (project them out) */
  /* ghost modes have no equilibrium part due to orthogonality */
  mode[10] = lbpar.gamma_odd * mode[10];
  mode[11] = lbpar.gamma_odd * mode[11];
  mode[12] = lbpar.gamma_odd * mode[12];
  mode[13] = lbpar.gamma_odd * mode[13];
  mode[14] = lbpar.gamma_odd * mode[14];
  mode[15] = lbpar.gamma_odd * mode[15];
  mode[16] = lbpar.gamma_even * mode[16];
  mode[17] = lbpar.gamma_even * mode[17];
  mode[18] = lbpar.gamma_even * mode[18];
#endif // !OLD_FLUCT
}

inline void lb_thermalize_modes(Lattice::index_t index, double *mode) {
  double fluct[6];
#ifdef GAUSSRANDOM
  double rootrho_gauss =
      sqrt(fabs(mode[0] + lbpar.rho * lbpar.agrid * lbpar.agrid * lbpar.agrid));

  /* stress modes */
  mode[4] += (fluct[0] = rootrho_gauss * lbpar.phi[4] * gaussian_random());
  mode[5] += (fluct[1] = rootrho_gauss * lbpar.phi[5] * gaussian_random());
  mode[6] += (fluct[2] = rootrho_gauss * lbpar.phi[6] * gaussian_random());
  mode[7] += (fluct[3] = rootrho_gauss * lbpar.phi[7] * gaussian_random());
  mode[8] += (fluct[4] = rootrho_gauss * lbpar.phi[8] * gaussian_random());
  mode[9] += (fluct[5] = rootrho_gauss * lbpar.phi[9] * gaussian_random());

#ifndef OLD_FLUCT
  /* ghost modes */
  mode[10] += rootrho_gauss * lbpar.phi[10] * gaussian_random();
  mode[11] += rootrho_gauss * lbpar.phi[11] * gaussian_random();
  mode[12] += rootrho_gauss * lbpar.phi[12] * gaussian_random();
  mode[13] += rootrho_gauss * lbpar.phi[13] * gaussian_random();
  mode[14] += rootrho_gauss * lbpar.phi[14] * gaussian_random();
  mode[15] += rootrho_gauss * lbpar.phi[15] * gaussian_random();
  mode[16] += rootrho_gauss * lbpar.phi[16] * gaussian_random();
  mode[17] += rootrho_gauss * lbpar.phi[17] * gaussian_random();
  mode[18] += rootrho_gauss * lbpar.phi[18] * gaussian_random();
#endif // !OLD_FLUCT

#elif defined(GAUSSRANDOMCUT)
  double rootrho_gauss =
      sqrt(fabs(mode[0] + lbpar.rho * lbpar.agrid * lbpar.agrid * lbpar.agrid));

  /* stress modes */
  mode[4] += (fluct[0] = rootrho_gauss * lbpar.phi[4] * gaussian_random_cut());
  mode[5] += (fluct[1] = rootrho_gauss * lbpar.phi[5] * gaussian_random_cut());
  mode[6] += (fluct[2] = rootrho_gauss * lbpar.phi[6] * gaussian_random_cut());
  mode[7] += (fluct[3] = rootrho_gauss * lbpar.phi[7] * gaussian_random_cut());
  mode[8] += (fluct[4] = rootrho_gauss * lbpar.phi[8] * gaussian_random_cut());
  mode[9] += (fluct[5] = rootrho_gauss * lbpar.phi[9] * gaussian_random_cut());

#ifndef OLD_FLUCT
  /* ghost modes */
  mode[10] += rootrho_gauss * lbpar.phi[10] * gaussian_random_cut();
  mode[11] += rootrho_gauss * lbpar.phi[11] * gaussian_random_cut();
  mode[12] += rootrho_gauss * lbpar.phi[12] * gaussian_random_cut();
  mode[13] += rootrho_gauss * lbpar.phi[13] * gaussian_random_cut();
  mode[14] += rootrho_gauss * lbpar.phi[14] * gaussian_random_cut();
  mode[15] += rootrho_gauss * lbpar.phi[15] * gaussian_random_cut();
  mode[16] += rootrho_gauss * lbpar.phi[16] * gaussian_random_cut();
  mode[17] += rootrho_gauss * lbpar.phi[17] * gaussian_random_cut();
  mode[18] += rootrho_gauss * lbpar.phi[18] * gaussian_random_cut();
#endif // OLD_FLUCT

#elif defined(FLATNOISE)
  double rootrho = sqrt(fabs(
      12.0 * (mode[0] + lbpar.rho * lbpar.agrid * lbpar.agrid * lbpar.agrid)));

  /* stress modes */
  mode[4] += (fluct[0] = rootrho * lbpar.phi[4] * (d_random() - 0.5));
  mode[5] += (fluct[1] = rootrho * lbpar.phi[5] * (d_random() - 0.5));
  mode[6] += (fluct[2] = rootrho * lbpar.phi[6] * (d_random() - 0.5));
  mode[7] += (fluct[3] = rootrho * lbpar.phi[7] * (d_random() - 0.5));
  mode[8] += (fluct[4] = rootrho * lbpar.phi[8] * (d_random() - 0.5));
  mode[9] += (fluct[5] = rootrho * lbpar.phi[9] * (d_random() - 0.5));

#ifndef OLD_FLUCT
  /* ghost modes */
  mode[10] += rootrho * lbpar.phi[10] * (d_random() - 0.5);
  mode[11] += rootrho * lbpar.phi[11] * (d_random() - 0.5);
  mode[12] += rootrho * lbpar.phi[12] * (d_random() - 0.5);
  mode[13] += rootrho * lbpar.phi[13] * (d_random() - 0.5);
  mode[14] += rootrho * lbpar.phi[14] * (d_random() - 0.5);
  mode[15] += rootrho * lbpar.phi[15] * (d_random() - 0.5);
  mode[16] += rootrho * lbpar.phi[16] * (d_random() - 0.5);
  mode[17] += rootrho * lbpar.phi[17] * (d_random() - 0.5);
  mode[18] += rootrho * lbpar.phi[18] * (d_random() - 0.5);
#endif // !OLD_FLUCT
#else  // GAUSSRANDOM
#error No noise type defined for the CPU LB
#endif // GAUSSRANDOM

#ifdef ADDITIONAL_CHECKS
  rancounter += 15;
#endif // ADDITIONAL_CHECKS
}

inline void lb_apply_forces(Lattice::index_t index, double *mode) {

  double rho, *f, u[3], C[6];

  f = lbfields[index].force;

  rho = mode[0] + lbpar.rho * lbpar.agrid * lbpar.agrid * lbpar.agrid;

  /* hydrodynamic momentum density is redefined when external forces present */
  u[0] = (mode[1] + 0.5 * f[0]) / rho;
  u[1] = (mode[2] + 0.5 * f[1]) / rho;
  u[2] = (mode[3] + 0.5 * f[2]) / rho;

  C[0] = (1. + lbpar.gamma_bulk) * u[0] * f[0] +
         1. / 3. * (lbpar.gamma_bulk - lbpar.gamma_shear) * scalar(u, f);
  C[2] = (1. + lbpar.gamma_bulk) * u[1] * f[1] +
         1. / 3. * (lbpar.gamma_bulk - lbpar.gamma_shear) * scalar(u, f);
  C[5] = (1. + lbpar.gamma_bulk) * u[2] * f[2] +
         1. / 3. * (lbpar.gamma_bulk - lbpar.gamma_shear) * scalar(u, f);
  C[1] = 1. / 2. * (1. + lbpar.gamma_shear) * (u[0] * f[1] + u[1] * f[0]);
  C[3] = 1. / 2. * (1. + lbpar.gamma_shear) * (u[0] * f[2] + u[2] * f[0]);
  C[4] = 1. / 2. * (1. + lbpar.gamma_shear) * (u[1] * f[2] + u[2] * f[1]);

  /* update momentum modes */
  mode[1] += f[0];
  mode[2] += f[1];
  mode[3] += f[2];

  /* update stress modes */
  mode[4] += C[0] + C[2] + C[5];
  mode[5] += C[0] - C[2];
  mode[6] += C[0] + C[2] - 2. * C[5];
  mode[7] += C[1];
  mode[8] += C[3];
  mode[9] += C[4];

  /* reset force */
#ifdef EXTERNAL_FORCES
  // unit conversion: force density
  lbfields[index].force[0] =
      lbpar.ext_force[0] * pow(lbpar.agrid, 2) * lbpar.tau * lbpar.tau;
  lbfields[index].force[1] =
      lbpar.ext_force[1] * pow(lbpar.agrid, 2) * lbpar.tau * lbpar.tau;
  lbfields[index].force[2] =
      lbpar.ext_force[2] * pow(lbpar.agrid, 2) * lbpar.tau * lbpar.tau;
#else  // EXTERNAL_FORCES
  lbfields[index].force[0] = 0.0;
  lbfields[index].force[1] = 0.0;
  lbfields[index].force[2] = 0.0;
  lbfields[index].has_force = 0;
#endif // EXTERNAL_FORCES
}

inline void lb_calc_n_from_modes(Lattice::index_t index, double *mode) {

  double *w = lbmodel.w;

#ifdef D3Q19
  double(*e)[19] = d3q19_modebase;
  double m[19];

  /* normalization factors enter in the back transformation */
  for (int i = 0; i < 19; i++)
    m[i] = (1. / e[19][i]) * mode[i];

  lbfluid[0][0][index] = m[0] - m[4] + m[16];
  lbfluid[0][1][index] =
      m[0] + m[1] + m[5] + m[6] - m[17] - m[18] - 2. * (m[10] + m[16]);
  lbfluid[0][2][index] =
      m[0] - m[1] + m[5] + m[6] - m[17] - m[18] + 2. * (m[10] - m[16]);
  lbfluid[0][3][index] =
      m[0] + m[2] - m[5] + m[6] + m[17] - m[18] - 2. * (m[11] + m[16]);
  lbfluid[0][4][index] =
      m[0] - m[2] - m[5] + m[6] + m[17] - m[18] + 2. * (m[11] - m[16]);
  lbfluid[0][5][index] = m[0] + m[3] - 2. * (m[6] + m[12] + m[16] - m[18]);
  lbfluid[0][6][index] = m[0] - m[3] - 2. * (m[6] - m[12] + m[16] - m[18]);
  lbfluid[0][7][index] = m[0] + m[1] + m[2] + m[4] + 2. * m[6] + m[7] + m[10] +
                         m[11] + m[13] + m[14] + m[16] + 2. * m[18];
  lbfluid[0][8][index] = m[0] - m[1] - m[2] + m[4] + 2. * m[6] + m[7] - m[10] -
                         m[11] - m[13] - m[14] + m[16] + 2. * m[18];
  lbfluid[0][9][index] = m[0] + m[1] - m[2] + m[4] + 2. * m[6] - m[7] + m[10] -
                         m[11] + m[13] - m[14] + m[16] + 2. * m[18];
  lbfluid[0][10][index] = m[0] - m[1] + m[2] + m[4] + 2. * m[6] - m[7] - m[10] +
                          m[11] - m[13] + m[14] + m[16] + 2. * m[18];
  lbfluid[0][11][index] = m[0] + m[1] + m[3] + m[4] + m[5] - m[6] + m[8] +
                          m[10] + m[12] - m[13] + m[15] + m[16] + m[17] - m[18];
  lbfluid[0][12][index] = m[0] - m[1] - m[3] + m[4] + m[5] - m[6] + m[8] -
                          m[10] - m[12] + m[13] - m[15] + m[16] + m[17] - m[18];
  lbfluid[0][13][index] = m[0] + m[1] - m[3] + m[4] + m[5] - m[6] - m[8] +
                          m[10] - m[12] - m[13] - m[15] + m[16] + m[17] - m[18];
  lbfluid[0][14][index] = m[0] - m[1] + m[3] + m[4] + m[5] - m[6] - m[8] -
                          m[10] + m[12] + m[13] + m[15] + m[16] + m[17] - m[18];
  lbfluid[0][15][index] = m[0] + m[2] + m[3] + m[4] - m[5] - m[6] + m[9] +
                          m[11] + m[12] - m[14] - m[15] + m[16] - m[17] - m[18];
  lbfluid[0][16][index] = m[0] - m[2] - m[3] + m[4] - m[5] - m[6] + m[9] -
                          m[11] - m[12] + m[14] + m[15] + m[16] - m[17] - m[18];
  lbfluid[0][17][index] = m[0] + m[2] - m[3] + m[4] - m[5] - m[6] - m[9] +
                          m[11] - m[12] - m[14] + m[15] + m[16] - m[17] - m[18];
  lbfluid[0][18][index] = m[0] - m[2] + m[3] + m[4] - m[5] - m[6] - m[9] -
                          m[11] + m[12] + m[14] - m[15] + m[16] - m[17] - m[18];

  /* weights enter in the back transformation */
  for (int i = 0; i < lbmodel.n_veloc; i++)
    lbfluid[0][i][index] *= w[i];

#else  // D3Q19
  double **e = lbmodel.e;
  for (int i = 0; i < lbmodel.n_veloc; i++) {
    lbfluid[0][i][index] = 0.0;
    for (int j = 0; j < lbmodel.n_veloc; j++)
      lbfluid[0][i][index] += mode[j] * e[j][i] / e[19][j];

    lbfluid[0][i][index] *= w[i];
  }
#endif // D3Q19
}

inline void lb_calc_n_from_modes_push(Lattice::index_t index, double *m) {
#ifdef D3Q19
  int yperiod = lblattice.halo_grid[0];
  int zperiod = lblattice.halo_grid[0] * lblattice.halo_grid[1];
  Lattice::index_t next[19];
  next[0] = index;
  next[1] = index + 1;
  next[2] = index - 1;
  next[3] = index + yperiod;
  next[4] = index - yperiod;
  next[5] = index + zperiod;
  next[6] = index - zperiod;
  next[7] = index + (1 + yperiod);
  next[8] = index - (1 + yperiod);
  next[9] = index + (1 - yperiod);
  next[10] = index - (1 - yperiod);
  next[11] = index + (1 + zperiod);
  next[12] = index - (1 + zperiod);
  next[13] = index + (1 - zperiod);
  next[14] = index - (1 - zperiod);
  next[15] = index + (yperiod + zperiod);
  next[16] = index - (yperiod + zperiod);
  next[17] = index + (yperiod - zperiod);
  next[18] = index - (yperiod - zperiod);

  /* normalization factors enter in the back transformation */
  for (int i = 0; i < lbmodel.n_veloc; i++)
    m[i] = (1. / d3q19_modebase[19][i]) * m[i];

#ifndef OLD_FLUCT
  lbfluid[1][0][next[0]] = m[0] - m[4] + m[16];
  lbfluid[1][1][next[1]] =
      m[0] + m[1] + m[5] + m[6] - m[17] - m[18] - 2. * (m[10] + m[16]);
  lbfluid[1][2][next[2]] =
      m[0] - m[1] + m[5] + m[6] - m[17] - m[18] + 2. * (m[10] - m[16]);
  lbfluid[1][3][next[3]] =
      m[0] + m[2] - m[5] + m[6] + m[17] - m[18] - 2. * (m[11] + m[16]);
  lbfluid[1][4][next[4]] =
      m[0] - m[2] - m[5] + m[6] + m[17] - m[18] + 2. * (m[11] - m[16]);
  lbfluid[1][5][next[5]] = m[0] + m[3] - 2. * (m[6] + m[12] + m[16] - m[18]);
  lbfluid[1][6][next[6]] = m[0] - m[3] - 2. * (m[6] - m[12] + m[16] - m[18]);
  lbfluid[1][7][next[7]] = m[0] + m[1] + m[2] + m[4] + 2. * m[6] + m[7] +
                           m[10] + m[11] + m[13] + m[14] + m[16] + 2. * m[18];
  lbfluid[1][8][next[8]] = m[0] - m[1] - m[2] + m[4] + 2. * m[6] + m[7] -
                           m[10] - m[11] - m[13] - m[14] + m[16] + 2. * m[18];
  lbfluid[1][9][next[9]] = m[0] + m[1] - m[2] + m[4] + 2. * m[6] - m[7] +
                           m[10] - m[11] + m[13] - m[14] + m[16] + 2. * m[18];
  lbfluid[1][10][next[10]] = m[0] - m[1] + m[2] + m[4] + 2. * m[6] - m[7] -
                             m[10] + m[11] - m[13] + m[14] + m[16] + 2. * m[18];
  lbfluid[1][11][next[11]] = m[0] + m[1] + m[3] + m[4] + m[5] - m[6] + m[8] +
                             m[10] + m[12] - m[13] + m[15] + m[16] + m[17] -
                             m[18];
  lbfluid[1][12][next[12]] = m[0] - m[1] - m[3] + m[4] + m[5] - m[6] + m[8] -
                             m[10] - m[12] + m[13] - m[15] + m[16] + m[17] -
                             m[18];
  lbfluid[1][13][next[13]] = m[0] + m[1] - m[3] + m[4] + m[5] - m[6] - m[8] +
                             m[10] - m[12] - m[13] - m[15] + m[16] + m[17] -
                             m[18];
  lbfluid[1][14][next[14]] = m[0] - m[1] + m[3] + m[4] + m[5] - m[6] - m[8] -
                             m[10] + m[12] + m[13] + m[15] + m[16] + m[17] -
                             m[18];
  lbfluid[1][15][next[15]] = m[0] + m[2] + m[3] + m[4] - m[5] - m[6] + m[9] +
                             m[11] + m[12] - m[14] - m[15] + m[16] - m[17] -
                             m[18];
  lbfluid[1][16][next[16]] = m[0] - m[2] - m[3] + m[4] - m[5] - m[6] + m[9] -
                             m[11] - m[12] + m[14] + m[15] + m[16] - m[17] -
                             m[18];
  lbfluid[1][17][next[17]] = m[0] + m[2] - m[3] + m[4] - m[5] - m[6] - m[9] +
                             m[11] - m[12] - m[14] + m[15] + m[16] - m[17] -
                             m[18];
  lbfluid[1][18][next[18]] = m[0] - m[2] + m[3] + m[4] - m[5] - m[6] - m[9] -
                             m[11] + m[12] + m[14] - m[15] + m[16] - m[17] -
                             m[18];
#else  // !OLD_FLUCT
  lbfluid[1][0][next[0]] = m[0] - m[4];
  lbfluid[1][1][next[1]] = m[0] + m[1] + m[5] + m[6];
  lbfluid[1][2][next[2]] = m[0] - m[1] + m[5] + m[6];
  lbfluid[1][3][next[3]] = m[0] + m[2] - m[5] + m[6];
  lbfluid[1][4][next[4]] = m[0] - m[2] - m[5] + m[6];
  lbfluid[1][5][next[5]] = m[0] + m[3] - 2. * m[6];
  lbfluid[1][6][next[6]] = m[0] - m[3] - 2. * m[6];
  lbfluid[1][7][next[7]] = m[0] + m[1] + m[2] + m[4] + 2. * m[6] + m[7];
  lbfluid[1][8][next[8]] = m[0] - m[1] - m[2] + m[4] + 2. * m[6] + m[7];
  lbfluid[1][9][next[9]] = m[0] + m[1] - m[2] + m[4] + 2. * m[6] - m[7];
  lbfluid[1][10][next[10]] = m[0] - m[1] + m[2] + m[4] + 2. * m[6] - m[7];
  lbfluid[1][11][next[11]] = m[0] + m[1] + m[3] + m[4] + m[5] - m[6] + m[8];
  lbfluid[1][12][next[12]] = m[0] - m[1] - m[3] + m[4] + m[5] - m[6] + m[8];
  lbfluid[1][13][next[13]] = m[0] + m[1] - m[3] + m[4] + m[5] - m[6] - m[8];
  lbfluid[1][14][next[14]] = m[0] - m[1] + m[3] + m[4] + m[5] - m[6] - m[8];
  lbfluid[1][15][next[15]] = m[0] + m[2] + m[3] + m[4] - m[5] - m[6] + m[9];
  lbfluid[1][16][next[16]] = m[0] - m[2] - m[3] + m[4] - m[5] - m[6] + m[9];
  lbfluid[1][17][next[17]] = m[0] + m[2] - m[3] + m[4] - m[5] - m[6] - m[9];
  lbfluid[1][18][next[18]] = m[0] - m[2] + m[3] + m[4] - m[5] - m[6] - m[9];
#endif // !OLD_FLUCT

  /* weights enter in the back transformation */
  for (int i = 0; i < lbmodel.n_veloc; i++)
    lbfluid[1][i][next[i]] *= lbmodel.w[i];
#else  // D3Q19
  double **e = lbmodel.e;
  Lattice::index_t next[lbmodel.n_veloc];
  for (int i = 0; i < lbmodel.n_veloc; i++) {
    next[i] = get_linear_index(c[i][0], c[i][1], c[i][2], lblattic.halo_grid);
    lbfluid[1][i][next[i]] = 0.0;
    for (int j = 0; j < lbmodel.n_veloc; j++)
      lbfluid[1][i][next[i]] += mode[j] * e[j][i] / e[19][j];
    lbfluid[1][i][index] *= w[i];
  }
#endif // D3Q19
}

/* Collisions and streaming (push scheme) */
inline void lb_collide_stream() {
  Lattice::index_t index;
  int x, y, z;
  double modes[19];

  /* loop over all lattice cells (halo excluded) */
#ifdef LB_BOUNDARIES
  for (auto it = LBBoundaries::lbboundaries.begin();
       it != LBBoundaries::lbboundaries.end(); ++it) {
    (**it).reset_force();
  }
#endif // LB_BOUNDARIES
<<<<<<< HEAD
  
  
#ifdef VIRTUAL_SITES_INERTIALESS_TRACERS
// Safeguard the node forces so that we can later use them for the IBM particle update
// In the following loop the lbfields[XX].force are reset to zero
  for (int i = 0; i<lblattice.halo_grid_volume; ++i)
  {
=======

#ifdef IMMERSED_BOUNDARY
  // Safeguard the node forces so that we can later use them for the IBM
  // particle update In the following loop the lbfields[XX].force are reset to
  // zero
  for (int i = 0; i < lblattice.halo_grid_volume; ++i) {
>>>>>>> 0f1361b3
    lbfields[i].force_buf[0] = lbfields[i].force[0];
    lbfields[i].force_buf[1] = lbfields[i].force[1];
    lbfields[i].force_buf[2] = lbfields[i].force[2];
  }
#endif

  index = lblattice.halo_offset;
  for (z = 1; z <= lblattice.grid[2]; z++) {
    for (y = 1; y <= lblattice.grid[1]; y++) {
      for (x = 1; x <= lblattice.grid[0]; x++) {
      // as we only want to apply this to non-boundary nodes we can throw out
      // the if-clause if we have a non-bounded domain
#ifdef LB_BOUNDARIES
        if (!lbfields[index].boundary)
#endif // LB_BOUNDARIES
        {

          /* calculate modes locally */
          lb_calc_modes(index, modes);

          /* deterministic collisions */
          lb_relax_modes(index, modes);

          /* fluctuating hydrodynamics */
          if (lbpar.fluct)
            lb_thermalize_modes(index, modes);

            /* apply forces */
#ifdef EXTERNAL_FORCES
          lb_apply_forces(index, modes);
#else  // EXTERNAL_FORCES
          if (lbfields[index].has_force || local_cells.particles().size())
            lb_apply_forces(index, modes);
#endif // EXTERNAL_FORCES

          /* transform back to populations and streaming */
          lb_calc_n_from_modes_push(index, modes);
        }
        //  #ifdef LB_BOUNDARIES
        //           else {
        //      // Here collision in the boundary nodes
        //      // can be included, if this is necessary
        //             //                     lb_boundary_collisions(index,
        //             modes);
        //           }
        // #endif // LB_BOUNDARIES
        ++index; /* next node */
      }
      index += 2; /* skip halo region */
    }
    index += 2 * lblattice.halo_grid[0]; /* skip halo region */
  }

  /* exchange halo regions */
  halo_push_communication();

#ifdef LB_BOUNDARIES
  /* boundary conditions for links */
  LBBoundaries::lb_bounce_back();
#endif // LB_BOUNDARIES

  /* swap the pointers for old and new population fields */
  double **tmp;
  tmp = lbfluid[0];
  lbfluid[0] = lbfluid[1];
  lbfluid[1] = tmp;

  /* halo region is invalid after update */
  lbpar.resend_halo = 1;
}

/** Streaming and collisions (pull scheme) */
inline void lb_stream_collide() {
  Lattice::index_t index;
  int x, y, z;
  double modes[19];

  /* exchange halo regions */
  halo_communication(&update_halo_comm, (char *)**lbfluid);

#ifdef ADDITIONAL_CHECKS
  lb_check_halo_regions();
#endif // ADDITIONAL_CHECKS

  /* loop over all lattice cells (halo excluded) */
  index = lblattice.halo_offset;
  for (z = 1; z <= lblattice.grid[2]; z++) {
    for (y = 1; y <= lblattice.grid[1]; y++) {
      for (x = 1; x <= lblattice.grid[0]; x++) {
      // as we only want to apply this to non-boundary nodes we can throw out
      // the if-clause if we have a non-bounded domain
#ifdef LB_BOUNDARIES
        if (!lbfields[index].boundary)
#endif // LB_BOUNDARIES
        {

          /* stream (pull) and calculate modes */
          lb_pull_calc_modes(index, modes);

          /* deterministic collisions */
          lb_relax_modes(index, modes);

          /* fluctuating hydrodynamics */
          if (lbpar.fluct)
            lb_thermalize_modes(index, modes);

          /* apply forces */
          if (lbfields[index].has_force || local_cells.particles().size())
            lb_apply_forces(index, modes);

          /* calculate new particle populations */
          lb_calc_n_from_modes(index, modes);
        }
        // Here collision in the boundary nodes
        // can be included, if this is necessary
        // #ifdef LB_BOUNDARIES
        //                 else {
        //                     lb_boundary_collisions(index, modes);
        //                 }
        // #endif // LB_BOUNDARIES
        ++index; /* next node */
      }
      index += 2; /* skip halo region */
    }
    index += 2 * lblattice.halo_grid[0]; /* skip halo region */
  }

  /* swap the pointers for old and new population fields */
  // fprintf(stderr,"swapping pointers\n");
  double **tmp = lbfluid[0];
  lbfluid[0] = lbfluid[1];
  lbfluid[1] = tmp;

  /* halo region is invalid after update */
  lbpar.resend_halo = 1;

  // Re-reset the node forces to include also the halo nodes
#ifdef VIRTUAL_SITES_INERTIALESS_TRACERS
  IBM_ResetLBForces_CPU();
#endif
}

/***********************************************************************/
/** \name Update step for the lattice Boltzmann fluid                  */
/***********************************************************************/
/*@{*/
/*@}*/

/** Update the lattice Boltzmann fluid.
 *
 * This function is called from the integrator. Since the time step
 * for the lattice dynamics can be coarser than the MD time step, we
 * monitor the time since the last lattice update.
 */
void lattice_boltzmann_update() {
  int factor = (int)round(lbpar.tau / time_step);

  fluidstep += 1;
  if (fluidstep >= factor) {
    fluidstep = 0;
#ifdef PULL
    lb_stream_collide();
#else  // PULL
    lb_collide_stream();
#endif // PULL
  }
}

/***********************************************************************/
/** \name Coupling part */
/***********************************************************************/
/*@{*/

/** Coupling of a single particle to viscous fluid with Stokesian friction.
 *
 * Section II.C. Ahlrichs and Duenweg, JCP 111(17):8225 (1999)
 *
 * @param p          The coupled particle (Input).
 * @param force      Coupling force between particle and fluid (Output).
 */
inline void lb_viscous_coupling(Particle *p, double force[3]) {
  int x, y, z;
  Lattice::index_t node_index[8];
  double delta[6];
  double *local_f, interpolated_u[3], delta_j[3];

#ifdef EXTERNAL_FORCES
  if (!(p->p.ext_flag & COORD_FIXED(0)) && !(p->p.ext_flag & COORD_FIXED(1)) &&
      !(p->p.ext_flag & COORD_FIXED(2))) {
    ONEPART_TRACE(if (p->p.identity == check_id) {
      fprintf(stderr, "%d: OPT: f = (%.3e,%.3e,%.3e)\n", this_node, p->f.f[0],
              p->f.f[1], p->f.f[2]);
    });
  }
#endif

  /* determine elementary lattice cell surrounding the particle
     and the relative position of the particle in this cell */
  lblattice.map_position_to_lattice(p->r.p, node_index, delta);

  ONEPART_TRACE(if (p->p.identity == check_id) {
    fprintf(stderr,
            "%d: OPT: LB delta=(%.3f,%.3f,%.3f,%.3f,%.3f,%.3f) "
            "pos=(%.3f,%.3f,%.3f)\n",
            this_node, delta[0], delta[1], delta[2], delta[3], delta[4],
            delta[5], p->r.p[0], p->r.p[1], p->r.p[2]);
  });

  /* calculate fluid velocity at particle's position
     this is done by linear interpolation
     (Eq. (11) Ahlrichs and Duenweg, JCP 111(17):8225 (1999)) */
  lb_lbfluid_get_interpolated_velocity(p->r.p, interpolated_u);

  ONEPART_TRACE(if (p->p.identity == check_id) {
    fprintf(stderr, "%d: OPT: LB u = (%.16e,%.3e,%.3e) v = (%.16e,%.3e,%.3e)\n",
            this_node, interpolated_u[0], interpolated_u[1], interpolated_u[2],
            p->m.v[0], p->m.v[1], p->m.v[2]);
  });

  /* calculate viscous force
   * take care to rescale velocities with time_step and transform to MD units
   * (Eq. (9) Ahlrichs and Duenweg, JCP 111(17):8225 (1999)) */
  double velocity[3];
  velocity[0] = p->m.v[0];
  velocity[1] = p->m.v[1];
  velocity[2] = p->m.v[2];

#ifdef ENGINE
  if (p->swim.swimming) {
    velocity[0] -= (p->swim.v_swim * time_step) * p->r.quatu[0];
    velocity[1] -= (p->swim.v_swim * time_step) * p->r.quatu[1];
    velocity[2] -= (p->swim.v_swim * time_step) * p->r.quatu[2];
    p->swim.v_center[0] = interpolated_u[0];
    p->swim.v_center[1] = interpolated_u[1];
    p->swim.v_center[2] = interpolated_u[2];
  }
#endif

#ifdef LB_ELECTROHYDRODYNAMICS
  force[0] = -lbpar.friction *
             (velocity[0] / time_step - interpolated_u[0] - p->p.mu_E[0]);
  force[1] = -lbpar.friction *
             (velocity[1] / time_step - interpolated_u[1] - p->p.mu_E[1]);
  force[2] = -lbpar.friction *
             (velocity[2] / time_step - interpolated_u[2] - p->p.mu_E[2]);
#else
  force[0] = -lbpar.friction * (velocity[0] / time_step - interpolated_u[0]);
  force[1] = -lbpar.friction * (velocity[1] / time_step - interpolated_u[1]);
  force[2] = -lbpar.friction * (velocity[2] / time_step - interpolated_u[2]);
#endif

  ONEPART_TRACE(if (p->p.identity == check_id) {
    fprintf(stderr, "%d: OPT: LB f_drag = (%.6e,%.3e,%.3e)\n", this_node,
            force[0], force[1], force[2]);
  });

  ONEPART_TRACE(if (p->p.identity == check_id) {
    fprintf(stderr, "%d: OPT: LB f_random = (%.6e,%.3e,%.3e)\n", this_node,
            p->lc.f_random[0], p->lc.f_random[1], p->lc.f_random[2]);
  });

  force[0] = force[0] + p->lc.f_random[0];
  force[1] = force[1] + p->lc.f_random[1];
  force[2] = force[2] + p->lc.f_random[2];

  ONEPART_TRACE(if (p->p.identity == check_id) {
    fprintf(stderr, "%d: OPT: LB f_tot = (%.6e,%.3e,%.3e)\n", this_node,
            force[0], force[1], force[2]);
  });

  /* transform momentum transfer to lattice units
     (Eq. (12) Ahlrichs and Duenweg, JCP 111(17):8225 (1999)) */
  delta_j[0] = -force[0] * time_step * lbpar.tau / lbpar.agrid;
  delta_j[1] = -force[1] * time_step * lbpar.tau / lbpar.agrid;
  delta_j[2] = -force[2] * time_step * lbpar.tau / lbpar.agrid;

  for (z = 0; z < 2; z++) {
    for (y = 0; y < 2; y++) {
      for (x = 0; x < 2; x++) {
        local_f = lbfields[node_index[(z * 2 + y) * 2 + x]].force;

        local_f[0] +=
            delta[3 * x + 0] * delta[3 * y + 1] * delta[3 * z + 2] * delta_j[0];
        local_f[1] +=
            delta[3 * x + 0] * delta[3 * y + 1] * delta[3 * z + 2] * delta_j[1];
        local_f[2] +=
            delta[3 * x + 0] * delta[3 * y + 1] * delta[3 * z + 2] * delta_j[2];
      }
    }
  }

    // map_position_to_lattice: position ... not inside a local plaquette in ...

#ifdef ENGINE
  if (p->swim.swimming) {
    // TODO: Fix LB mapping
    if (n_nodes > 1) {
      if (this_node == 0) {
        fprintf(stderr, "ERROR: Swimming is not compatible with Open MPI and "
                        "CPU LB on more than 1 node.\n");
        fprintf(stderr, "       Please use LB_GPU instead.\n");
      }
      errexit();
    }

    // calculate source position
    double source_position[3];
    double direction = double(p->swim.push_pull) * p->swim.dipole_length;
    source_position[0] = p->r.p[0] + direction * p->r.quatu[0];
    source_position[1] = p->r.p[1] + direction * p->r.quatu[1];
    source_position[2] = p->r.p[2] + direction * p->r.quatu[2];

    int corner[3] = {0, 0, 0};
    fold_position(source_position, corner);

    // get lattice cell corresponding to source position and interpolate
    // velocity
    lblattice.map_position_to_lattice(source_position, node_index, delta);
    lb_lbfluid_get_interpolated_velocity(source_position, p->swim.v_source);

    // calculate and set force at source position
    delta_j[0] =
        -p->swim.f_swim * p->r.quatu[0] * time_step * lbpar.tau / lbpar.agrid;
    delta_j[1] =
        -p->swim.f_swim * p->r.quatu[1] * time_step * lbpar.tau / lbpar.agrid;
    delta_j[2] =
        -p->swim.f_swim * p->r.quatu[2] * time_step * lbpar.tau / lbpar.agrid;

    for (z = 0; z < 2; z++) {
      for (y = 0; y < 2; y++) {
        for (x = 0; x < 2; x++) {
          local_f = lbfields[node_index[(z * 2 + y) * 2 + x]].force;

          local_f[0] += delta[3 * x + 0] * delta[3 * y + 1] * delta[3 * z + 2] *
                        delta_j[0];
          local_f[1] += delta[3 * x + 0] * delta[3 * y + 1] * delta[3 * z + 2] *
                        delta_j[1];
          local_f[2] += delta[3 * x + 0] * delta[3 * y + 1] * delta[3 * z + 2] *
                        delta_j[2];
        }
      }
    }
  }
#endif
}

int lb_lbfluid_get_interpolated_velocity(double *p, double *v) {
  Lattice::index_t node_index[8], index;
  double delta[6];
  double local_rho, local_j[3], interpolated_u[3];
  double modes[19];
  int x, y, z;
  double pos[3];

#ifdef LB_BOUNDARIES
  double lbboundary_mindist, distvec[3];
  int boundary_no;
  int boundary_flag = -1; // 0 if more than agrid/2 away from the boundary, 1 if
                          // 0<dist<agrid/2, 2 if dist <0

  LBBoundaries::lbboundary_mindist_position(p, &lbboundary_mindist, distvec,
                                            &boundary_no);
  if (lbboundary_mindist > 0.5 * lbpar.agrid) {
    boundary_flag = 0;
    pos[0] = p[0];
    pos[1] = p[1];
    pos[2] = p[2];
  } else if (lbboundary_mindist > 0) {
    boundary_flag = 1;
    pos[0] =
        p[0] - distvec[0] + distvec[0] / lbboundary_mindist * lbpar.agrid / 2.;
    pos[1] =
        p[1] - distvec[1] + distvec[1] / lbboundary_mindist * lbpar.agrid / 2.;
    pos[2] =
        p[2] - distvec[2] + distvec[2] / lbboundary_mindist * lbpar.agrid / 2.;
  } else {
    boundary_flag = 2;
    v[0] = (*LBBoundaries::lbboundaries[boundary_no]).velocity()[0] *
           lbpar.agrid / lbpar.tau;
    v[1] = (*LBBoundaries::lbboundaries[boundary_no]).velocity()[1] *
           lbpar.agrid / lbpar.tau;
    v[2] = (*LBBoundaries::lbboundaries[boundary_no]).velocity()[2] *
           lbpar.agrid / lbpar.tau;
    return 0; // we can return without interpolating
  }
#else  // LB_BOUNDARIES
  pos[0] = p[0];
  pos[1] = p[1];
  pos[2] = p[2];
#endif // LB_BOUNDARIES

  /* determine elementary lattice cell surrounding the particle
     and the relative position of the particle in this cell */
  lblattice.map_position_to_lattice(pos, node_index, delta);

  /* calculate fluid velocity at particle's position
     this is done by linear interpolation
     (Eq. (11) Ahlrichs and Duenweg, JCP 111(17):8225 (1999)) */
  interpolated_u[0] = interpolated_u[1] = interpolated_u[2] = 0.0;

  for (z = 0; z < 2; z++) {
    for (y = 0; y < 2; y++) {
      for (x = 0; x < 2; x++) {
        index = node_index[(z * 2 + y) * 2 + x];

#ifdef LB_BOUNDARIES
        if (lbfields[index].boundary) {
          local_rho = lbpar.rho * lbpar.agrid * lbpar.agrid * lbpar.agrid;
          local_j[0] =
              lbpar.rho * lbpar.agrid * lbpar.agrid * lbpar.agrid *
              (*LBBoundaries::lbboundaries[lbfields[index].boundary - 1])
                  .velocity()[0]; // TODO
          local_j[1] =
              lbpar.rho * lbpar.agrid * lbpar.agrid * lbpar.agrid *
              (*LBBoundaries::lbboundaries[lbfields[index].boundary - 1])
                  .velocity()[1]; // TODO This might not work properly
          local_j[2] =
              lbpar.rho * lbpar.agrid * lbpar.agrid * lbpar.agrid *
              (*LBBoundaries::lbboundaries[lbfields[index].boundary - 1])
                  .velocity()[2]; // TODO
        } else {
          lb_calc_modes(index, modes);
          local_rho =
              lbpar.rho * lbpar.agrid * lbpar.agrid * lbpar.agrid + modes[0];
          local_j[0] = modes[1];
          local_j[1] = modes[2];
          local_j[2] = modes[3];
        }
#else  // LB_BOUNDARIES
        lb_calc_modes(index, modes);
        local_rho =
            lbpar.rho * lbpar.agrid * lbpar.agrid * lbpar.agrid + modes[0];
        local_j[0] = modes[1];
        local_j[1] = modes[2];
        local_j[2] = modes[3];
#endif // LB_BOUNDARIES
        interpolated_u[0] += delta[3 * x + 0] * delta[3 * y + 1] *
                             delta[3 * z + 2] * local_j[0] / (local_rho);
        interpolated_u[1] += delta[3 * x + 0] * delta[3 * y + 1] *
                             delta[3 * z + 2] * local_j[1] / (local_rho);
        interpolated_u[2] += delta[3 * x + 0] * delta[3 * y + 1] *
                             delta[3 * z + 2] * local_j[2] / (local_rho);
      }
    }
  }
#ifdef LB_BOUNDARIES
  if (boundary_flag == 1) {
    v[0] = lbboundary_mindist / (0.5 * lbpar.agrid) * interpolated_u[0] +
           (1 - lbboundary_mindist / (0.5 * lbpar.agrid)) *
               (*LBBoundaries::lbboundaries[boundary_no]).velocity()[0];
    v[1] = lbboundary_mindist / (0.5 * lbpar.agrid) * interpolated_u[1] +
           (1 - lbboundary_mindist / (0.5 * lbpar.agrid)) *
               (*LBBoundaries::lbboundaries[boundary_no]).velocity()[1];
    v[2] = lbboundary_mindist / (0.5 * lbpar.agrid) * interpolated_u[2] +
           (1 - lbboundary_mindist / (0.5 * lbpar.agrid)) *
               (*LBBoundaries::lbboundaries[boundary_no]).velocity()[2];
  } else {
    v[0] = interpolated_u[0];
    v[1] = interpolated_u[1];
    v[2] = interpolated_u[2];
  }
#else  // LB_BOUNDARIES
  v[0] = interpolated_u[0];
  v[1] = interpolated_u[1];
  v[2] = interpolated_u[2];
#endif // LB_BOUNDARIES
  v[0] *= lbpar.agrid / lbpar.tau;
  v[1] *= lbpar.agrid / lbpar.tau;
  v[2] *= lbpar.agrid / lbpar.tau;
  return 0;
}

/** Calculate particle lattice interactions.
 * So far, only viscous coupling with Stokesian friction is
 * implemented.
 * Include all particle-lattice forces in this function.
 * The function is called from \ref force_calc.
 *
 * Parallelizing the fluid particle coupling is not straightforward
 * because drawing of random numbers makes the whole thing nonlocal.
 * One way to do it is to treat every particle only on one node, i.e.
 * the random numbers need not be communicated. The particles that are
 * not fully inside the local lattice are taken into account via their
 * ghost images on the neighbouring nodes. But this requires that the
 * correct values of the surrounding lattice nodes are available on
 * the respective node, which means that we have to communicate the
 * halo regions before treating the ghost particles. Moreover, after
 * determining the ghost couplings, we have to communicate back the
 * halo region such that all local lattice nodes have the correct values.
 * Thus two communication phases are involved which will most likely be
 * the bottleneck of the computation.
 *
 * Another way of dealing with the particle lattice coupling is to
 * treat a particle and all of it's images explicitly. This requires the
 * communication of the random numbers used in the calculation of the
 * coupling force. The problem is now that, if random numbers have to
 * be redrawn, we cannot efficiently determine which particles and which
 * images have to be re-calculated. We therefore go back to the outset
 * and go through the whole system again until no failure occurs during
 * such a sweep. In the worst case, this is very inefficient because
 * many things are recalculated although they actually don't need.
 * But we can assume that this happens extremely rarely and then we have
 * on average only one communication phase for the random numbers, which
 * probably makes this method preferable compared to the above one.
 */
void calc_particle_lattice_ia() {
  double force[3];

  if (transfer_momentum) {

    if (lbpar.resend_halo) { /* first MD step after last LB update */

      /* exchange halo regions (for fluid-particle coupling) */
      halo_communication(&update_halo_comm, (char *)**lbfluid);
#ifdef ADDITIONAL_CHECKS
      lb_check_halo_regions();
#endif // ADDITIONAL_CHECKS

      /* halo is valid now */
      lbpar.resend_halo = 0;

      /* all fields have to be recalculated */
      for (int i = 0; i < lblattice.halo_grid_volume; ++i)
        lbfields[i].recalc_fields = 1;
    }

    /* draw random numbers for local particles */
    for (auto &p : local_cells.particles()) {
#ifdef GAUSSRANDOM
      p.lc.f_random[0] = lb_coupl_pref2 * gaussian_random();
      p.lc.f_random[1] = lb_coupl_pref2 * gaussian_random();
      p.lc.f_random[2] = lb_coupl_pref2 * gaussian_random();
#elif defined(GAUSSRANDOMCUT)
      p.lc.f_random[0] = lb_coupl_pref2 * gaussian_random_cut();
      p.lc.f_random[1] = lb_coupl_pref2 * gaussian_random_cut();
      p.lc.f_random[2] = lb_coupl_pref2 * gaussian_random_cut();
#elif defined(FLATNOISE)
      p.lc.f_random[0] = lb_coupl_pref * (d_random() - 0.5);
      p.lc.f_random[1] = lb_coupl_pref * (d_random() - 0.5);
      p.lc.f_random[2] = lb_coupl_pref * (d_random() - 0.5);
#else // GAUSSRANDOM
#error No noise type defined for the CPU LB
#endif // GAUSSRANDOM

#ifdef ADDITIONAL_CHECKS
      rancounter += 3;
#endif // ADDITIONAL_CHECKS
    }

    /* communicate the random numbers */
    ghost_communicator(&cell_structure.ghost_lbcoupling_comm);
#ifdef ENGINE
    ghost_communicator(&cell_structure.ghost_swimming_comm);
#endif

    /* local cells */
    for (auto &p : local_cells.particles()) {

#ifdef VIRTUAL_SITES_INERTIALESS_TRACERS
      // Virtual particles for IBM must not be coupled
      if (!p.p.isVirtual)
#endif
      {
        lb_viscous_coupling(&p, force);

        /* add force to the particle */
        p.f.f[0] += force[0];
        p.f.f[1] += force[1];
        p.f.f[2] += force[2];

        ONEPART_TRACE(if (p.p.identity == check_id) {
          fprintf(stderr, "%d: OPT: LB f = (%.6e,%.3e,%.3e)\n", this_node,
                  p.f.f[0], p.f.f[1], p.f.f[2]);
        });
      }
    }

    /* ghost cells */
    for (auto &p : ghost_cells.particles()) {

      /* for ghost particles we have to check if they lie
       * in the range of the local lattice nodes */
      if (p.r.p[0] >= my_left[0] - 0.5 * lblattice.agrid[0] &&
          p.r.p[0] < my_right[0] + 0.5 * lblattice.agrid[0] &&
          p.r.p[1] >= my_left[1] - 0.5 * lblattice.agrid[1] &&
          p.r.p[1] < my_right[1] + 0.5 * lblattice.agrid[1] &&
          p.r.p[2] >= my_left[2] - 0.5 * lblattice.agrid[2] &&
          p.r.p[2] < my_right[2] + 0.5 * lblattice.agrid[2]) {
        ONEPART_TRACE(if (p.p.identity == check_id) {
          fprintf(stderr, "%d: OPT: LB coupling of ghost particle:\n",
                  this_node);
        });
#ifdef VIRTUAL_SITES_INERTIALESS_TRACERS
        // Virtual particles for IBM must not be coupled
        if (!p.p.isVirtual)
#endif
        {
          lb_viscous_coupling(&p, force);
        }

        /* ghosts must not have the force added! */
        ONEPART_TRACE(if (p.p.identity == check_id) {
          fprintf(stderr, "%d: OPT: LB f = (%.6e,%.3e,%.3e)\n", this_node,
                  p.f.f[0], p.f.f[1], p.f.f[2]);
        });
      }
    }
  }
}

/***********************************************************************/

/** Calculate the average density of the fluid in the system.
 * This function has to be called after changing the density of
 * a local lattice site in order to set lbpar.rho consistently. */
void lb_calc_average_rho() {
  Lattice::index_t index;
  int x, y, z;
  double rho, local_rho, sum_rho;

  rho = 0.0;
  local_rho = 0.0;
  index = 0;
  for (z = 1; z <= lblattice.grid[2]; z++) {
    for (y = 1; y <= lblattice.grid[1]; y++) {
      for (x = 1; x <= lblattice.grid[0]; x++) {
        lb_calc_local_rho(index, &rho);
        local_rho += rho;

        index++;
      }
      // skip halo region
      index += 2;
    }
    // skip halo region
    index += 2 * lblattice.halo_grid[0];
  }
  MPI_Allreduce(&rho, &sum_rho, 1, MPI_DOUBLE, MPI_SUM, comm_cart);

  /* calculate average density in MD units */
  // TODO!!!
  lbpar.rho = sum_rho / (box_l[0] * box_l[1] * box_l[2]);
}

  /*@}*/

#ifdef ADDITIONAL_CHECKS
static int compare_buffers(double *buf1, double *buf2, int size) {
  int ret;
  if (memcmp(buf1, buf2, size) != 0) {
    runtimeErrorMsg() << "Halo buffers are not identical";
    ret = 1;
  } else {
    ret = 0;
  }
  return ret;
}

/** Checks consistency of the halo regions (ADDITIONAL_CHECKS)
    This function can be used as an additional check. It test whether the
    halo regions have been exchanged correctly.
*/
static void lb_check_halo_regions() {
  Lattice::index_t index;
  int i, x, y, z, s_node, r_node, count = lbmodel.n_veloc;
  double *s_buffer, *r_buffer;
  MPI_Status status[2];

  r_buffer = (double *)Utils::malloc(count * sizeof(double));
  s_buffer = (double *)Utils::malloc(count * sizeof(double));

  if (PERIODIC(0)) {
    for (z = 0; z < lblattice.halo_grid[2]; ++z) {
      for (y = 0; y < lblattice.halo_grid[1]; ++y) {
        index = get_linear_index(0, y, z, lblattice.halo_grid);
        for (i = 0; i < lbmodel.n_veloc; i++)
          s_buffer[i] = lbfluid[1][i][index];

        s_node = node_neighbors[1];
        r_node = node_neighbors[0];
        if (n_nodes > 1) {
          MPI_Sendrecv(s_buffer, count, MPI_DOUBLE, r_node, REQ_HALO_CHECK,
                       r_buffer, count, MPI_DOUBLE, s_node, REQ_HALO_CHECK,
                       comm_cart, status);
          index =
              get_linear_index(lblattice.grid[0], y, z, lblattice.halo_grid);
          for (i = 0; i < lbmodel.n_veloc; i++)
            s_buffer[i] = lbfluid[1][i][index];
          compare_buffers(s_buffer, r_buffer, count * sizeof(double));
        } else {
          index =
              get_linear_index(lblattice.grid[0], y, z, lblattice.halo_grid);
          for (i = 0; i < lbmodel.n_veloc; i++)
            r_buffer[i] = lbfluid[1][i][index];
          if (compare_buffers(s_buffer, r_buffer, count * sizeof(double))) {
            std::cerr << "buffers differ in dir=" << 0 << " at index=" << index
                      << " y=" << y << " z=" << z << "\n";
          }
        }

        index =
            get_linear_index(lblattice.grid[0] + 1, y, z, lblattice.halo_grid);
        for (i = 0; i < lbmodel.n_veloc; i++)
          s_buffer[i] = lbfluid[1][i][index];

        s_node = node_neighbors[0];
        r_node = node_neighbors[1];
        if (n_nodes > 1) {
          MPI_Sendrecv(s_buffer, count, MPI_DOUBLE, r_node, REQ_HALO_CHECK,
                       r_buffer, count, MPI_DOUBLE, s_node, REQ_HALO_CHECK,
                       comm_cart, status);
          index = get_linear_index(1, y, z, lblattice.halo_grid);
          for (i = 0; i < lbmodel.n_veloc; i++)
            s_buffer[i] = lbfluid[1][i][index];
          compare_buffers(s_buffer, r_buffer, count * sizeof(double));
        } else {
          index = get_linear_index(1, y, z, lblattice.halo_grid);
          for (i = 0; i < lbmodel.n_veloc; i++)
            r_buffer[i] = lbfluid[1][i][index];
          if (compare_buffers(s_buffer, r_buffer, count * sizeof(double))) {
            std::cerr << "buffers differ in dir=0 at index=" << index
                      << " y=" << y << " z=" << z << "\n";
          }
        }
      }
    }
  }

  if (PERIODIC(1)) {
    for (z = 0; z < lblattice.halo_grid[2]; ++z) {
      for (x = 0; x < lblattice.halo_grid[0]; ++x) {
        index = get_linear_index(x, 0, z, lblattice.halo_grid);
        for (i = 0; i < lbmodel.n_veloc; i++)
          s_buffer[i] = lbfluid[1][i][index];

        s_node = node_neighbors[3];
        r_node = node_neighbors[2];
        if (n_nodes > 1) {
          MPI_Sendrecv(s_buffer, count, MPI_DOUBLE, r_node, REQ_HALO_CHECK,
                       r_buffer, count, MPI_DOUBLE, s_node, REQ_HALO_CHECK,
                       comm_cart, status);
          index =
              get_linear_index(x, lblattice.grid[1], z, lblattice.halo_grid);
          for (i = 0; i < lbmodel.n_veloc; i++)
            s_buffer[i] = lbfluid[1][i][index];
          compare_buffers(s_buffer, r_buffer, count * sizeof(double));
        } else {
          index =
              get_linear_index(x, lblattice.grid[1], z, lblattice.halo_grid);
          for (i = 0; i < lbmodel.n_veloc; i++)
            r_buffer[i] = lbfluid[1][i][index];
          if (compare_buffers(s_buffer, r_buffer, count * sizeof(double))) {
            std::cerr << "buffers differ in dir=1 at index=" << index
                      << " x=" << x << " z=" << z << "\n";
          }
        }
      }
      for (x = 0; x < lblattice.halo_grid[0]; ++x) {
        index =
            get_linear_index(x, lblattice.grid[1] + 1, z, lblattice.halo_grid);
        for (i = 0; i < lbmodel.n_veloc; i++)
          s_buffer[i] = lbfluid[1][i][index];

        s_node = node_neighbors[2];
        r_node = node_neighbors[3];
        if (n_nodes > 1) {
          MPI_Sendrecv(s_buffer, count, MPI_DOUBLE, r_node, REQ_HALO_CHECK,
                       r_buffer, count, MPI_DOUBLE, s_node, REQ_HALO_CHECK,
                       comm_cart, status);
          index = get_linear_index(x, 1, z, lblattice.halo_grid);
          for (i = 0; i < lbmodel.n_veloc; i++)
            s_buffer[i] = lbfluid[1][i][index];
          compare_buffers(s_buffer, r_buffer, count * sizeof(double));
        } else {
          index = get_linear_index(x, 1, z, lblattice.halo_grid);
          for (i = 0; i < lbmodel.n_veloc; i++)
            r_buffer[i] = lbfluid[1][i][index];
          if (compare_buffers(s_buffer, r_buffer, count * sizeof(double))) {
            std::cerr << "buffers differ in dir=1 at index=" << index
                      << " x=" << x << " z=" << z << "\n";
          }
        }
      }
    }
  }

  if (PERIODIC(2)) {
    for (y = 0; y < lblattice.halo_grid[1]; ++y) {
      for (x = 0; x < lblattice.halo_grid[0]; ++x) {
        index = get_linear_index(x, y, 0, lblattice.halo_grid);
        for (i = 0; i < lbmodel.n_veloc; i++)
          s_buffer[i] = lbfluid[1][i][index];

        s_node = node_neighbors[5];
        r_node = node_neighbors[4];
        if (n_nodes > 1) {
          MPI_Sendrecv(s_buffer, count, MPI_DOUBLE, r_node, REQ_HALO_CHECK,
                       r_buffer, count, MPI_DOUBLE, s_node, REQ_HALO_CHECK,
                       comm_cart, status);
          index =
              get_linear_index(x, y, lblattice.grid[2], lblattice.halo_grid);
          for (i = 0; i < lbmodel.n_veloc; i++)
            s_buffer[i] = lbfluid[1][i][index];
          compare_buffers(s_buffer, r_buffer, count * sizeof(double));
        } else {
          index =
              get_linear_index(x, y, lblattice.grid[2], lblattice.halo_grid);
          for (i = 0; i < lbmodel.n_veloc; i++)
            r_buffer[i] = lbfluid[1][i][index];
          if (compare_buffers(s_buffer, r_buffer, count * sizeof(double))) {
            std::cerr << "buffers differ in dir=2 at index=" << index
                      << " x=" << x << " y=" << y << " z=" << lblattice.grid[2]
                      << "\n";
          }
        }
      }
    }
    for (y = 0; y < lblattice.halo_grid[1]; ++y) {
      for (x = 0; x < lblattice.halo_grid[0]; ++x) {
        index =
            get_linear_index(x, y, lblattice.grid[2] + 1, lblattice.halo_grid);
        for (i = 0; i < lbmodel.n_veloc; i++)
          s_buffer[i] = lbfluid[1][i][index];

        s_node = node_neighbors[4];
        r_node = node_neighbors[5];
        if (n_nodes > 1) {
          MPI_Sendrecv(s_buffer, count, MPI_DOUBLE, r_node, REQ_HALO_CHECK,
                       r_buffer, count, MPI_DOUBLE, s_node, REQ_HALO_CHECK,
                       comm_cart, status);
          index = get_linear_index(x, y, 1, lblattice.halo_grid);
          for (i = 0; i < lbmodel.n_veloc; i++)
            s_buffer[i] = lbfluid[1][i][index];
          compare_buffers(s_buffer, r_buffer, count * sizeof(double));
        } else {
          index = get_linear_index(x, y, 1, lblattice.halo_grid);
          for (i = 0; i < lbmodel.n_veloc; i++)
            r_buffer[i] = lbfluid[1][i][index];
          if (compare_buffers(s_buffer, r_buffer, count * sizeof(double))) {
            std::cerr << "buffers differ in dir=2 at index=" << index
                      << " x=" << x << " y=" << y << "\n";
          }
        }
      }
    }
  }

  free(r_buffer);
  free(s_buffer);

  // if (check_runtime_errors());
  // else fprintf(stderr,"halo check successful\n");
}
#endif /* ADDITIONAL_CHECKS */

#if 0 /* These debug functions are used nowhere. If you need it, here they     \
         are. Remove this comment line and the matching #endif. The functions                                                                 \
         in question are: lb_lattice_sum lb_check_mode_transformation                                                  \
         lb_init_mode_transformation                                           \
         lb_check_negative_n                                                   \
      */
#ifdef ADDITIONAL_CHECKS
/** counts the occurences of negative populations due to fluctuations */
static int failcounter=0;

static void lb_lattice_sum() {

    double *w   = lbmodel.w;
    double (*v)[3]  = lbmodel.c;

    //int n_veloc = 14;
    //double w[14]    = { 7./18.,
    //                    1./12., 1./12., 1./12., 1./12., 1./18.,
    //                    1./36., 1./36., 1./36., 1./36.,
    //                    1./36., 1./36., 1./36., 1./36. };
    //double v[14][3] = { { 0., 0., 0. },
    //                    { 1., 0., 0. },
    //                    {-1., 0., 0. },
    //                    { 0., 1., 0. },
    //		        { 0.,-1., 0. },
    //                    { 0., 0., 1. },
    //                    { 1., 1., 0. },
    //                    {-1.,-1., 0. },
    //                    { 1.,-1., 0. },
    //                    {-1., 1., 0. },
    //                    { 1., 0., 1. },
    //                    {-1., 0., 1. },
    //                    { 0., 1., 1. },
    //                    { 0.,-1., 1. } };

    int i,a,b,c,d,e;
    double sum1,sum2,sum3,sum4,sum5;
    int count=0;

    for (a = 0; a < 3; a++)
    {
        sum1 = 0.0;
        for (i = 0; i < lbmodel.n_veloc; ++i) {
            if (v[i][2] < 0) sum1 += w[i]*v[i][a];
        }
        if (fabs(sum1) > ROUND_ERROR_PREC) {
            count++; fprintf(stderr,"(%d) %f\n",a,sum1);
        }
    }

    for (a=0; a<3; a++)
        for (b=0; b<3; b++)
        {
            sum2 = 0.0;
            for (i=0; i<lbmodel.n_veloc; ++i) {
                if (v[i][2] < 0) sum2 += w[i]*v[i][a]*v[i][b];
            }
            if (sum2!=0.0) {
                count++; fprintf(stderr,"(%d,%d) %f\n",a,b,sum2);
            }
        }

    for (a=0; a<3; a++)
        for (b=0; b<3; b++)
            for (c=0; c<3; c++)
            {
                sum3 = 0.0;
                for (i=0; i<lbmodel.n_veloc; ++i) {
                    if (v[i][2] < 0) sum3 += w[i]*v[i][a]*v[i][b]*v[i][c];
                }
                if (sum3!=0.0) {
                    count++; fprintf(stderr,"(%d,%d,%d) %f\n",a,b,c,sum3);
                }
            }

    for (a=0; a<3; a++)
        for (b=0; b<3; b++)
            for (c=0; c<3; c++)
                for (d=0; d<3; d++)
                {
                    sum4 = 0.0;
                    for (i=0; i<lbmodel.n_veloc; ++i) {
                        if (v[i][2] < 0) sum4 += w[i]*v[i][a]*v[i][b]*v[i][c]*v[i][d];
                    }
                    if (fabs(sum4) > ROUND_ERROR_PREC) {
                        count++; fprintf(stderr,"(%d,%d,%d,%d) %f\n",a,b,c,d,sum4);
                    }
                }

    for (a=0; a<3; a++)
        for (b=0; b<3; b++)
            for (c=0; c<3; c++)
                for (d=0; d<3; d++)
                    for (e=0; e<3; e++)
                    {
                        sum5 = 0.0;
                        for (i=0; i<lbmodel.n_veloc; ++i) {
                            if (v[i][2] < 0) sum5 += w[i]*v[i][a]*v[i][b]*v[i][c]*v[i][d]*v[i][e];
                        }
                        if (fabs(sum5) > ROUND_ERROR_PREC) {
                            count++; fprintf(stderr,"(%d,%d,%d,%d,%d) %f\n",a,b,c,d,e,sum5);
                        }
                    }

    fprintf(stderr,"%d non-null entries\n",count);

}
#endif /* #ifdef ADDITIONAL_CHECKS */

#ifdef ADDITIONAL_CHECKS
static void lb_check_mode_transformation(Lattice::index_t index, double *mode) {
    /* check if what I think is right */
    int i;
    double *w = lbmodel.w;
    double (*e)[19] = d3q19_modebase;
    double sum_n=0.0, sum_m=0.0;
    double n_eq[19];
    double m_eq[19];
    // unit conversion: mass density
    double avg_rho = lbpar.rho*lbpar.agrid*lbpar.agrid*lbpar.agrid;
    double (*c)[3] = lbmodel.c;

    m_eq[0] = mode[0];
    m_eq[1] = mode[1];
    m_eq[2] = mode[2];
    m_eq[3] = mode[3];

    double rho = mode[0] + avg_rho;
    double *j  = mode+1;

    /* equilibrium part of the stress modes */
    /* remember that the modes have (\todo not?) been normalized! */
    m_eq[4] = /*1./6.*/scalar(j,j)/rho;
    m_eq[5] = /*1./4.*/(Utils::sqr(j[0])-Utils::sqr(j[1]))/rho;
    m_eq[6] = /*1./12.*/(scalar(j,j) - 3.0*Utils::sqr(j[2]))/rho;
    m_eq[7] = j[0]*j[1]/rho;
    m_eq[8] = j[0]*j[2]/rho;
    m_eq[9] = j[1]*j[2]/rho;

    for (i=10;i<lbmodel.n_veloc;i++) {
        m_eq[i] = 0.0;
    }

    for (i=0;i<lbmodel.n_veloc;i++) {
        n_eq[i] = w[i]*((rho-avg_rho) + 3.*scalar(j,c[i]) + 9./2.*Utils::sqr(scalar(j,c[i]))/rho - 3./2.*scalar(j,j)/rho);
    }

    for (i=0;i<lbmodel.n_veloc;i++) {
        sum_n += Utils::sqr(lbfluid[1][i][index]-n_eq[i])/w[i];
        sum_m += Utils::sqr(mode[i]-m_eq[i])/e[19][i];
    }

    if (fabs(sum_n-sum_m)>ROUND_ERROR_PREC) {
        fprintf(stderr,"Attention: sum_n=%f sum_m=%f %e\n",sum_n,sum_m,fabs(sum_n-sum_m));
    }
}

static void lb_init_mode_transformation() {
#ifdef D3Q19
    int i, j, k, l;
    int n_veloc = 14;
    double w[14]    = { 7./18.,
                        1./12., 1./12., 1./12., 1./12., 1./18.,
                        1./36., 1./36., 1./36., 1./36.,
                        1./36., 1./36., 1./36., 1./36. };
    double c[14][3] = { { 0., 0., 0. },
                        { 1., 0., 0. },
                        {-1., 0., 0. },
                        { 0., 1., 0. },
                        { 0.,-1., 0. },
                        { 0., 0., 1. },
                        { 1., 1., 0. },
                        {-1.,-1., 0. },
                        { 1.,-1., 0. },
                        {-1., 1., 0. },
                        { 1., 0., 1. },
                        {-1., 0., 1. },
                        { 0., 1., 1. },
                        { 0.,-1., 1. } };

    double b[19][14];
    double e[14][14];
    double proj, norm[14];

    /* construct polynomials from the discrete velocity vectors */
    for (i=0;i<n_veloc;i++) {
        b[0][i]  = 1;
        b[1][i]  = c[i][0];
        b[2][i]  = c[i][1];
        b[3][i]  = c[i][2];
        b[4][i]  = scalar(c[i],c[i]);
        b[5][i]  = c[i][0]*c[i][0]-c[i][1]*c[i][1];
        b[6][i]  = scalar(c[i],c[i])-3*c[i][2]*c[i][2];
        //b[5][i]  = 3*c[i][0]*c[i][0]-scalar(c[i],c[i]);
        //b[6][i]  = c[i][1]*c[i][1]-c[i][2]*c[i][2];
        b[7][i]  = c[i][0]*c[i][1];
        b[8][i]  = c[i][0]*c[i][2];
        b[9][i]  = c[i][1]*c[i][2];
        b[10][i] = 3*scalar(c[i],c[i])*c[i][0];
        b[11][i] = 3*scalar(c[i],c[i])*c[i][1];
        b[12][i] = 3*scalar(c[i],c[i])*c[i][2];
        b[13][i] = (c[i][1]*c[i][1]-c[i][2]*c[i][2])*c[i][0];
        b[14][i] = (c[i][0]*c[i][0]-c[i][2]*c[i][2])*c[i][1];
        b[15][i] = (c[i][0]*c[i][0]-c[i][1]*c[i][1])*c[i][2];
        b[16][i] = 3*scalar(c[i],c[i])*scalar(c[i],c[i]);
        b[17][i] = 2*scalar(c[i],c[i])*b[5][i];
        b[18][i] = 2*scalar(c[i],c[i])*b[6][i];
    }

    for (i=0;i<n_veloc;i++) {
        b[0][i]  = 1;
        b[1][i]  = c[i][0];
        b[2][i]  = c[i][1];
        b[3][i]  = c[i][2];
        b[4][i]  = scalar(c[i],c[i]);
        b[5][i]  = Utils::sqr(c[i][0])-Utils::sqr(c[i][1]);
        b[6][i]  = c[i][0]*c[i][1];
        b[7][i]  = c[i][0]*c[i][2];
        b[8][i]  = c[i][1]*c[i][2];
        b[9][i]  = scalar(c[i],c[i])*c[i][0];
        b[10][i] = scalar(c[i],c[i])*c[i][1];
        b[11][i] = scalar(c[i],c[i])*c[i][2];
        b[12][i] = (c[i][0]*c[i][0]-c[i][1]*c[i][1])*c[i][2];
        b[13][i] = scalar(c[i],c[i])*scalar(c[i],c[i]);
    }

    /* Gram-Schmidt orthogonalization procedure */
    for (j=0;j<n_veloc;j++) {
        for (i=0;i<n_veloc;i++) e[j][i] = b[j][i];
        for (k=0;k<j;k++) {
            proj = 0.0;
            for (l=0;l<n_veloc;l++) {
                proj += w[l]*e[k][l]*b[j][l];
            }
            if (j==13) fprintf(stderr,"%d %f\n",k,proj/norm[k]);
            for (i=0;i<n_veloc;i++) e[j][i] -= proj/norm[k]*e[k][i];
        }
        norm[j] = 0.0;
        for (i=0;i<n_veloc;i++) norm[j] += w[i]*Utils::sqr(e[j][i]);
    }

    fprintf(stderr,"e[%d][%d] = {\n",n_veloc,n_veloc);
    for (i=0;i<n_veloc;i++) {
        fprintf(stderr,"{ % .3f",e[i][0]);
        for (j=1;j<n_veloc;j++) {
            fprintf(stderr,", % .3f",e[i][j]);
        }
        fprintf(stderr," } %.9f\n",norm[i]);
    }
    fprintf(stderr,"};\n");

    /* projections on lattice tensors */
    for (i=0;i<n_veloc;i++) {
        proj = 0.0;
        for (k=0;k<n_veloc;k++) {
            proj += e[i][k] * w[k] * 1;
        }
        fprintf(stderr, "%.6f",proj);

        for (j=0;j<3;j++) {
            proj = 0.0;
            for (k=0;k<n_veloc;k++) {
                proj += e[i][k] * w[k] * c[k][j];
            }
            fprintf(stderr, " %.6f",proj);
        }

        for (j=0;j<3;j++) {
            for (k=0;k<3;k++) {
                proj=0.0;
                for (l=0;l<n_veloc;l++) {
                    proj += e[i][l] * w[l] * c[l][j] * c[l][k];
                }
                fprintf(stderr, " %.6f",proj);
            }
        }

        fprintf(stderr,"\n");

    }

    //proj = 0.0;
    //for (k=0;k<n_veloc;k++) {
    //  proj += c[k][2] * w[k] * 1;
    //}
    //fprintf(stderr,"%.6f",proj);
    //
    //proj = 0.0;
    //for (k=0;k<n_veloc;k++) {
    //  proj += c[k][2] * w[k] * c[k][2];
    //}
    //fprintf(stderr," %.6f",proj);
    //
    //proj = 0.0;
    //for (k=0;k<n_veloc;k++) {
    //  proj += c[k][2] * w[k] * c[k][2] * c[k][2];
    //}
    //fprintf(stderr," %.6f",proj);
    //
    //fprintf(stderr,"\n");

#else /* not D3Q19 */
    int i, j, k, l;
    double b[9][9];
    double e[9][9];
    double proj, norm[9];

    double c[9][2] = { { 0, 0 },
                       { 1, 0 },
                       {-1, 0 },
                       { 0, 1 },
                       { 0,-1 },
                       { 1, 1 },
                       {-1,-1 },
                       { 1,-1 },
                       {-1, 1 } };

    double w[9] = { 4./9, 1./9, 1./9, 1./9, 1./9, 1./36, 1./36, 1./36, 1./36 };

    n_veloc = 9;

    /* construct polynomials from the discrete velocity vectors */
    for (i=0;i<n_veloc;i++) {
        b[0][i] = 1;
        b[1][i] = c[i][0];
        b[2][i] = c[i][1];
        b[3][i] = 3*(Utils::sqr(c[i][0]) + Utils::sqr(c[i][1]));
        b[4][i] = c[i][0]*c[i][0]-c[i][1]*c[i][1];
        b[5][i] = c[i][0]*c[i][1];
        b[6][i] = 3*(Utils::sqr(c[i][0])+Utils::sqr(c[i][1]))*c[i][0];
        b[7][i] = 3*(Utils::sqr(c[i][0])+Utils::sqr(c[i][1]))*c[i][1];
        b[8][i] = (b[3][i]-5)*b[3][i]/2;
    }

    /* Gram-Schmidt orthogonalization procedure */
    for (j=0;j<n_veloc;j++) {
        for (i=0;i<n_veloc;i++) e[j][i] = b[j][i];
        for (k=0;k<j;k++) {
            proj = 0.0;
            for (l=0;l<n_veloc;l++) {
                proj += w[l]*e[k][l]*b[j][l];
            }
            for (i=0;i<n_veloc;i++) e[j][i] -= proj/norm[k]*e[k][i];
        }
        norm[j] = 0.0;
        for (i=0;i<n_veloc;i++) norm[j] += w[i]*Utils::sqr(e[j][i]);
    }

    fprintf(stderr,"e[%d][%d] = {\n",n_veloc,n_veloc);
    for (i=0;i<n_veloc;i++) {
        fprintf(stderr,"{ % .1f",e[i][0]);
        for (j=1;j<n_veloc;j++) {
            fprintf(stderr,", % .1f",e[i][j]);
        }
        fprintf(stderr," } %.2f\n",norm[i]);
    }
    fprintf(stderr,"};\n");

#endif // D3Q19
}
#endif /* ADDITIONAL_CHECKS */

#ifdef ADDITIONAL_CHECKS
/** Check for negative populations.

    Checks for negative populations and increases failcounter for each
    occurence.

    @param  index Index of the local lattice site (Input).
    @return Number of negative populations on the local lattice site. */
static int lb_check_negative_n(Lattice::index_t index)
{
    int i, localfails=0;

    for (i=0; i<n_veloc; i++) {
        if (lbfluid[1][i][index]+lbmodel.coeff[i][0]*lbpar.rho < 0.0) {
            ++localfails;
            ++failcounter;
            fprintf(stderr,"%d: Negative population n[%d]=%le (failcounter=%d, rancounter=%d).\n   Check your parameters if this occurs too often!\n",this_node,i,lbmodel.coeff[i][0]*lbpar.rho+lbfluid[1][i][index],failcounter,rancounter);
            break;
        }
    }
    return localfails;
}
#endif /* ADDITIONAL_CHECKS */
#endif /* #if 0 */
  /* Here, the unused "ADDITIONAL_CHECKS functions end. */

#endif // LB<|MERGE_RESOLUTION|>--- conflicted
+++ resolved
@@ -27,34 +27,27 @@
  *
  */
 
-<<<<<<< HEAD
 #include <mpi.h>
 #include <cassert>
 #include <cstdio>
 #include <iostream>
 #include "config.hpp" 
 #include "utils.hpp"
-=======
 #include "lb.hpp"
->>>>>>> 0f1361b3
 #include "communication.hpp"
 #include "grid.hpp"
 #include "halo.hpp"
-#include "immersed_boundary/ibm_main.hpp"
 #include "interaction_data.hpp"
 #include "lb-d3q19.hpp"
 #include "lbboundaries.hpp"
-<<<<<<< HEAD
 #include "lb.hpp"
 #include "virtual_sites/lb_inertialess_tracers.hpp"
-=======
 #include "thermostat.hpp"
 #include "utils.hpp"
 #include <cassert>
 #include <cstdio>
 #include <iostream>
 #include <mpi.h>
->>>>>>> 0f1361b3
 
 #include "cuda_interface.hpp"
 
@@ -2856,22 +2849,15 @@
     (**it).reset_force();
   }
 #endif // LB_BOUNDARIES
-<<<<<<< HEAD
   
   
 #ifdef VIRTUAL_SITES_INERTIALESS_TRACERS
 // Safeguard the node forces so that we can later use them for the IBM particle update
 // In the following loop the lbfields[XX].force are reset to zero
-  for (int i = 0; i<lblattice.halo_grid_volume; ++i)
-  {
-=======
-
-#ifdef IMMERSED_BOUNDARY
   // Safeguard the node forces so that we can later use them for the IBM
   // particle update In the following loop the lbfields[XX].force are reset to
   // zero
   for (int i = 0; i < lblattice.halo_grid_volume; ++i) {
->>>>>>> 0f1361b3
     lbfields[i].force_buf[0] = lbfields[i].force[0];
     lbfields[i].force_buf[1] = lbfields[i].force[1];
     lbfields[i].force_buf[2] = lbfields[i].force[2];
