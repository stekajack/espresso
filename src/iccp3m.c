/*
  Copyright (C) 2010,2011 The ESPResSo project
  Copyright (C) 2002,2003,2004,2005,2006,2007,2008,2009,2010 
    Max-Planck-Institute for Polymer Research, Theory Group
  
  This file is part of ESPResSo.
  
  ESPResSo is free software: you can redistribute it and/or modify
  it under the terms of the GNU General Public License as published by
  the Free Software Foundation, either version 3 of the License, or
  (at your option) any later version.
  
  ESPResSo is distributed in the hope that it will be useful,
  but WITHOUT ANY WARRANTY; without even the implied warranty of
  MERCHANTABILITY or FITNESS FOR A PARTICULAR PURPOSE.  See the
  GNU General Public License for more details.
  
  You should have received a copy of the GNU General Public License
  along with this program.  If not, see <http://www.gnu.org/licenses/>. 
*/

/** \file iccp3m.c
    Detailed Information about the method is included in the corresponding header file \ref iccp3m.h.

 */
#include <stdlib.h>
#include <stdio.h>
#include <string.h>
#include <stddef.h>
#include <math.h>
#include <time.h>

#include "iccp3m.h"
#include "p3m.h"
#include "elc.h"
#include "mmm2d.h"
#include "mmm1d.h"

#include "communication.h"

#include "utils.h"
#include "tcl.h"
#include "parser.h"
#include "verlet.h"
#include "cells.h"
#include "particle_data.h"
#include "domain_decomposition.h"
#include "verlet.h"
#include "forces.h"
#include "config.h"
#include "global.h"

#ifdef ELECTROSTATICS

enum { ICCP3M_AREA , ICCP3M_EPSILON, ICCP3M_NORMAL, ICCP3M_EXTFIELD } ;
iccp3m_struct iccp3m_cfg;

int iccp3m_initialized = 0;
/* functions that are used in icc* to compute the electric field acting on the induced charges,
 * excluding forces other than the electrostatic ones */
void init_forces_iccp3m();
void calc_long_range_forces_iccp3m();
MDINLINE void add_pair_iccp3m(PairList *pl, Particle *p1, Particle *p2);
void resize_verlet_list_iccp3m(PairList *pl);
MDINLINE void init_local_particle_force_iccp3m(Particle *part);
MDINLINE void init_ghost_force_iccp3m(Particle *part);
extern void on_particle_change();

Cell *local_icc;
CellPList me_do_ghosts_icc;

/* other icc*  functions */
static int tclcommand_iccp3m_parse_params(Tcl_Interp *interp,int normal_args, char *string, int flag);
int imod(int x,int y);
void iccp3m_revive_forces();
void iccp3m_store_forces();

/** Granularity of the verlet list */
#define LIST_INCREMENT 20

void iccp3m_init(void){
   iccp3m_cfg.set_flag=0;
   iccp3m_cfg.areas = NULL;
   iccp3m_cfg.ein = NULL;
   iccp3m_cfg.nvectorx = NULL;
   iccp3m_cfg.nvectory = NULL;
   iccp3m_cfg.nvectorz = NULL;
   iccp3m_cfg.extx = NULL;
   iccp3m_cfg.exty = NULL;
   iccp3m_cfg.extz = NULL;
   iccp3m_cfg.fx = NULL;
   iccp3m_cfg.fy = NULL;
   iccp3m_cfg.fz = NULL;
}

/** Parses the ICCP3M command.
 */
int tclcommand_iccp3m(ClientData data, Tcl_Interp *interp, int argc, char **argv) {
  int last_ind_id,num_iteration,normal_args,area_args;
  char buffer[TCL_DOUBLE_SPACE];
  double e1,convergence,relax;

  Tcl_AppendResult(interp, "The ICCP3M algorithm is still experimental. Function can not be guaranteed, therefore it is still disabled.\n", (char *)NULL);
  return (TCL_ERROR);

  if(iccp3m_initialized==0){
      iccp3m_init();
      iccp3m_initialized=1;
  }

  if(argc != 9 && argc != 2 && argc != 10) { 
         Tcl_AppendResult(interp, "Wrong # of args! Usage: iccp3m { iterate | <last_ind_id> <e1> <num_iteration> <convergence> <relaxation> <area> <normal_components> <e_in/e_out>  [<ext_field>] }", (char *)NULL); 
         return (TCL_ERROR); 
   }
   if (argc == 2 ){
      if(ARG_IS_S(1,"iterate")) { 
           if (iccp3m_cfg.set_flag==0) {
                 Tcl_AppendResult(interp, "iccp3m parameters not set!", (char *)NULL);
                 return (TCL_ERROR);
           }
           else{ 
              Tcl_PrintDouble(interp,mpi_iccp3m_iteration(0),buffer); 
              Tcl_AppendResult(interp, buffer, (char *) NULL);
              return TCL_OK;
	   }
      }
   }
   else {
      if(!ARG_IS_I(1, last_ind_id)) {
          Tcl_ResetResult(interp);
          Tcl_AppendResult(interp, "Last induced id must be integer (got: ", argv[1],")!", (char *)NULL); return (TCL_ERROR);
          } else if(last_ind_id < 2) { 
          Tcl_ResetResult(interp);
          Tcl_AppendResult(interp, "Last induced id can not be smaller then 2 (got: ", argv[1],")!", (char *)NULL); return (TCL_ERROR);
       }
       if(!ARG_IS_D(2, e1)) {
          Tcl_ResetResult(interp);
          Tcl_AppendResult(interp, "Dielectric constant e1(inner) must be double(got: ", argv[2],")!", (char *)NULL); return (TCL_ERROR);
       }
       if(!ARG_IS_I(3, num_iteration)) {
          Tcl_ResetResult(interp);
          Tcl_AppendResult(interp, "Number of maximum iterations must be integer (got: ", argv[4],")!", (char *)NULL); return (TCL_ERROR);
       }
       if(!ARG_IS_D(4, convergence)) {
          Tcl_ResetResult(interp);
          Tcl_AppendResult(interp, "Convergence criterion must be double (got: ", argv[5],")!", (char *)NULL); return (TCL_ERROR);
          } else if( (convergence < 1e-10) || (convergence > 1e-1) ) { 
            Tcl_ResetResult(interp);
            Tcl_AppendResult(interp, "Convergence criterion can not be smaller then 1e-10 and greater then 1e-2(got: ", argv[5],")!", (char *)NULL); return (TCL_ERROR);
         }
          if(!ARG_IS_D(5, relax)) {
             Tcl_ResetResult(interp);
             Tcl_AppendResult(interp, "Relaxation parameter must be double (got: ", argv[6],")!", (char *)NULL); return (TCL_ERROR);
       }
   
       iccp3m_cfg.last_ind_id = last_ind_id;      /* Assign needed options */
       iccp3m_cfg.num_iteration = num_iteration; /* maximum number of iterations to go */
       iccp3m_cfg.eout = e1;
       iccp3m_cfg.convergence = convergence;
       iccp3m_cfg.relax = relax;
       iccp3m_cfg.update = 0;
       iccp3m_cfg.set_flag = 1;
       
       normal_args = (iccp3m_cfg.last_ind_id+1)*3;
       /* Now get Normal Vectors components consecutively */
       
       if( tclcommand_iccp3m_parse_params(interp,normal_args,argv[7],ICCP3M_NORMAL) == 1) { 
              Tcl_ResetResult(interp);
              Tcl_AppendResult(interp, "ICCP3M: Error in following normal vectors\n", argv[7],"\nICCP3M: Error in previous normal vectors\n", (char *)NULL); 
              return (TCL_ERROR);
       }      

       area_args=(iccp3m_cfg.last_ind_id+1);
       /* Now get area of the boundary elements */
       
       if ( tclcommand_iccp3m_parse_params(interp,area_args,argv[6],ICCP3M_AREA) == 1 ){
             Tcl_ResetResult(interp);
             Tcl_AppendResult(interp, "ICCP3M: Error in following areas\n", argv[6],"\nICCP3M: Error in previous areas\n", (char *)NULL); return (TCL_ERROR);
       }
       /* Now get the ration ein/eout for each element. 
          It's the user's duty to make sure that only disconnected 
          regions have different ratios */
      if ( tclcommand_iccp3m_parse_params(interp,area_args,argv[8],ICCP3M_EPSILON) == 1 ) {
             Tcl_ResetResult(interp);
             Tcl_AppendResult(interp, "ICCP3M: Error in following dielectric constants\n", argv[8],"\nICCP3M:  Error in previous dielectric constants\n", (char *)NULL); return (TCL_ERROR);
       } 

       if( argc == 10 ) {
         if( tclcommand_iccp3m_parse_params(interp,normal_args,argv[9],ICCP3M_EXTFIELD) == 1) { 
              Tcl_ResetResult(interp);
              Tcl_AppendResult(interp, "ICCP3M: Error in following external field vectors\n", argv[9],"\nICCP3M: Error in previous external field vectors\n", (char *)NULL); return (TCL_ERROR);
         }      
       }
       else {
         printf("allocating zeroes for external field \n");
         iccp3m_cfg.extx = (double*)calloc((last_ind_id +1), sizeof(double));
         iccp3m_cfg.exty = (double*)calloc((last_ind_id +1), sizeof(double));
         iccp3m_cfg.extz = (double*)calloc((last_ind_id +1), sizeof(double));
       }
      
       mpi_iccp3m_init(0);
       Tcl_PrintDouble(interp,mpi_iccp3m_iteration(0),buffer); 
       Tcl_AppendResult(interp, buffer, (char *) NULL);
       return TCL_OK;
   } /* else (argc==10) */
   return TCL_OK;
}


int bcast_iccp3m_cfg(void){
  int i;


  MPI_Bcast((int*)&iccp3m_cfg.last_ind_id, 1, MPI_INT, 0, MPI_COMM_WORLD); 

  /* allocates Memory on slave nodes 
   * Master node allocates the memory when parsing tcl arguments
   * */
  if (this_node != 0) {
    iccp3m_cfg.areas      = (double*) realloc (iccp3m_cfg.areas     ,(iccp3m_cfg.last_ind_id+1) * sizeof(double));
    iccp3m_cfg.ein        = (double*) realloc (iccp3m_cfg.ein       ,(iccp3m_cfg.last_ind_id+1) * sizeof(double));
    iccp3m_cfg.nvectorx   = (double*) realloc (iccp3m_cfg.nvectorx  ,(iccp3m_cfg.last_ind_id+1) * sizeof(double));
    iccp3m_cfg.nvectory   = (double*) realloc (iccp3m_cfg.nvectory  ,(iccp3m_cfg.last_ind_id+1) * sizeof(double));
    iccp3m_cfg.nvectorz   = (double*) realloc (iccp3m_cfg.nvectorz  ,(iccp3m_cfg.last_ind_id+1) * sizeof(double));
    iccp3m_cfg.extx       = (double*) realloc (iccp3m_cfg.extx      ,(iccp3m_cfg.last_ind_id+1) * sizeof(double));
    iccp3m_cfg.exty       = (double*) realloc (iccp3m_cfg.exty      ,(iccp3m_cfg.last_ind_id+1) * sizeof(double));
    iccp3m_cfg.extz       = (double*) realloc (iccp3m_cfg.extz      ,(iccp3m_cfg.last_ind_id+1) * sizeof(double));
  }


  MPI_Bcast((int*)&iccp3m_cfg.num_iteration, 1, MPI_INT, 0, MPI_COMM_WORLD); 
  MPI_Bcast((double*)&iccp3m_cfg.convergence, 1, MPI_DOUBLE, 0, MPI_COMM_WORLD);
  MPI_Bcast((double*)&iccp3m_cfg.eout, 1, MPI_DOUBLE, 0, MPI_COMM_WORLD);
  MPI_Bcast((double*)&iccp3m_cfg.relax, 1, MPI_DOUBLE, 0, MPI_COMM_WORLD);
  MPI_Bcast((int*)&iccp3m_cfg.update, 1, MPI_INT, 0, MPI_COMM_WORLD);
  
  /* broadcast the vectors element by element. This is slow
   * but safe and only performed at the beginning of each simulation*/
  for ( i = 0; i < iccp3m_cfg.last_ind_id +1; i++) {
    MPI_Bcast((double*)&iccp3m_cfg.areas[i], 1, MPI_DOUBLE, 0, MPI_COMM_WORLD);
    MPI_Bcast((double*)&iccp3m_cfg.ein[i], 1, MPI_DOUBLE, 0, MPI_COMM_WORLD);
    MPI_Bcast((double*)&iccp3m_cfg.nvectorx[i], 1, MPI_DOUBLE, 0, MPI_COMM_WORLD);
    MPI_Bcast((double*)&iccp3m_cfg.nvectory[i], 1, MPI_DOUBLE, 0, MPI_COMM_WORLD);
    MPI_Bcast((double*)&iccp3m_cfg.nvectorz[i], 1, MPI_DOUBLE, 0, MPI_COMM_WORLD);
    MPI_Bcast((double*)&iccp3m_cfg.extx[i], 1, MPI_DOUBLE, 0, MPI_COMM_WORLD);
    MPI_Bcast((double*)&iccp3m_cfg.exty[i], 1, MPI_DOUBLE, 0, MPI_COMM_WORLD);
    MPI_Bcast((double*)&iccp3m_cfg.extz[i], 1, MPI_DOUBLE, 0, MPI_COMM_WORLD);
  }

  MPI_Bcast(&iccp3m_cfg.citeration, 1, MPI_DOUBLE, 0, MPI_COMM_WORLD);
  MPI_Bcast(&iccp3m_cfg.set_flag, 1, MPI_DOUBLE, 0, MPI_COMM_WORLD);

  printf("node %d: no iterations: %d\n", this_node, iccp3m_cfg.num_iteration);
  return 0 ;
    
}

int iccp3m_iteration() {
   double fdot,hold,hnew,hmax,del_eps,diff=0.0,difftemp=0.0,qold, ex, ey, ez, l_b;
   Cell *cell;
   int c,np;
   Particle *part;
   int i, j,id;
   char* errtxt;
   double globalmax;

   l_b = coulomb.bjerrum;
   if((iccp3m_cfg.eout <= 0)) {
     	errtxt = runtime_error(128);
	    ERROR_SPRINTF(errtxt, "ICCP3M: nonpositive dielectric constant is not allowed. Put a decent tcl error here\n");
   }

   
   iccp3m_cfg.citeration=0;
   for(j=0;j<iccp3m_cfg.num_iteration;j++) {
       hmax=0.;
       force_calc_iccp3m(); /* Calculate electrostatic forces (SR+LR) excluding source source interaction*/
       diff=0;
       for(c = 0; c < local_cells.n; c++) {
            cell = local_cells.cell[c];
            part = cell->part;
            np   = cell->n;
            for(i=0 ; i < np; i++) {
                id = part[i].p.identity ;
                if( id <= iccp3m_cfg.last_ind_id) {
           /* the dielectric-related prefactor: */                     
                      del_eps = (iccp3m_cfg.ein[id]-iccp3m_cfg.eout)/(iccp3m_cfg.ein[id] + iccp3m_cfg.eout)/6.283185307;
           /* calculate the electric field at the certain position */
                      ex=part[i].f.f[0]/part[i].p.q;
                      ey=part[i].f.f[1]/part[i].p.q;
                      ez=part[i].f.f[2]/part[i].p.q;

          /* let's add the contribution coming from the external field */
                      ex += iccp3m_cfg.extx[id]; 
                      ey += iccp3m_cfg.exty[id]; 
                      ez += iccp3m_cfg.extz[id];
                      
                      if (ex == 0 && ey == 0 && ez == 0) {
                        	errtxt = runtime_error(128);
                        	ERROR_SPRINTF(errtxt, "ICCP3M found zero electric field on a charge. This must never happen");
                      }
           /* the dot product   */
                      fdot = ex*iccp3m_cfg.nvectorx[id]+
                             ey*iccp3m_cfg.nvectory[id]+
                             ez*iccp3m_cfg.nvectorz[id];

           /* recalculate the old charge density */
                      hold=part[i].p.q/iccp3m_cfg.areas[id];
                      qold=part[i].p.q;
          /* determine if it is higher than the previously highest charge density */            
                      if(hold>fabs(hmax))hmax=fabs(hold); 

                      hnew=(1.-iccp3m_cfg.relax)*hold + (iccp3m_cfg.relax)*del_eps*fdot/l_b;
                      difftemp=fabs( 2.*(hnew - hold)/(hold+hnew) ); /* relative variation: never use 
                                                                              an estimator which can be negative
                                                                              here */
//                      printf("(%d) difftemp = %f diff = %f\n",this_node,difftemp,diff);
                      if(difftemp > diff && part[i].p.q > 1e-5)
                      {
//                          if (fabs(difftemp - 1./(1./iccp3m_cfg.relax - 1.)) > 1e-10) 
                        diff=difftemp;  /* Take the largest error to check for convergence */
                      }
                      part[i].p.q = hnew * iccp3m_cfg.areas[id];
         /* check if the charge now is more than 1e6, to determine if ICC still leads to reasonable results */
         /* this is kind a arbitrary measure but, does a good job spotting divergence !*/
                      if(fabs(part[i].p.q) > 1e6) { 
                        errtxt = runtime_error(128);
            	          ERROR_SPRINTF(errtxt, "{error occured 990 : too big charge assignment in iccp3m! q >1e6 , \
                               assigned charge= %f } \n",part[i].p.q);
                        diff = 1e90; /* A very high value is used as error code */
                        break;
                      }
                 }
             }  /* cell particles */
           // printf("cell %d w %d particles over (node %d)\n",c,np,this_node); fflush(stdout);
       } /* local cells */
       iccp3m_cfg.citeration++;
       MPI_Allreduce(&diff, &globalmax, 1,MPI_DOUBLE, MPI_MAX, MPI_COMM_WORLD);

       if (globalmax < iccp3m_cfg.convergence) 
         break; 
       if ( diff > 1e89 ) /* Error happened */
         return iccp3m_cfg.citeration++;

  } /* iteration */

  on_particle_change();
  return iccp3m_cfg.citeration++;
}

void force_calc_iccp3m() {
/* The following ist mostly copied from forces.c */

/*  I don´t see the point of this part until there are electrical dipoles in Espresso, BTW, it generates a warning .. JJCP
#ifdef DIPOLES
   convert_quat_to_dip_all();
#endif

*/

  init_forces_iccp3m(); 
  switch (cell_structure.type) {
  case CELL_STRUCTURE_LAYERED:
    layered_calculate_ia_iccp3m();
    break;
  case CELL_STRUCTURE_DOMDEC:
    if(dd.use_vList) {
      if (rebuild_verletlist) {
        build_verlet_lists_and_calc_verlet_ia_iccp3m();
       } else  {
        calculate_verlet_ia_iccp3m();
      }
    }
    else
      calc_link_cell_iccp3m();
    break;
  case CELL_STRUCTURE_NSQUARE:
    nsq_calculate_ia_iccp3m();
  }
  
  calc_long_range_forces_iccp3m();
}

/** nonbonded and bonded force calculation using the verlet list */
void layered_calculate_ia_iccp3m()
{
  int c, i, j;
  Cell  *celll, *cellb;
  int      npl,    npb;
  Particle *pl,    *pb, *p1;
  double dist2, d[3];

  CELL_TRACE(fprintf(stderr, "%d: rebuild_v=%d\n", this_node, rebuild_verletlist));

  for (c = 1; c <= n_layers; c++) {
    celll = &cells[c];
    pl    = celll->part;
    npl   = celll->n;

    cellb = &cells[c-1];
    pb    = cellb->part;
    npb   = cellb->n;

    for(i = 0; i < npl; i++) {
      p1 = &pl[i];

      if (rebuild_verletlist)
        memcpy(p1->l.p_old, p1->r.p, 3*sizeof(double));

      /* cell itself. No bonded / constraints considered in ICCP3M */
      for(j = i+1; j < npl; j++) {
        layered_get_mi_vector(d, p1->r.p, pl[j].r.p);
        dist2 = sqrlen(d);
#ifdef EXCLUSIONS
        if (do_nonbonded(p1, &pl[j])) {
#endif
          /* avoid source-source computation */
         if(!(p1->p.identity > iccp3m_cfg.last_ind_id && pl[j].p.identity >iccp3m_cfg.last_ind_id)) {
           add_non_bonded_pair_force_iccp3m(p1, &pl[j], d, sqrt(dist2), dist2);
          }
#ifdef EXCLUSIONS  
         }
#endif
      }

      /* bottom neighbor */
      for(j = 0; j < npb; j++) {
        layered_get_mi_vector(d, p1->r.p, pb[j].r.p);
        dist2 = sqrlen(d);
#ifdef EXCLUSIONS
        if (do_nonbonded(p1, &pl[j])) {
#endif
             /* avoid source-source computation */
         if(!(p1->p.identity > iccp3m_cfg.last_ind_id && pb[j].p.identity >iccp3m_cfg.last_ind_id)) {
           add_non_bonded_pair_force_iccp3m(p1, &pb[j], d, sqrt(dist2), dist2);
          }
#ifdef EXCLUSIONS
         }
#endif
      }
    }
  }
  rebuild_verletlist = 0;
}

void build_verlet_lists_and_calc_verlet_ia_iccp3m()
{
  int c, np1, n, np2, i ,j, j_start=0;
  Cell *cell;
  IA_Neighbor *neighbor;
  Particle *p1, *p2;
  PairList *pl;
  double dist2, vec21[3];
 
#ifdef VERLET_DEBUG 
  int estimate, sum=0;
  fprintf(stderr,"%d: build_verlet_list_and_calc_verlet_ia:\n",this_node);
  /* estimate number of interactions: (0.5*n_part*ia_volume*density)/n_nodes */
  estimate = 0.5*n_total_particles*(4.0/3.0*PI*pow(max_range_non_bonded,3.0))*(n_total_particles/(box_l[0]*box_l[1]*box_l[2]))/n_nodes;

  if (!dd.use_vList) { fprintf(stderr, "%d: build_verlet_lists, but use_vList == 0\n", this_node); errexit(); }
#endif
 
  /* Loop local cells */
  for (c = 0; c < local_cells.n; c++) {
    VERLET_TRACE(fprintf(stderr,"%d: cell %d with %d neighbors\n",this_node,c, dd.cell_inter[c].n_neighbors));

    cell = local_cells.cell[c];
    p1   = cell->part;
    np1  = cell->n;
    /* Loop cell neighbors */
    for (n = 0; n < dd.cell_inter[c].n_neighbors; n++) {
      neighbor = &dd.cell_inter[c].nList[n];
      p2  = neighbor->pList->part;
      np2 = neighbor->pList->n;
      VERLET_TRACE(fprintf(stderr,"%d: neighbor %d contains %d parts\n",this_node,n,np2));
      /* init pair list */
      pl  = &neighbor->vList;
      pl->n = 0;
      /* Loop cell particles */
      for(i=0; i < np1; i++) {
	j_start = 0;
	/* Tasks within cell: (no bonded forces) store old position, avoid double counting */
	if(n == 0) {
	  memcpy(p1[i].l.p_old, p1[i].r.p, 3*sizeof(double));
	  j_start = i+1;
	}
	/* Loop neighbor cell particles */
	for(j = j_start; j < np2; j++) {
#ifdef EXCLUSIONS
          if(do_nonbonded(&p1[i], &p2[j]))
#endif
	  {
	  dist2 = distance2vec(p1[i].r.p, p2[j].r.p, vec21);

	  VERLET_TRACE(fprintf(stderr,"%d: pair %d %d has distance %f\n",this_node,p1[i].p.identity,p2[j].p.identity,sqrt(dist2)));
	  if(dist2 <= max_range_non_bonded2) {
	    ONEPART_TRACE(if(p1[i].p.identity==check_id) fprintf(stderr,"%d: OPT: Verlet Pair %d %d (Cells %d,%d %d,%d dist %f)\n",this_node,p1[i].p.identity,p2[j].p.identity,c,i,n,j,sqrt(dist2)));
	    ONEPART_TRACE(if(p2[j].p.identity==check_id) fprintf(stderr,"%d: OPT: Verlet Pair %d %d (Cells %d %d dist %f)\n",this_node,p1[i].p.identity,p2[j].p.identity,c,n,sqrt(dist2)));

	    add_pair_iccp3m(pl, &p1[i], &p2[j]);
	    /* calc non bonded interactions */ 
           if(!(p1[i].p.identity > iccp3m_cfg.last_ind_id && p2[j].p.identity >iccp3m_cfg.last_ind_id)) {
	       add_non_bonded_pair_force_iccp3m(&(p1[i]), &(p2[j]), vec21, sqrt(dist2), dist2);
                } 
/*           else {
             printf("Ever here \n");
             }*/
             /* avoid source-source computation */ 
	  }
	 }
	}
      }
      resize_verlet_list_iccp3m(pl);
      VERLET_TRACE(fprintf(stderr,"%d: neighbor %d has %d pairs\n",this_node,n,pl->n));
      VERLET_TRACE(sum += pl->n);
    }
  }

  VERLET_TRACE(fprintf(stderr,"%d: total number of interaction pairs: %d (should be around %d)\n",this_node,sum,estimate));
 
  rebuild_verletlist = 0;
}

void calculate_verlet_ia_iccp3m()
{
  int c, np, n, i;
  Cell *cell;
  Particle *p1, *p2, **pairs;
  double dist2, vec21[3];

  /* Loop local cells */
  for (c = 0; c < local_cells.n; c++) {
    cell = local_cells.cell[c];
    p1   = cell->part;
    np  = cell->n;
    /* Loop cell neighbors */
    for (n = 0; n < dd.cell_inter[c].n_neighbors; n++) {
      pairs = dd.cell_inter[c].nList[n].vList.pair;
      np    = dd.cell_inter[c].nList[n].vList.n;
      /* verlet list loop */
      for(i=0; i<2*np; i+=2) {
	      p1 = pairs[i];                    /* pointer to particle 1 */
	      p2 = pairs[i+1];                  /* pointer to particle 2 */
	      dist2 = distance2vec(p1->r.p, p2->r.p, vec21); 
          if(!(p1->p.identity > iccp3m_cfg.last_ind_id && p2->p.identity >iccp3m_cfg.last_ind_id))  /* avoid source-source computation */
	          add_non_bonded_pair_force_iccp3m(p1, p2, vec21, sqrt(dist2), dist2);
      }
    }
  }
}

void calc_link_cell_iccp3m()
{
  int c, np1, n, np2, i ,j, j_start=0;
  Cell *cell;
  IA_Neighbor *neighbor;
  Particle *p1, *p2;
  double dist2, vec21[3];
 
  /* Loop local cells */
  for (c = 0; c < local_cells.n; c++) {

    cell = local_cells.cell[c];
    p1   = cell->part;
    np1  = cell->n;
    /* Loop cell neighbors */
    for (n = 0; n < dd.cell_inter[c].n_neighbors; n++) {
      neighbor = &dd.cell_inter[c].nList[n];
      p2  = neighbor->pList->part;
      np2 = neighbor->pList->n;
      /* Loop cell particles */
      for(i=0; i < np1; i++) {
        j_start = 0;
        /* Tasks within cell: bonded forces */
        if(n == 0) {
          j_start = i+1;
        }
	/* Loop neighbor cell particles */
	for(j = j_start; j < np2; j++) {
	    {
	      dist2 = distance2vec(p1[i].r.p, p2[j].r.p, vec21);
	      if(dist2 <= max_range_non_bonded2) {
		/* calc non bonded interactions */
                if(!(p1[i].p.identity > iccp3m_cfg.last_ind_id && p2[j].p.identity >iccp3m_cfg.last_ind_id)) 
		add_non_bonded_pair_force_iccp3m(&(p1[i]), &(p2[j]), vec21, sqrt(dist2), dist2);
                 /* avoid source-source computation */
	      }
	    }
	}
      }
    }
  }
}

void nsq_calculate_ia_iccp3m()
{
  Particle *partl, *partg;
  Particle *pt1, *pt2;
  int p, p2, npl, npg, c;
  double d[3], dist2, dist;

  npl   = local_icc->n;
  partl = local_icc->part;

  /* calculate bonded interactions and non bonded node-node */
  for (p = 0; p < npl; p++) {
    pt1 = &partl[p];
    /* other particles, same node */
    for (p2 = p + 1; p2 < npl; p2++) {
      pt2 = &partl[p2];
      get_mi_vector(d, pt1->r.p, pt2->r.p);
      dist2 = sqrlen(d);
      dist = sqrt(dist2);
          /* avoid source-source computation */
         if(!(pt1->p.identity > iccp3m_cfg.last_ind_id && pt2->p.identity >iccp3m_cfg.last_ind_id))
	 add_non_bonded_pair_force_iccp3m(pt1, pt2, d, dist, dist2);
    }

    /* calculate with my ghosts */
    for (c = 0; c < me_do_ghosts_icc.n; c++) {
      npg   = me_do_ghosts_icc.cell[c]->n;
      partg = me_do_ghosts_icc.cell[c]->part;

      for (p2 = 0; p2 < npg; p2++) {
	pt2 = &partg[p2];
	get_mi_vector(d, pt1->r.p, pt2->r.p);
	dist2 = sqrlen(d);
	dist = sqrt(dist2);
           /* avoid source-source computation */
        if(!(pt1->p.identity > iccp3m_cfg.last_ind_id && pt2->p.identity >iccp3m_cfg.last_ind_id))
	add_non_bonded_pair_force_iccp3m(pt1, pt2, d, dist, dist2);
      }
    }
  }
}


void init_forces_iccp3m()
{
  /* copied from forces.c */
  Cell *cell;
  Particle *p;
  int np, c, i;

  /* The force initialization depends on the used thermostat and the
     thermodynamic ensemble */

#ifdef NPT
  char* errtxt;
  /* reset virial part of instantaneous pressure */
  if(integ_switch == INTEG_METHOD_NPT_ISO){
      errtxt = runtime_error(128);
      ERROR_SPRINTF(errtxt, "{ICCP3M cannot be used with pressure coupling} ");
  }
#endif

  /* initialize forces with langevin thermostat forces
     or zero depending on the thermostat
     set torque to zero for all and rescale quaternions
  */
  for (c = 0; c < local_cells.n; c++) {
    cell = local_cells.cell[c];
    p  = cell->part;
    np = cell->n;
    for (i = 0; i < np; i++)
      init_local_particle_force_iccp3m(&p[i]);
  }

  /* initialize ghost forces with zero
     set torque to zero for all and rescale quaternions
  */
  for (c = 0; c < ghost_cells.n; c++) {
    cell = ghost_cells.cell[c];
    p  = cell->part;
    np = cell->n;
    for (i = 0; i < np; i++)
      init_ghost_force_iccp3m(&p[i]);
  }
   
}

void calc_long_range_forces_iccp3m()
{
#ifdef ELECTROSTATICS
  char* errtxt;
  /* calculate k-space part of electrostatic interaction. */
  if (!(coulomb.method == COULOMB_ELC_P3M || 
        coulomb.method == COULOMB_P3M     || 
        coulomb.method == COULOMB_MMM2D   ||
        coulomb.method == COULOMB_MMM1D)  ) { 
                errtxt = runtime_error(128);
                ERROR_SPRINTF(errtxt, "{ICCP3M implemented only for MMM1D,MMM2D,ELC or P3M ");
     }
  switch (coulomb.method) {
#ifdef P3M
    case COULOMB_ELC_P3M:
       if (elc_params.dielectric_contrast_on) {
                errtxt = runtime_error(128);
                ERROR_SPRINTF(errtxt, "{ICCP3M conflicts with ELC dielectric constrast");
       }
<<<<<<< HEAD
       p3m_charge_assign();
       P3M_calc_kspace_forces(1,0);
=======
       P3M_charge_assign();
       P3M_calc_kspace_forces_for_charges(1,0);
>>>>>>> 2a80c4e7
       ELC_add_force(); 
    break;

    case COULOMB_P3M:
         p3m_charge_assign();

#ifdef NPT
        if(integ_switch == INTEG_METHOD_NPT_ISO) exit(0);
#endif
        p3m_calc_kspace_forces(1,0);
    break;
#endif
    case COULOMB_MMM2D:
        MMM2D_add_far_force();
        MMM2D_dielectric_layers_force_contribution();
  }

#endif
}
/** \name Privat Functions */
/************************************************************/
/*@{*/

/** Add a particle pair to a verlet pair list.
    Checks verlet pair list size and reallocates memory if necessary.
 *  \param p1 Pointer to paricle one.
 *  \param p2 Pointer to paricle two.
 *  \param pl Pointer to the verlet pair list.
 */
MDINLINE void add_pair_iccp3m(PairList *pl, Particle *p1, Particle *p2)
{
  /* check size of verlet List */
  if(pl->n+1 >= pl->max) {
    pl->max += LIST_INCREMENT;
    pl->pair = (Particle **)realloc(pl->pair, 2*pl->max*sizeof(Particle *));
  }
  /* add pair */
  pl->pair[(2*pl->n)  ] = p1;
  pl->pair[(2*pl->n)+1] = p2;
  /* increase number of pairs */
  pl->n++;
}

void resize_verlet_list_iccp3m(PairList *pl)
{
  int diff;
  diff = pl->max - pl->n;
  if( diff > 2*LIST_INCREMENT ) {
    diff = (diff/LIST_INCREMENT)-1;
    pl->max -= diff*LIST_INCREMENT;
    pl->pair = (Particle **)realloc(pl->pair, 2*pl->max*sizeof(Particle *));
  }
}

/** initialize the forces for a real particle */
MDINLINE void init_local_particle_force_iccp3m(Particle *part)
{

    part->f.f[0] = 0.0; /* no need to friction_thermo_langevin function */
    part->f.f[1] = 0.0;
    part->f.f[2] = 0.0;

}

/** initialize the forces for a ghost particle */
MDINLINE void init_ghost_force_iccp3m(Particle *part)
{
  part->f.f[0] = 0.0;
  part->f.f[1] = 0.0;
  part->f.f[2] = 0.0;
}

/* integer mod*/
int imod(int x,int y) {
  double p,q,m;
  int z;
   p=x; q=y;
   m=fmod(p,q);
   z=m;
  return z;
}

static int tclcommand_iccp3m_parse_params(Tcl_Interp *interp,int normal_args, char *string, int flag) {
  /* This function parses a vector give as C-String */
  /* It currently is not too elegant. But works. */
  int size,i,k=0;
  int scan_succes;
  static double *numbers=NULL;
  const char delimiters[] = " ";
  char *token,*cp;
  float temp;

  size= normal_args;
  numbers = malloc((size)*sizeof(double));

  cp = strdup(string);                /* Make writable copy.  */
  token = strtok (cp, delimiters);
  scan_succes = sscanf(token,"%f",&temp);
  if (scan_succes < 1) 
    return 1;

  numbers[0]=temp;
    
  for(i=1;i<size;i++) {
    token = strtok (NULL, delimiters);
    if(token == NULL)
      return 1;
    scan_succes = sscanf(token,"%lf",&(numbers[i]));
    if (scan_succes < 1 ) 
      return 1;
  }

  switch(flag) {
    case ICCP3M_AREA: 
      iccp3m_cfg.areas = (double*) realloc(iccp3m_cfg.areas, (size+1)*sizeof(double)); 
      for( i = 0 ; i < size ; i++ )  
        iccp3m_cfg.areas[i]=numbers[i];
      break;
    case ICCP3M_EPSILON:
      iccp3m_cfg.ein = (double*) realloc(iccp3m_cfg.ein,(size+1)*sizeof(double));
      for( i = 0 ; i < size; i++)  
        iccp3m_cfg.ein[i]=numbers[i];
    break;
    case ICCP3M_NORMAL:
      iccp3m_cfg.nvectorx = (double*) realloc(iccp3m_cfg.nvectorx,sizeof(double)*(iccp3m_cfg.last_ind_id+1));
      iccp3m_cfg.nvectory = (double*) realloc(iccp3m_cfg.nvectory,sizeof(double)*(iccp3m_cfg.last_ind_id+1));
      iccp3m_cfg.nvectorz = (double*) realloc(iccp3m_cfg.nvectorz,sizeof(double)*(iccp3m_cfg.last_ind_id+1));
      for(i=0;i<size;i++) {
        if( i%3 == 0 ) { iccp3m_cfg.nvectorx[k] = numbers[i]; } 
        if( i%3 == 1 ) { iccp3m_cfg.nvectory[k] = numbers[i]; }
        if( i%3 == 2 ) { iccp3m_cfg.nvectorz[k] = numbers[i];  k++; } 
       }
    break;

    case ICCP3M_EXTFIELD:
      iccp3m_cfg.extx = (double*) realloc(iccp3m_cfg.extx,sizeof(double)*(iccp3m_cfg.last_ind_id+1));
      iccp3m_cfg.exty = (double*) realloc(iccp3m_cfg.exty,sizeof(double)*(iccp3m_cfg.last_ind_id+1));
      iccp3m_cfg.extz = (double*) realloc(iccp3m_cfg.extz,sizeof(double)*(iccp3m_cfg.last_ind_id+1));
      for(i=0;i<size;i++) {
        if( i%3 == 0 ) { iccp3m_cfg.extx[k] = numbers[i]; } 
        if( i%3 == 1 ) { iccp3m_cfg.exty[k] = numbers[i]; }
        if( i%3 == 2 ) { iccp3m_cfg.extz[k] = numbers[i];  k++; } 
      }
    break;
  }

  free(numbers);
  return (0);
}


void reset_forces() {
     Cell *cell;    
     int c,i,np;
     Particle *part;
   for(c = 0; c < local_cells.n; c++) {
       cell = local_cells.cell[c];
       part = cell->part;
       np   = cell->n;
     for(i=0 ; i < np; i++) {
      part[i].f.f[0]=0.0;  part[i].f.f[1]=0.0;  part[i].f.f[2]=0.0;
     }
   }
}
void iccp3m_revive_forces() {
  /* restore forces that are computed before in Espresso integrate_vv function*/
   Cell *cell;
   int c,i,np;
   Particle *part;
   for(c = 0; c < local_cells.n; c++) {
     cell = local_cells.cell[c];
     part = cell->part;
     np   = cell->n;
    for(i=0 ; i < np; i++) {
	part[i].f.f[0]=iccp3m_cfg.fx[part[i].p.identity];
	part[i].f.f[1]=iccp3m_cfg.fy[part[i].p.identity];
	part[i].f.f[2]=iccp3m_cfg.fz[part[i].p.identity];
     }
   }
}
void iccp3m_store_forces() {
  /* store forces that are computed before in Espresso integrate_vv function */
  /* iccp3m will re-compute electrostatic-forces on boundary particles */
   Cell *cell;
   int c,i,np;
   Particle *part;
   for(c = 0; c < local_cells.n; c++) {
     cell = local_cells.cell[c];
     part = cell->part;
     np   = cell->n;
    for(i=0 ; i < np; i++) {
       iccp3m_cfg.fx[part[i].p.identity]=part[i].f.f[0];
       iccp3m_cfg.fy[part[i].p.identity]=part[i].f.f[1];
       iccp3m_cfg.fz[part[i].p.identity]=part[i].f.f[2];
     }
   }
}

#endif
<|MERGE_RESOLUTION|>--- conflicted
+++ resolved
@@ -699,13 +699,8 @@
                 errtxt = runtime_error(128);
                 ERROR_SPRINTF(errtxt, "{ICCP3M conflicts with ELC dielectric constrast");
        }
-<<<<<<< HEAD
        p3m_charge_assign();
-       P3M_calc_kspace_forces(1,0);
-=======
-       P3M_charge_assign();
-       P3M_calc_kspace_forces_for_charges(1,0);
->>>>>>> 2a80c4e7
+       p3m_calc_kspace_forces(1,0);
        ELC_add_force(); 
     break;
 
