--- conflicted
+++ resolved
@@ -267,15 +267,6 @@
     }
   }
 }
-<<<<<<< HEAD
-#endif
-#if defined(LB_GPU) || defined (ELECTROSTATICS)
-  if (reinit_particle_comm_gpu){
-    gpu_change_number_of_part_to_comm();
-    reinit_particle_comm_gpu = 0;
-  }
-=======
->>>>>>> c6d7b500
 #endif
 #if defined(LB_GPU) || (defined (ELECTROSTATICS) && defined (CUDA))
   if (reinit_particle_comm_gpu){
@@ -283,7 +274,6 @@
     reinit_particle_comm_gpu = 0;
   }
 #endif
-
 
 
 #ifdef METADYNAMICS
@@ -408,10 +398,7 @@
   case COULOMB_ELC_P3M:
     ELC_init();
     // fall through
-<<<<<<< HEAD
-=======
 #ifdef CUDA
->>>>>>> c6d7b500
   case COULOMB_P3M_GPU:
     if ( box_l[0] != box_l[1] && box_l[0] != box_l[2] && box_l[0]) {
       printf ("P3M on the GPU requires a cubic box!\n");
@@ -419,10 +406,7 @@
     }
     p3m_gpu_init(p3m.params.cao, p3m.params.mesh[0], p3m.params.alpha, box_l[0]);
     // fall through
-<<<<<<< HEAD
-=======
-#endif
->>>>>>> c6d7b500
+#endif
   case COULOMB_P3M:
     p3m_init();
     break;
