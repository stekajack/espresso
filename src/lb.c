--- conflicted
+++ resolved
@@ -2003,10 +2003,7 @@
 
     /* exchange halo regions */
     halo_push_communication();
-<<<<<<< HEAD
-=======
-
->>>>>>> af6f3eba
+
 #ifdef LB_BOUNDARIES
     /* boundary conditions for links */
     lb_bounce_back();
