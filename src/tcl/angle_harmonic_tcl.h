--- conflicted
+++ resolved
@@ -24,18 +24,13 @@
  * Tcl interface for \ref angle_harmonic.h
  */
 
-<<<<<<< HEAD
-#include <config.h>
-=======
 #include "config.h"
->>>>>>> 413c80fb
 #include "parser.h"
 #include "interaction_data.h"
 
 #ifdef BOND_ANGLE
 /// parse parameters for the angle potential
-int tclcommand_inter_parse_angle_harmonic(Tcl_Interp *interp, int bond_type, 
-                                          int argc, char **argv);
+int tclcommand_inter_parse_angle_harmonic(Tcl_Interp *interp, int bond_type, int argc, char **argv);
 
 ///
 int tclprint_to_result_angle_harmonicIA(Tcl_Interp *interp, Bonded_ia_parameters *params);
