/*
  Copyright (C) 2010,2011,2012 The ESPResSo project
  Copyright (C) 2002,2003,2004,2005,2006,2007,2008,2009,2010 
    Max-Planck-Institute for Polymer Research, Theory Group
  
  This file is part of ESPResSo.
  
  ESPResSo is free software: you can redistribute it and/or modify
  it under the terms of the GNU General Public License as published by
  the Free Software Foundation, either version 3 of the License, or
  (at your option) any later version.
  
  ESPResSo is distributed in the hope that it will be useful,
  but WITHOUT ANY WARRANTY; without even the implied warranty of
  MERCHANTABILITY or FITNESS FOR A PARTICULAR PURPOSE.  See the
  GNU General Public License for more details.
  
  You should have received a copy of the GNU General Public License
  along with this program.  If not, see <http://www.gnu.org/licenses/>. 
*/
#include <stdlib.h>
#include <string.h>
#include <math.h>
#include <mpi.h>
#include "utils.h"
#include "particle_data.h"
#include "global.h"
#include "communication.h"
#include "grid.h"
#include "interaction_data.h"
#include "integrate.h"
#include "cells.h"
#include "parser.h"
#include "rotation.h"
#include "virtual_sites.h"


/* Add a link of size size consisting of (link[l], p) */
void add_link(IntList *il, IntList *link, int l, int p, int size)
{
  int i;
  realloc_intlist(il, il->n + size);
  for ( i = 0; i < size-1; i++ ) {
    il->e[il->n++] = link->e[l+i];
  } 
  il->e[il->n++] = p;
}

#ifdef ROTATIONAL_INERTIA
void tclcommand_part_print_rotational_inertia(Particle *part, char *buffer, Tcl_Interp *interp)
  {double rinertia[3];

  rinertia[0]=part->p.rinertia[0];
  rinertia[1]=part->p.rinertia[1];
  rinertia[2]=part->p.rinertia[2];

  Tcl_PrintDouble(interp, rinertia[0], buffer);
  Tcl_AppendResult(interp, buffer, " ", (char *)NULL);
  Tcl_PrintDouble(interp, rinertia[1], buffer);
  Tcl_AppendResult(interp, buffer, " ", (char *)NULL);
  Tcl_PrintDouble(interp, rinertia[2], buffer);
  Tcl_AppendResult(interp, buffer, (char *)NULL);
}
#endif

#ifdef ROTATION
void tclcommand_part_print_omega(Particle *part, char *buffer, Tcl_Interp *interp)
{
  Tcl_PrintDouble(interp, part->m.omega[0], buffer);
  Tcl_AppendResult(interp, buffer, " ", (char *)NULL);
  Tcl_PrintDouble(interp, part->m.omega[1], buffer);
  Tcl_AppendResult(interp, buffer, " ", (char *)NULL);
  Tcl_PrintDouble(interp, part->m.omega[2], buffer);
  Tcl_AppendResult(interp, buffer, (char *)NULL);
}

void tclcommand_part_print_torque(Particle *part, char *buffer, Tcl_Interp *interp)
{
  double torque[3];
//in Espresso torques are in body-fixed frames. We should convert they to the space-fixed coordinates.
  convert_torques_body_to_space(part, torque);

  Tcl_PrintDouble(interp, torque[0], buffer);
  Tcl_AppendResult(interp, buffer, " ", (char *)NULL);
  Tcl_PrintDouble(interp, torque[1], buffer);
  Tcl_AppendResult(interp, buffer, " ", (char *)NULL);
  Tcl_PrintDouble(interp, torque[2], buffer);
  Tcl_AppendResult(interp, buffer, (char *)NULL);
}

/* tclcommand_part_print_torque_body_frame: function to have the possiblility of
   printing also the torques in the body_frame to make compatible the
   manual recovery of saved configurations with the use of the instruction  
   part $i torque tx,ty,tz  to assign torques in the new run. The torques in
   the body frame can be printed using "part $i print torquebf" */ 
 void tclcommand_part_print_torque_body_frame(Particle *part, char *buffer, Tcl_Interp *interp)
{
  double torque[3];

// Directly without conversion because we want the body-frame torques, not the body-space torques

  torque[0]=part->f.torque[0];
  torque[1]=part->f.torque[1];
  torque[2]=part->f.torque[2];

  Tcl_PrintDouble(interp, torque[0], buffer);
  Tcl_AppendResult(interp, buffer, " ", (char *)NULL);
  Tcl_PrintDouble(interp, torque[1], buffer);
  Tcl_AppendResult(interp, buffer, " ", (char *)NULL);
  Tcl_PrintDouble(interp, torque[2], buffer);
  Tcl_AppendResult(interp, buffer, (char *)NULL);
}


void tclcommand_part_print_quat(Particle *part, char *buffer, Tcl_Interp *interp)
{
  Tcl_PrintDouble(interp, part->r.quat[0], buffer);
  Tcl_AppendResult(interp, buffer, " ", (char *)NULL);
  Tcl_PrintDouble(interp, part->r.quat[1], buffer);
  Tcl_AppendResult(interp, buffer, " ", (char *)NULL);
  Tcl_PrintDouble(interp, part->r.quat[2], buffer);
  Tcl_AppendResult(interp, buffer, " ", (char *)NULL);
  Tcl_PrintDouble(interp, part->r.quat[3], buffer);
  Tcl_AppendResult(interp, buffer, (char *)NULL);
}

/* TODO: This function is not used anywhere. To be removed?  */
void tclcommand_part_print_quatu(Particle *part, char *buffer, Tcl_Interp *interp)
{
  Tcl_PrintDouble(interp, part->r.quatu[0], buffer);
  Tcl_AppendResult(interp, buffer, " ", (char *)NULL);
  Tcl_PrintDouble(interp, part->r.quatu[1], buffer);
  Tcl_AppendResult(interp, buffer, " ", (char *)NULL);
  Tcl_PrintDouble(interp, part->r.quat[2], buffer);
  Tcl_AppendResult(interp, buffer, (char *)NULL);
}
#endif

#ifdef DIPOLES
void tclcommand_part_print_dip(Particle *part, char *buffer, Tcl_Interp *interp)
{
  Tcl_PrintDouble(interp, part->r.dip[0], buffer);
  Tcl_AppendResult(interp, buffer, " ", (char *)NULL);
  Tcl_PrintDouble(interp, part->r.dip[1], buffer);
  Tcl_AppendResult(interp, buffer, " ", (char *)NULL);
  Tcl_PrintDouble(interp, part->r.dip[2], buffer);
  Tcl_AppendResult(interp, buffer, (char *)NULL);
}
#endif

#ifdef VIRTUAL_SITES
void tclcommand_part_print_virtual(Particle *part, char *buffer, Tcl_Interp *interp)
{
  sprintf(buffer,"%i", part->p.isVirtual);
  Tcl_AppendResult(interp, buffer, " ", (char *)NULL);
}
#endif

void tclcommand_part_print_v(Particle *part, char *buffer, Tcl_Interp *interp)
{
  /* unscale velocities ! */
  Tcl_PrintDouble(interp, part->m.v[0]/time_step, buffer);
  Tcl_AppendResult(interp, buffer, " ", (char *)NULL);
  Tcl_PrintDouble(interp, part->m.v[1]/time_step, buffer);
  Tcl_AppendResult(interp, buffer, " ", (char *)NULL);
  Tcl_PrintDouble(interp, part->m.v[2]/time_step, buffer);
  Tcl_AppendResult(interp, buffer, (char *)NULL);
}

#ifdef LB_ELECTROHYDRODYNAMICS
void tclcommand_part_print_mu_E(Particle *part, char *buffer, Tcl_Interp *interp)
{
  /* unscale velocities ! */
  Tcl_PrintDouble(interp, part->p.mu_E[0], buffer);
  Tcl_AppendResult(interp, buffer, " ", (char *)NULL);
  Tcl_PrintDouble(interp, part->p.mu_E[1], buffer);
  Tcl_AppendResult(interp, buffer, " ", (char *)NULL);
  Tcl_PrintDouble(interp, part->p.mu_E[2], buffer);
  Tcl_AppendResult(interp, buffer, (char *)NULL);
}
#endif

void tclcommand_part_print_f(Particle *part, char *buffer, Tcl_Interp *interp)
{
  /* unscale forces ! */
  Tcl_PrintDouble(interp, part->f.f[0]/(0.5*time_step*time_step), buffer);
  Tcl_AppendResult(interp, buffer, " ", (char *)NULL);
  Tcl_PrintDouble(interp, part->f.f[1]/(0.5*time_step*time_step), buffer);
  Tcl_AppendResult(interp, buffer, " ", (char *)NULL);
  Tcl_PrintDouble(interp, part->f.f[2]/(0.5*time_step*time_step), buffer);
  Tcl_AppendResult(interp, buffer, (char *)NULL);
}

void tclcommand_part_print_position(Particle *part, char *buffer, Tcl_Interp *interp)
{
  double ppos[3];
  int img[3];
  memcpy(ppos, part->r.p, 3*sizeof(double));
  memcpy(img, part->l.i, 3*sizeof(int));
  unfold_position(ppos, img);
  Tcl_PrintDouble(interp, ppos[0], buffer);
  Tcl_AppendResult(interp, buffer, " ", (char *)NULL);
  Tcl_PrintDouble(interp, ppos[1], buffer);
  Tcl_AppendResult(interp, buffer, " ", (char *)NULL);
  Tcl_PrintDouble(interp, ppos[2], buffer);
  Tcl_AppendResult(interp, buffer, (char *)NULL);
}

void tclcommand_part_print_folded_position(Particle *part, char *buffer, Tcl_Interp *interp)
{
  double ppos[3];
  int img[3];
  memcpy(ppos, part->r.p, 3*sizeof(double));
  memcpy(img, part->l.i, 3*sizeof(int));
  fold_position(ppos, img);

  Tcl_PrintDouble(interp, ppos[0], buffer);
  Tcl_AppendResult(interp, buffer, " ", (char *)NULL);
  Tcl_PrintDouble(interp, ppos[1], buffer);
  Tcl_AppendResult(interp, buffer, " ", (char *)NULL);
  Tcl_PrintDouble(interp, ppos[2], buffer);
  Tcl_AppendResult(interp, buffer, (char *)NULL);
}

void tclcommand_part_print_bonding_structure(Particle *part, char *buffer, Tcl_Interp *interp)
{
  int i,j,size;
  Tcl_AppendResult(interp, "{ ", (char *)NULL);
  i = 0;
  while(i<part->bl.n) {
    size = bonded_ia_params[part->bl.e[i]].num;
    sprintf(buffer, "{%d ", part->bl.e[i]); i++;
    Tcl_AppendResult(interp, buffer, (char *)NULL);
    for(j=0;j<size-1;j++) {
      sprintf(buffer, "%d ", part->bl.e[i]); i++;
      Tcl_AppendResult(interp, buffer, (char *)NULL);
    }
    sprintf(buffer, "%d} ", part->bl.e[i]); i++;
    Tcl_AppendResult(interp, buffer, (char *)NULL);
  }
  Tcl_AppendResult(interp, "} ", (char *)NULL);
}


 
/** Return all bond partners of a particle including bonds that are not stored at the particle itself up to a certain distance in numbers of bonds. Return a tcl list to the interpreter c*/
void tclcommand_part_print_bond_partners(Particle *part, char *buffer, Tcl_Interp *interp, int distance)
{
  int c, p, i, p1, p2;
  Bonded_ia_parameters *ia_params;
  Particle *part1;
  /* partners is a list containing the currently found bond partners and their distance in number of 
     bonds for each particle */
  IntList *partners;
  /* link list for all linear connections up to a certain number of bonds for the particle requiested */
  IntList *links;

  /* setup bond partners and distance list. Since we need to identify particles via their identity,
     we use a full sized array */
  partners    = malloc((max_seen_particle + 1)*sizeof(IntList));
  for (p = 0; p <= max_seen_particle; p++) init_intlist(&partners[p]);
  updatePartCfg(WITH_BONDS);

  /* determine initial connectivity */
  for (p = 0; p < n_total_particles; p++) {
    part1 = &partCfg[p];
    p1    = part1->p.identity;
    for (i = 0; i < part1->bl.n;) {
      ia_params = &bonded_ia_params[part1->bl.e[i++]];
      if (ia_params->num == 1) {
	p2 = part1->bl.e[i++];
	add_partner(&partners[p1], p1, p2, 1);
	add_partner(&partners[p2], p2, p1, 1);
      }
      else
	i += ia_params->num;
    }
  }

  /* Create links to particle */
  distance++;
  links    = malloc((distance+1)*sizeof(IntList));
  for( c = 0; c <= distance; c++)  init_intlist(&links[c]);

  p1 = part->p.identity;
  add_link(&links[0], &links[0],0, p1, 1);

  for (p = 0; p < partners[p1].n; p+=2) {
     add_link(&links[1], &links[0], 0, partners[p1].e[p], 2);
  }
 
  for (c = 2; c <= distance; c++) {
    for (i = 0; i < links[c-1].n; i+=c) {
      p2 = links[c-1].e[c+i-1];
      for (p = 0; p < partners[p2].n; p+=2) {
	if( partners[p2].e[p] !=  links[c-1].e[c+i-2]) {
	  add_link(&links[c], &links[c-1], i, partners[p2].e[p],(c+1));
	}
      }
    }
  }

  p1 = part->p.identity;

  for (c = 2; c <= distance; c++) {
    Tcl_AppendResult(interp, " {", (char *)NULL);
    for (i = 0; i < links[c-1].n; i+=c ) {
      Tcl_AppendResult(interp, " { ", (char *)NULL);
      for (p = 1; p < c; p++) {
	sprintf(buffer, "%d ",links[c-1].e[i+p]);
	Tcl_AppendResult(interp, buffer, (char *)NULL);
      }
      Tcl_AppendResult(interp, "}", (char *)NULL);
    }
    Tcl_AppendResult(interp, " }", (char *)NULL);
  }

  /* free memory */
  for (p = 0; p <= max_seen_particle; p++) realloc_intlist(&partners[p], 0);
  free(partners);
  for(i=0;i<distance+1; i++) realloc_intlist(&links[i], 0);
  free(links);
}

#ifdef EXCLUSIONS
void tclcommand_part_print_exclusions(Particle *part, char *buffer, Tcl_Interp *interp)
{
  int i;
  for (i = 0; i < part->el.n; i++) {
    sprintf(buffer, "%d ", part->el.e[i]);
    Tcl_AppendResult(interp, buffer, (char *)NULL);
  }
}
#endif

#ifdef EXTERNAL_FORCES
void tclcommand_part_print_fix(Particle *part, char *buffer, Tcl_Interp *interp)
{
  int i;
  for (i = 0; i < 3; i++) {
    if (part->l.ext_flag & COORD_FIXED(i))
      Tcl_AppendResult(interp, "1 ", (char *)NULL);
    else
	    Tcl_AppendResult(interp, "0 ", (char *)NULL);
  }
}

void tclcommand_part_print_ext_force(Particle *part, char *buffer, Tcl_Interp *interp)
{
  if(part->l.ext_flag & PARTICLE_EXT_FORCE) {
    Tcl_PrintDouble(interp, part->l.ext_force[0], buffer);
	  Tcl_AppendResult(interp, buffer, " ", (char *)NULL);
	  Tcl_PrintDouble(interp, part->l.ext_force[1], buffer);
	  Tcl_AppendResult(interp, buffer, " ", (char *)NULL);
	  Tcl_PrintDouble(interp, part->l.ext_force[2], buffer);
	  Tcl_AppendResult(interp, buffer, (char *)NULL);
  }
  else {
    Tcl_AppendResult(interp, "0.0 0.0 0.0 ", (char *)NULL);
  }
}
#endif

/** append particle data in ASCII form to the Tcl result.
    @param part_num the particle which data is appended
    @param interp   the Tcl interpreter to which result to add to */
int tclprint_to_result_Particle(Tcl_Interp *interp, int part_num)
{
  char buffer[50 + TCL_DOUBLE_SPACE + TCL_INTEGER_SPACE];
  Particle part;

  if (get_particle_data(part_num, &part) == TCL_ERROR)
    return (TCL_ERROR);

  sprintf(buffer, "%d", part.p.identity);
  Tcl_AppendResult(interp, buffer, (char *)NULL);
  Tcl_AppendResult(interp, " pos ", (char *)NULL);
  tclcommand_part_print_position(&part, buffer, interp);
  Tcl_AppendResult(interp, " type ", (char *)NULL);
  sprintf(buffer, "%d", part.p.type);
  if (part.p.mol_id > -1) {
	Tcl_AppendResult(interp, buffer, " molecule ", (char *)NULL);
  	sprintf(buffer, "%d", part.p.mol_id);
  }
#ifdef MASS
  Tcl_AppendResult(interp, buffer, " mass ", (char *)NULL);
  Tcl_PrintDouble(interp, part.p.mass, buffer);
#endif
#ifdef ELECTROSTATICS
  Tcl_AppendResult(interp, buffer, " q ", (char *)NULL);
  Tcl_PrintDouble(interp, part.p.q, buffer);
#endif
#ifdef LB_ELECTROHYDRODYNAMICS
  Tcl_AppendResult(interp, buffer, " mu_E ", (char *)NULL);
  tclcommand_part_print_mu_E(&part, buffer, interp);
#endif
  Tcl_AppendResult(interp, buffer, " v ", (char *)NULL);
  tclcommand_part_print_v(&part, buffer, interp);
  Tcl_AppendResult(interp, " f ", (char *)NULL);
  tclcommand_part_print_f(&part, buffer, interp);

#ifdef ROTATION
  /* print information about rotation */
  Tcl_AppendResult(interp, " quat ", (char *)NULL);
  tclcommand_part_print_quat(&part, buffer, interp);

  Tcl_AppendResult(interp, " omega ", (char *)NULL);
  tclcommand_part_print_omega(&part, buffer, interp);

  Tcl_AppendResult(interp, " torque ", (char *)NULL);
  tclcommand_part_print_torque(&part, buffer, interp);
#endif

#ifdef ROTATIONAL_INERTIA
  /* print information about rotational inertia */
  Tcl_AppendResult(interp, " rinertia ", (char *)NULL);
  tclcommand_part_print_rotational_inertia(&part, buffer, interp);
#endif

#ifdef DIPOLES
  /* print information about dipoles */
  Tcl_AppendResult(interp, " dip ", (char *)NULL);
  tclcommand_part_print_dip(&part, buffer, interp);
#endif

#ifdef VIRTUAL_SITES
  /* print information about isVirtual */
  Tcl_AppendResult(interp, " virtual ", (char *)NULL);
  tclcommand_part_print_virtual(&part, buffer, interp);
#endif

#ifdef VIRTUAL_SITES_RELATIVE
  // print the particle attributes used by the "relative" implementation of virtual sites
  Tcl_AppendResult(interp, " vs_relative ", (char *)NULL);
  sprintf(buffer, "%d %f", part.p.vs_relative_to_particle_id, part.p.vs_relative_distance);
  Tcl_AppendResult(interp, buffer, (char *)NULL);
#endif

#ifdef EXCLUSIONS
  if (part.el.n > 0) {
    Tcl_AppendResult(interp, " exclude ", (char *)NULL);
    tclcommand_part_print_exclusions(&part, buffer, interp);
  }
#endif

#ifdef EXTERNAL_FORCES
  /* print external force information. */
  if (part.l.ext_flag & PARTICLE_EXT_FORCE) {
    Tcl_AppendResult(interp, " ext_force ", (char *)NULL);
    tclcommand_part_print_ext_force(&part, buffer, interp);
  }

  /* print fix information. */
  if (part.l.ext_flag & COORDS_FIX_MASK) {
    Tcl_AppendResult(interp, " fix ", (char *)NULL);
    tclcommand_part_print_fix(&part, buffer, interp);
  }
#endif

  /* print bonding structure */
  if (part.bl.n > 0) {
    Tcl_AppendResult(interp, " bond ", (char *)NULL);
    tclcommand_part_print_bonding_structure(&part, buffer, interp);
  }

  free_particle(&part);
  return (TCL_OK);
}

int tclcommand_part_print_all(Tcl_Interp *interp)
{
  int i = 0, start = 1;

  if (!particle_node)
    build_particle_node();

  PART_TRACE(fprintf(stderr, "max_seen %d\n", max_seen_particle));

  for (i = 0; i <= max_seen_particle ; i++) {

    PART_TRACE(fprintf(stderr, "particle %d\n", i));

    if (particle_node[i] != -1) {
      if (start) {
	Tcl_AppendResult(interp, "{", (char *)NULL);
	start = 0;
      }
      else
	Tcl_AppendResult(interp, " {", (char *)NULL);

      tclprint_to_result_Particle(interp, i);
      Tcl_AppendResult(interp, "}", (char *)NULL);
    }
  }

  return TCL_OK;
}

int tclcommand_part_parse_print(Tcl_Interp *interp, int argc, char **argv,
		     int part_num)
{

  char buffer[TCL_DOUBLE_SPACE + TCL_INTEGER_SPACE];
  Particle part;

  if (part_num > max_seen_particle) {
    Tcl_AppendResult(interp, "na", (char *)NULL);

    return TCL_OK;
  }

  if (get_particle_data(part_num, &part) == TCL_ERROR) {
    Tcl_AppendResult(interp, "na", (char *)NULL);
    return TCL_OK;
  }

  while (argc > 0) {
    if (ARG0_IS_S("identity")) {
      sprintf(buffer, "%d", part.p.identity);
      Tcl_AppendResult(interp, buffer, (char *)NULL);
    }
    else if (ARG0_IS_S("position"))
      tclcommand_part_print_position(&part, buffer, interp);
    else if (ARG0_IS_S("force"))
      tclcommand_part_print_f(&part, buffer, interp);
    else if (ARG0_IS_S("folded_position"))
      tclcommand_part_print_folded_position(&part, buffer, interp);
    else if (ARG0_IS_S("type")) {
      sprintf(buffer, "%d", part.p.type);
      Tcl_AppendResult(interp, buffer, (char *)NULL);
    }
    else if (ARG0_IS_S("molecule_id")) {
      sprintf(buffer, "%d", part.p.mol_id);
      Tcl_AppendResult(interp, buffer, (char *)NULL);
    }
#ifdef MASS
    else if (ARG0_IS_S("mass")) {
      Tcl_PrintDouble(interp, part.p.mass, buffer);
      Tcl_AppendResult(interp, buffer, (char *)NULL);
    }
#endif

#ifdef ELECTROSTATICS
    else if (ARG0_IS_S("q")) {
      Tcl_PrintDouble(interp, part.p.q, buffer);
      Tcl_AppendResult(interp, buffer, (char *)NULL);
    }
#endif
#ifdef LB_ELECTROHYDRODYNAMICS
    else if (ARG0_IS_S("mu_E")) {
      tclcommand_part_print_mu_E(&part, buffer, interp);
    }
#endif
    else if (ARG0_IS_S("v"))
      tclcommand_part_print_v(&part, buffer, interp);

#ifdef ROTATION
    else if (ARG0_IS_S("quat"))
      tclcommand_part_print_quat(&part, buffer, interp);
   else if (ARG0_IS_S("quatu"))
      tclcommand_part_print_quat(&part, buffer, interp);
    else if (ARG0_IS_S("omega"))
      tclcommand_part_print_omega(&part, buffer, interp);
    else if (ARG0_IS_S("torque"))
      tclcommand_part_print_torque(&part, buffer, interp);
    else if (ARG0_IS_S("tbf"))
      tclcommand_part_print_torque_body_frame(&part, buffer, interp);
#endif

#ifdef ROTATIONAL_INERTIA
    else if (ARG0_IS_S("rinertia"))
      tclcommand_part_print_rotational_inertia(&part, buffer, interp);
#endif

#ifdef DIPOLES
    else if (ARG0_IS_S("dip"))
      tclcommand_part_print_dip(&part, buffer, interp);
    else if (ARG0_IS_S("dipm"))
      Tcl_PrintDouble(interp, part.p.dipm, buffer);
#endif

#ifdef VIRTUAL_SITES
    else if (ARG0_IS_S("virtual"))
      tclcommand_part_print_virtual(&part, buffer, interp);
#endif
#ifdef VIRTUAL_SITES_RELATIVE    
     else if (ARG0_IS_S("vs_relative")) {
       sprintf(buffer, "%d %f", part.p.vs_relative_to_particle_id, part.p.vs_relative_distance);
       Tcl_AppendResult(interp, buffer, (char *)NULL);
     }
#endif

#ifdef EXTERNAL_FORCES
    else if (ARG0_IS_S("ext_force"))
      tclcommand_part_print_ext_force(&part,buffer,interp);
    else if (ARG0_IS_S("fix"))
      tclcommand_part_print_fix(&part, buffer, interp);
#endif

#ifdef EXCLUSIONS
    else if (ARG0_IS_S("exclusions"))
      tclcommand_part_print_exclusions(&part, buffer, interp);
#endif

    else if (ARG0_IS_S("bonds"))
      tclcommand_part_print_bonding_structure(&part, buffer, interp);
    else if (ARG0_IS_S("connections")) {
      int distance = 1;
      if (argc ==2) {
	if (!ARG1_IS_I(distance)) {
	  free_particle(&part);
	  return TCL_ERROR;
	}
	argc--; argv++;
      }
      tclcommand_part_print_bond_partners(&part, buffer, interp, distance);
    }
    else {
      Tcl_ResetResult(interp);
      Tcl_AppendResult(interp, "unknown particle data \"", argv[0], "\" requested", (char *)NULL);
      free_particle(&part);
      return TCL_ERROR;
    }
    if (argc > 1)
      Tcl_AppendResult(interp, " ", (char *)NULL);

    argc--;
    argv++;

  }

  free_particle(&part);
  return TCL_OK;
}


int tclcommand_part_parse_delete(Tcl_Interp *interp, int argc, char **argv,
		   int part_num, int * change)
{
  *change = 0;

  if (remove_particle(part_num) == TCL_ERROR) {
    char buffer[32 + TCL_INTEGER_SPACE];
    sprintf(buffer, "particle %d", part_num);
    Tcl_AppendResult(interp, buffer, " does not exist and cannot be removed",
		     (char *)NULL);

    return TCL_ERROR;
  }
  if (argc > 0) {
    Tcl_AppendResult(interp, "part <id> delete does not expect parameters",
		     (char *)NULL);

    return TCL_ERROR;
  }

  return TCL_OK;
}

int tclcommand_part_parse_pos(Tcl_Interp *interp, int argc, char **argv,
		   int part_num, int * change)
{
  double pos[3];
  int j;

  *change = 3;

  if (argc < 3) {
    Tcl_AppendResult(interp, "pos requires 3 arguments", (char *) NULL);
    return TCL_ERROR;
  }

  /* set position */
  for (j = 0; j < 3; j++)
    if (! ARG_IS_D(j, pos[j]))
      return TCL_ERROR;

  if (place_particle(part_num, pos) == ES_PART_ERROR) {
    Tcl_AppendResult(interp, "particle could not be set", (char *) NULL);

    return TCL_ERROR;
  }

  return TCL_OK;
}

#ifdef MASS
int tclcommand_part_parse_mass(Tcl_Interp *interp, int argc, char **argv,
		 int part_num, int * change)
{
    double mass;

    *change = 1;

    if (argc < 1) {
      Tcl_AppendResult(interp, "mass requires 1 argument", (char *) NULL);
      return TCL_ERROR;
    }

    /* set mass */
    if (! ARG0_IS_D(mass))
      return TCL_ERROR;

    if (set_particle_mass(part_num, mass) == TCL_ERROR) {
      Tcl_AppendResult(interp, "set particle position first", (char *)NULL);

      return TCL_ERROR;
    }

    return TCL_OK;
}
#endif

#ifdef  ROTATIONAL_INERTIA
int tclcommand_part_parse_rotational_inertia(Tcl_Interp *interp, int argc, char **argv,
				  int part_num, int * change)
{
  double rinertia[3];

  *change = 3;

  if (argc < 3) {
    Tcl_AppendResult(interp, "rotational inertia requires 3 arguments", (char *) NULL);
    return TCL_ERROR;
  }

  /* set rotational inertia */
  if (! ARG_IS_D(0, rinertia[0]) || ! ARG_IS_D(1, rinertia[1]) || ! ARG_IS_D(2, rinertia[2]))
    return TCL_ERROR;

  if (set_particle_rotational_inertia(part_num, rinertia) == TCL_ERROR) {
    Tcl_AppendResult(interp, "set particle position first", (char *)NULL);

    return TCL_ERROR;
  }

  return TCL_OK;
}
#endif

#ifdef DIPOLES
int tclcommand_part_parse_dipm(Tcl_Interp *interp, int argc, char **argv,
		 int part_num, int * change)
{
    double dipm;

    *change = 1;

    if (argc < 1) {
      Tcl_AppendResult(interp, "dipm requires 1 argument", (char *) NULL);
      return TCL_ERROR;
    }

    /* set dipole moment */
    if (! ARG0_IS_D(dipm))
      return TCL_ERROR;

    if (set_particle_dipm(part_num, dipm) == TCL_ERROR) {
      Tcl_AppendResult(interp, "set particle position first", (char *)NULL);

      return TCL_ERROR;
    }

    return TCL_OK;
}

int tclcommand_part_parse_dip(Tcl_Interp *interp, int argc, char **argv,
			 int part_num, int * change)
{
  double dip[3];
  double dipm;
  *change = 3;

  if (argc < 3) {
    Tcl_AppendResult(interp, "dip requires 3 arguments", (char *) NULL);
    return TCL_ERROR;
  }
  /* set dipole orientation */
  if (! ARG_IS_D(0, dip[0]))
    return TCL_ERROR;

  if (! ARG_IS_D(1, dip[1]))
    return TCL_ERROR;

  if (! ARG_IS_D(2, dip[2]))
    return TCL_ERROR;

  /* convenience error message, dipm is not used otherwise. */
  dipm = dip[0]*dip[0] + dip[1]*dip[1] + dip[2]*dip[2];
  if (dipm < ROUND_ERROR_PREC) {
    Tcl_AppendResult(interp, "cannot set dipole with zero length", (char *)NULL);
    return TCL_ERROR;
  }

  if (set_particle_dip(part_num, dip) == TCL_ERROR) {
    Tcl_AppendResult(interp, "set particle position first", (char *)NULL);
    return TCL_ERROR;
  }
  
  return TCL_OK;
}

#endif

#ifdef VIRTUAL_SITES
int tclcommand_part_parse_virtual(Tcl_Interp *interp, int argc, char **argv,
		 int part_num, int * change)
{
    int isVirtual;

    *change = 1;

    if (argc < 1) {
      Tcl_AppendResult(interp, "virtual requires 1 argument", (char *) NULL);
      return TCL_ERROR;
    }

    /* set isVirtual */
    if (! ARG0_IS_I(isVirtual))
      return TCL_ERROR;

    if (set_particle_virtual(part_num, isVirtual) == TCL_ERROR) {
      Tcl_AppendResult(interp, "set particle position first", (char *)NULL);

      return TCL_ERROR;
    }

    return TCL_OK;
}
#endif


#ifdef VIRTUAL_SITES_RELATIVE
int part_parse_vs_relative(Tcl_Interp *interp, int argc, char **argv,
		 int part_num, int * change)
{
    // See particle_data.h for explanation of the quantities
    int vs_relative_to;
    double vs_distance;

    // We consume two arguments after the vs_relative:
    *change = 2;

    // Validate input
    if (argc < 2) {
      Tcl_AppendResult(interp, "vs_relative needs the id of the particle to which the virtual site is related and the distnace it should have from that particle as arguments.", (char *) NULL);
      return TCL_ERROR;
    }

    // Get parameters from tcl
    if (! ARG0_IS_I(vs_relative_to))
      return TCL_ERROR;
    
    if (! ARG1_IS_D(vs_distance))
      return TCL_ERROR;

    if (set_particle_vs_relative(part_num, vs_relative_to, vs_distance) == TCL_ERROR) {
      Tcl_AppendResult(interp, "set particle position first", (char *)NULL);

      return TCL_ERROR;
    }

    return TCL_OK;
}


// Set's up the particle, so that it's relative distance to a spicific other 
// particle P, and the relative orientation between the director of particle P
// and the vector pointing from P to this particle stays constant.
// It sets the virtual, vs_relative_distance, ps_relative_to_particle_id and quaternion attributes
// of the this particle.
int part_parse_vs_relate_to(Tcl_Interp *interp, int argc, char **argv,
		 int part_num, int * change)
{
    // We consume one argument:
    *change = 1;

    // Validate input
    if (argc < 1) {
      Tcl_AppendResult(interp, "vs_auto_relate_to needs the id of the particle to which this particle should be related.", (char *) NULL);
      return TCL_ERROR;
    }

    int relate_to;

    // Get parameters from tcl
    if (! ARG0_IS_I(relate_to))
      return TCL_ERROR;
    
 return vs_relate_to(part_num, relate_to);
}    


#endif




int tclcommand_part_parse_q(Tcl_Interp *interp, int argc, char **argv,
		 int part_num, int * change)
{
    double q;

    *change = 1;

    if (argc < 1) {
      Tcl_AppendResult(interp, "q requires 1 argument", (char *) NULL);
      return TCL_ERROR;
    }

    /* set charge */
    if (! ARG0_IS_D(q))
      return TCL_ERROR;

    if (set_particle_q(part_num, q) == TCL_ERROR) {
      Tcl_AppendResult(interp, "set particle position first", (char *)NULL);

      return TCL_ERROR;
    }

    return TCL_OK;
}

#ifdef LB_ELECTROHYDRODYNAMICS
int tclcommand_part_parse_mu_E(Tcl_Interp *interp, int argc, char **argv,
		 int part_num, int * change)
{
    double mu_E[3];

    *change = 3;

    if (argc < 3) {
      Tcl_AppendResult(interp, "mu_E requires 3 arguments", (char *) NULL);
      return TCL_ERROR;
    }

    /* set mobility */
    if (! ARG_IS_D(0, mu_E[0]))
      return TCL_ERROR;
    if (! ARG_IS_D(1, mu_E[1]))
      return TCL_ERROR;
    if (! ARG_IS_D(2, mu_E[2]))
      return TCL_ERROR;

    if (set_particle_mu_E(part_num, mu_E) == TCL_ERROR) {
      Tcl_AppendResult(interp, "set particle position first", (char *)NULL);

      return TCL_ERROR;
    }

    return TCL_OK;
}
#endif

int tclcommand_part_parse_v(Tcl_Interp *interp, int argc, char **argv,
		 int part_num, int * change)
{
  double v[3];

  *change = 3;

  if (argc < 3) {
    Tcl_AppendResult(interp, "v requires 3 arguments", (char *) NULL);

    return TCL_ERROR;
  }

  /* set v */
  if (! ARG_IS_D(0, v[0]))
    return TCL_ERROR;

  if (! ARG_IS_D(1, v[1]))
    return TCL_ERROR;

  if (! ARG_IS_D(2, v[2]))
    return TCL_ERROR;

  /* scale velocity with time step */
  v[0] *= time_step;
  v[1] *= time_step;
  v[2] *= time_step;

  if (set_particle_v(part_num, v) == TCL_ERROR) {
    Tcl_AppendResult(interp, "set particle position first", (char *)NULL);

    return TCL_ERROR;
  }

  return TCL_OK;
}

int tclcommand_part_parse_f(Tcl_Interp *interp, int argc, char **argv,
		 int part_num, int * change)
{
  double f[3];

  *change = 3;

  if (argc < 3) {
    Tcl_AppendResult(interp, "f requires 3 arguments", (char *) NULL);

    return TCL_ERROR;
  }

  /* set f */
  if (! ARG_IS_D(0, f[0]))
    return TCL_ERROR;

  if (! ARG_IS_D(1, f[1]))
    return TCL_ERROR;

  if (! ARG_IS_D(2, f[2]))
    return TCL_ERROR;

  /* rescale forces */
  f[0] *= (0.5*time_step*time_step);
  f[1] *= (0.5*time_step*time_step);
  f[2] *= (0.5*time_step*time_step);

  if (set_particle_f(part_num, f) == TCL_ERROR) {
    Tcl_AppendResult(interp, "set particle position first", (char *)NULL);

    return TCL_ERROR;
  }

  return TCL_OK;
}

int tclcommand_part_parse_type(Tcl_Interp *interp, int argc, char **argv,
		    int part_num, int * change)
{
  int type;

  *change = 1;

  if (argc < 1 ) {
    Tcl_AppendResult(interp, "type requires 1 argument", (char *) NULL);
    return TCL_ERROR;
  }

  /* set type */
  if (! ARG0_IS_I(type))
    return TCL_ERROR;

  if (type < 0) {
    Tcl_AppendResult(interp, "invalid particle type", (char *) NULL);
    return TCL_ERROR;
  }

  if (set_particle_type(part_num, type) == TCL_ERROR) {
    Tcl_AppendResult(interp, "set particle position first", (char *)NULL);

    return TCL_ERROR;
  }
//#ifdef GRANDCANONICAL
//  if ( Type_array_init ) { 
//	  if ( add_particle_to_list(part_num) ==  ES_ERROR ){
//		  Tcl_AppendResult(interp, "gc particle add failed", (char *) NULL);
//		  return TCL_ERROR;
//	  }
//  }
//#endif

  return TCL_OK;
}

int tclcommand_part_parse_mol_id(Tcl_Interp *interp, int argc, char **argv,
		      int part_num, int * change)
{
  int mid;

  *change = 1;

  if (argc < 1 ) {
    Tcl_AppendResult(interp, "molecule_id requires 1 argument", (char *) NULL);
    return TCL_ERROR;
  }

  /* set mid */
  if (ARG0_IS_S("off"))
    mid = -1;
  else {
    /* number >= -1 (off)*/
    if (!ARG0_IS_I(mid) || mid < -1) {
      Tcl_ResetResult(interp);
      Tcl_AppendResult(interp, "invalid molecule id, must be integer or \"off\"", (char *) NULL);
      return TCL_ERROR;
    }
  }

  if (set_particle_mol_id(part_num, mid) == TCL_ERROR) {
    Tcl_AppendResult(interp, "set particle position first", (char *)NULL);

    return TCL_ERROR;
  }

  return TCL_OK;
}

#ifdef ROTATION

int tclcommand_part_parse_quat(Tcl_Interp *interp, int argc, char **argv,
			 int part_num, int * change)
{
  double quat[4];

  *change = 4;

#ifdef DIPOLES
 //Here we should check if the dipole moment of the particle is already given
#endif

  if (argc < 4) {
    Tcl_AppendResult(interp, "quaternion requires 4 arguments", (char *) NULL);
    return TCL_ERROR;
  }

  /* set orientation */
  if (! ARG_IS_D(0, quat[0]))
    return TCL_ERROR;

  if (! ARG_IS_D(1, quat[1]))
    return TCL_ERROR;

  if (! ARG_IS_D(2, quat[2]))
    return TCL_ERROR;

  if (! ARG_IS_D(3, quat[3]))
    return TCL_ERROR;

  if (set_particle_quat(part_num, quat) == TCL_ERROR) {
   Tcl_AppendResult(interp, "set particle position first", (char *)NULL);

    return TCL_ERROR;
  }

  return TCL_OK;
}


int tclcommand_part_parse_omega(Tcl_Interp *interp, int argc, char **argv,
			 int part_num, int * change)
{
  double omega[3];

  *change = 3;

  if (argc < 3) {
    Tcl_AppendResult(interp, "omega requires 3 arguments", (char *) NULL);
    return TCL_ERROR;
  }
  /* set angular velocity */
  if (! ARG_IS_D(0, omega[0]))
    return TCL_ERROR;

  if (! ARG_IS_D(1, omega[1]))
    return TCL_ERROR;

  if (! ARG_IS_D(2, omega[2]))
    return TCL_ERROR;

   if (set_particle_omega(part_num, omega) == TCL_ERROR) {
   Tcl_AppendResult(interp, "set particle position first", (char *)NULL);

    return TCL_ERROR;
  }

  return TCL_OK;
}

int tclcommand_part_parse_torque(Tcl_Interp *interp, int argc, char **argv,
			 int part_num, int * change)
{
  double torque[3];

  *change = 3;

  if (argc < 3) {
    Tcl_AppendResult(interp, "torque requires 3 arguments", (char *) NULL);
    return TCL_ERROR;
  }
  /* set torque */
  if (! ARG_IS_D(0, torque[0]))
    return TCL_ERROR;

  if (! ARG_IS_D(1, torque[1]))
    return TCL_ERROR;

  if (! ARG_IS_D(2, torque[2]))
    return TCL_ERROR;

  if (set_particle_torque(part_num, torque) == TCL_ERROR) {
   Tcl_AppendResult(interp, "set particle position first", (char *)NULL);

    return TCL_ERROR;
  }


  return TCL_OK;
}
#endif

#ifdef EXTERNAL_FORCES

int tclcommand_part_parse_ext_force(Tcl_Interp *interp, int argc, char **argv,
			 int part_num, int * change)
{
  double ext_f[3];
  int ext_flag;

  *change = 3;

  if (argc < 3) {
    Tcl_AppendResult(interp, "ext_force requires 3 arguments", (char *) NULL);
    return TCL_ERROR;
  }
  /* set external force */
  if (! ARG_IS_D(0, ext_f[0]))
    return TCL_ERROR;

  if (! ARG_IS_D(1, ext_f[1]))
    return TCL_ERROR;

  if (! ARG_IS_D(2, ext_f[2]))
    return TCL_ERROR;

  if (ext_f[0] == 0 && ext_f[1] == 0 && ext_f[2] == 0)
    ext_flag = 0;
  else
    ext_flag = PARTICLE_EXT_FORCE;

  if (set_particle_ext(part_num, ext_flag, ext_f) == TCL_ERROR) {
    Tcl_AppendResult(interp, "set particle position first", (char *)NULL);
    return TCL_ERROR;
  }

  return TCL_OK;
}

int tclcommand_part_parse_fix(Tcl_Interp *interp, int argc, char **argv,
		   int part_num, int * change)
{
  int fixed_coord_flag[3] = {0, 0, 0};
  int ext_flag = 0;
  int i;

  if (argc == 0 || !ARG_IS_I(0,fixed_coord_flag[0])) {
    Tcl_ResetResult(interp);

    fixed_coord_flag[0] = 1;
    fixed_coord_flag[1] = 1;
    fixed_coord_flag[2] = 1;
    *change = 0;
  }
  else {
    if (argc < 3){
      Tcl_AppendResult(interp, "fix has either 0 or 3 arguments: { <fixed_coord> <fixed_coord> <fixed_coord> }", (char *)NULL);
      return TCL_ERROR;
    }
    /* first one already read in the if statement above */
    if (! ARG_IS_I(1,fixed_coord_flag[1] ))
      return TCL_ERROR;
    if (! ARG_IS_I(2,fixed_coord_flag[2] ))
      return TCL_ERROR;
    *change = 3;
  }

  for (i = 0; i < 3l; i++)
    if (fixed_coord_flag[i])
      ext_flag |= COORD_FIXED(i);

  if (set_particle_fix(part_num, ext_flag) == TCL_ERROR) {
    Tcl_AppendResult(interp, "set particle position first", (char *)NULL);
    return TCL_ERROR;
  }

  return TCL_OK;
}

int tclcommand_part_parse_unfix(Tcl_Interp *interp, int argc, char **argv,
		     int part_num, int * change)
{
  *change = 0;

  if (set_particle_fix(part_num, 0) == TCL_ERROR) {
    Tcl_AppendResult(interp, "set particle position first", (char *)NULL);

    return TCL_ERROR;
  }

  return TCL_OK;
}

#endif

#ifdef LANGEVIN_PER_PARTICLE
int part_parse_temp(Tcl_Interp *interp, int argc, char **argv,
			 int part_num, int * change)
{
  double T;

  *change = 1;

  if (argc < 1) {
    Tcl_AppendResult(interp, "temp requires 1 argument", (char *) NULL);
    return TCL_ERROR;
  }
  /* set temperature */
  if (! ARG_IS_D(0, T))
    return TCL_ERROR;

  if (set_particle_temperature(part_num, T) == TCL_ERROR) {
    Tcl_AppendResult(interp, "set particle position first", (char *)NULL);
    return TCL_ERROR;
  }

  return TCL_OK;
}

int part_parse_gamma(Tcl_Interp *interp, int argc, char **argv,
			 int part_num, int * change)
{
  double gamma;

  *change = 1;

  if (argc < 1) {
    Tcl_AppendResult(interp, "gamma requires 1 argument", (char *) NULL);
    return TCL_ERROR;
  }
  /* set temperature scaling factor */
  if (! ARG_IS_D(0, gamma))
    return TCL_ERROR;

  if (set_particle_gamma(part_num, gamma) == TCL_ERROR) {
    Tcl_AppendResult(interp, "set particle position first", (char *)NULL);
    return TCL_ERROR;
  }

  return TCL_OK;
}

#endif

#ifdef GRANDCANONICAL
int part_parse_gc(Tcl_Interp *interp, int argc, char **argv){
	if (argc < 1) {
	  Tcl_AppendResult(interp, "gc requires at least particle type as argument\nUsage: part gc {<part_type> | {find | delete} <part_type> }\nThe call with only a part_type will init the array lists for the given type\nfind will return a randomly chosen particle id that has the given type\ndelete consequently removes a random particle of given type", (char *) NULL);
	  return TCL_ERROR;
	} else if (ARG0_IS_S("delete")) {
		//delete particle of certain type
		argc--;
		argv++;
		if ( argc < 1 ){
		  Tcl_AppendResult(interp, "gc delete needs particle type as argument", (char *) NULL);
		  return TCL_ERROR;
		}
		int type = atoi (argv[0]);
		if (type < 0 ) {
		  Tcl_AppendResult(interp, "no negative types", (char *) NULL);
		  return TCL_ERROR;
		}
		if ( Type_array_init ) {
			if (delete_particle_of_type(type) == ES_ERROR ) {
			  Tcl_AppendResult(interp, "no particles with type left", (char *) NULL);
			  return TCL_ERROR;
			}
		} else {
			Tcl_AppendResult(interp, "particle lists not initialized", (char *) NULL);
			return TCL_ERROR;
		}
	} else if (ARG0_IS_S("find")) {
		argc--;
		argv++;
		if ( argc < 1 ){ 
		  Tcl_AppendResult(interp, "gc find needs a particle type as argument", (char *) NULL);
		  return TCL_ERROR;
		}
		int type = atoi (argv[0]);
		if (type < 0 ) {
		  Tcl_AppendResult(interp, "no negative types", (char *) NULL);
		  return TCL_ERROR;
		}
		int id;
		if (find_particle_type(type, &id) == ES_ERROR ){
<<<<<<< HEAD
			char buffer[TCL_INTEGER_SPACE + 32];
			sprintf(buffer, "no particle of type %d found", type);
			Tcl_AppendResult(interp, buffer, (char *) NULL);
			return TCL_ERROR;
=======
			//char buffer[TCL_INTEGER_SPACE + 32];
			//sprintf(buffer, "no particle of type %d found", type);
			Tcl_AppendResult(interp, "-1", (char *) NULL);
			return TCL_OK;
>>>>>>> 05baa425
		}
		char buffer[32+TCL_INTEGER_SPACE];
		sprintf(buffer, "%d", id);
		Tcl_AppendResult(interp, buffer, (char *) NULL);
	
<<<<<<< HEAD
=======
	} else if ( ARG0_IS_S("status") ) {
		argc--;
		argv++;
		if ( argc < 1 ) {
			Tcl_AppendResult(interp, "gc status need type as argument", (char *) NULL);
			return TCL_ERROR;
		}
		int type = atoi( argv[0] );
		if ( type < 0 ) {
		  Tcl_AppendResult(interp, "no negative types", (char *) NULL);
		  return TCL_ERROR;
		}
		//if ( gc_status(type) == ES_ERROR ) {
		if ( type_array!=(TypeList *) 0 && type_array[Index.type[type]].max_entry!= 0 ) {
			int indexed=0;
			for ( int i=0; i<Type.max_entry; i++) {
				if (type==Type.index[i]) {
					indexed=1;
					break;
				}
			}
			if ( indexed ) {
				char buffer[32 + TCL_INTEGER_SPACE];
				Tcl_AppendResult(interp, "{ ", (char *) NULL);
				for (int i=0; i<type_array[Index.type[type]].max_entry; i++ ) {
					sprintf(buffer, "%d ", type_array[Index.type[type]].id_list[i]);
					Tcl_AppendResult(interp, buffer, (char *) NULL);
				}
				Tcl_AppendResult(interp, " }", (char *) NULL);
				//free(buffer);
			}
		}
		else {
			Tcl_AppendResult(interp, "no list for particle", (char *) NULL);
			return TCL_ERROR;
		}
		return TCL_OK;
	} else if ( ARG0_IS_S("number") ) {
		argc--;
		argv++;
		if ( argc < 1 ) {
			Tcl_AppendResult(interp, "number expects type as argument", (char *) NULL);
			return TCL_ERROR;
		}
		int type = atoi( argv[0] );
		int number;
		if ( type < 0 ) {
		  Tcl_AppendResult(interp, "no negative types", (char *) NULL);
		  return TCL_ERROR;
		}
		if ( number_of_particles_with_type(type, &number) == NOT_INDEXED ) {
			Tcl_AppendResult(interp, "no list for particle", (char *) NULL);
			return TCL_OK;
		}
		char buffer[32 + TCL_INTEGER_SPACE];
		sprintf(buffer, "%d", number);
		Tcl_AppendResult(interp, buffer, (char *) NULL);
		return TCL_OK;
>>>>>>> 05baa425
	} else if ( argc == 1 ) {
		// initialize particle array for given type
		int type = atoi(argv[0]);
		if (type < 0 ) {
		  Tcl_AppendResult(interp, "no negative types", (char *) NULL);
		  return TCL_ERROR;
		}
		if (init_type_array(type) == ES_ERROR ) {
			Tcl_AppendResult(interp, "gc init failed", (char *) NULL);
			return TCL_ERROR;
		}

	}
	return TCL_OK;
}
#endif


int tclcommand_part_parse_bond(Tcl_Interp *interp, int argc, char **argv,
		    int part_num, int * change)
{
  int delete = 0;
  int type_num;
  int n_partners;
  /* Bond type number and the bond partner atoms are stored in this field. */
  int *bond;
  int j;

  *change = 0;

  /* check number of arguments */
  if (argc < 1) {
    Tcl_AppendResult(interp, "bond requires at least 1 arguments: "
		     "[delete] { <type_num> <partner> }", (char *) NULL);
    return TCL_ERROR;
  }

  /* parse away delete eventually */
  if (ARG0_IS_S("delete")) {
    delete = 1;
    argc--;
    argv++;
    *change += 1;
  }

  if (argc == 1) {
    /* check for the new, nested Tcl-list format */
    int param1, tmp_argc;
    char  **tmp_argv;
    bond = NULL;

    if (!particle_node)
      build_particle_node();
    
    Tcl_SplitList(interp, argv[0], &tmp_argc, &tmp_argv);

    for(param1 = 0 ; param1 < tmp_argc; param1++) {
      int tmp2_argc;
      char  **tmp2_argv;
      Tcl_SplitList(interp, tmp_argv[param1], &tmp2_argc, &tmp2_argv);
      if (tmp2_argc < 1) {
	Tcl_AppendResult(interp, "usage: part <p> bond <type> <partner>+\n", (char *) NULL);
	return TCL_ERROR;
      }

      if (Tcl_GetInt(interp, tmp2_argv[0], &type_num) == TCL_ERROR) return TCL_ERROR;
      if(type_num < 0 || type_num >= n_bonded_ia) {
	Tcl_AppendResult(interp, "invalid bonded interaction type_num"
			 " (set bonded interaction parameters first)", (char *) NULL);
	return TCL_ERROR;
      }

      /* check partners */
      n_partners = bonded_ia_params[type_num].num;
      if(tmp2_argc < 1+n_partners) {
	char buffer[256 + 2*TCL_INTEGER_SPACE];
	sprintf(buffer, "bond type %d requires %d arguments.",
		type_num, n_partners+1);
	Tcl_AppendResult(interp, buffer, (char *) NULL);
	return TCL_ERROR;
      }

      bond = (int *)malloc( (n_partners+1)*sizeof(int) );
      bond[0] = type_num;
      j=1;
      while(j <= n_partners) {
	if (Tcl_GetInt(interp, tmp2_argv[j], &bond[j]) == TCL_ERROR) {
	  free(bond);
	  return TCL_ERROR;
	}
	if(bond[j] < 0 || bond[j] > max_seen_particle || particle_node[bond[j]] == -1) {
	  char buffer[256 + 2*TCL_INTEGER_SPACE];
	  sprintf(buffer, "partner atom %d (identity %d) not known, set all partner atoms first",
		  j+1,bond[j]);
	  Tcl_AppendResult(interp, buffer , (char *) NULL);
	  free(bond);
	  return TCL_ERROR;
	}
	j++;
      }
      /* set/delete bond */
      if (change_particle_bond(part_num, bond, delete) != TCL_OK) {
	Tcl_AppendResult(interp, "bond to delete did not exist", (char *)NULL);
	free(bond);
	return TCL_ERROR;
      }
      Tcl_Free((char *)tmp2_argv);
    }
    free(bond);
    Tcl_Free((char *)tmp_argv);

    *change += 1;
    return TCL_OK;
  }
  /* check for the old, multiple numbers format */
  if (argc == 0) {
    if (delete == 0) {
      Tcl_AppendResult(interp, "usage: part <p> bond <type> <partner>+\n", (char *) NULL);
      return TCL_ERROR;
    }
    // delete all bonds
    bond = NULL;
    // since there is not even a type...
    n_partners = -1;
  }
  else if (! ARG0_IS_I(type_num))
    return TCL_ERROR;
  else {
    if(type_num < 0 || type_num >= n_bonded_ia) {
      Tcl_AppendResult(interp, "invalid bonded interaction type_num"
		       " (set bonded interaction parameters first)", (char *) NULL);
      return TCL_ERROR;
    }
    /* check partners */
    n_partners = bonded_ia_params[type_num].num;
    if(argc < 1+n_partners) {
      char buffer[256 + 2*TCL_INTEGER_SPACE];
      printf("\nIn particle_data.c\n \n");
      printf("bonded_ia_params[%d].num=%d   ",type_num,bonded_ia_params[type_num].num);
      printf("bonded_ia_params[%d].type=%d  ",type_num,bonded_ia_params[type_num].type);
      printf("n_partners=%d  ",n_partners);
      printf("argc=%d\n",argc);
      sprintf(buffer, "bond type %d requires %d arguments.",
	      type_num, n_partners+1);
      Tcl_AppendResult(interp, buffer, (char *) NULL);
      return TCL_ERROR;
    }

    if (!particle_node)
      build_particle_node();

    bond = (int *)malloc( (n_partners+1)*sizeof(int) );
    bond[0] = type_num;
    j=1;
    while(j <= n_partners) {
      if (! ARG_IS_I(j, bond[j])) {
	free(bond);
	return TCL_ERROR;
      }
      if(bond[j] < 0 || bond[j] > max_seen_particle || particle_node[bond[j]] == -1) {
	char buffer[256 + 2*TCL_INTEGER_SPACE];
	sprintf(buffer, "partner atom %d (identity %d) not known, set all partner atoms first",
		j+1,bond[j]);
	Tcl_AppendResult(interp, buffer , (char *) NULL);
	free(bond);
	return TCL_ERROR;
      }
      j++;
    }
  }
  /* set/delete bond */
  if (change_particle_bond(part_num, bond, delete) != TCL_OK) {
    Tcl_AppendResult(interp, "bond to delete did not exist", (char *)NULL);
    free(bond);
    return TCL_ERROR;
  }
  free(bond);

  *change += (1 + n_partners);

  return TCL_OK;
}

#ifdef EXCLUSIONS
int tclcommand_part_parse_exclusion(Tcl_Interp *interp, int argc, char **argv,
			 int part_num, int * change)
{
  int delete = 0, partner;

  *change = 0;

  /* check number of arguments */
  if (argc < 1) {
    Tcl_AppendResult(interp, "exclusion requires at least 1 arguments: "
		     "[delete] { <partner 1> <partner 2> ... }", (char *) NULL);
    return TCL_ERROR;
  }

  /* parse away delete eventually */
  if (ARG0_IS_S("delete")) {
    delete = 1;
    argc--;
    argv++;
    (*change)++;

    if (argc < 1) {
      Tcl_AppendResult(interp, "exclusion requires at least 1 arguments: "
		       "[delete] { <partner 1> <partner 2> ... }", (char *) NULL);
      return TCL_ERROR;
    }
  }

  /* parse partners */
  if (!particle_node)
    build_particle_node();

  while (argc > 0) {
    if (!ARG0_IS_I(partner)) {
      /* seems to be the next property */
      Tcl_ResetResult(interp);
      break;
    }

    /* set/delete exclusion */
    if (change_exclusion(part_num, partner, delete) != TCL_OK) {
      if (delete)
	Tcl_AppendResult(interp, "exclusion to delete did not exist", (char *)NULL);
      else
	Tcl_AppendResult(interp, "particle to exclude from interaction does not exist or is the same", (char *)NULL);	
      return TCL_ERROR;
    }

    argc--; argv++;
    (*change)++;
  }
  return TCL_OK;
}
#endif

int tclcommand_part_parse_cmd(Tcl_Interp *interp, int argc, char **argv,
		   int part_num)
{
  int change = 0, err = TCL_OK;
#ifdef DIPOLES
  int dipm_set = 0;
#endif
#if defined(ROTATION) || defined(DIPOLES)
  int quat_set = 0, dip_set = 0;
#endif

#ifdef ADDITIONAL_CHECKS
  if (!particle_node)
    build_particle_node();
  mpi_bcast_event(CHECK_PARTICLES);
#endif

  if (ARG0_IS_S("print"))
    err = tclcommand_part_parse_print(interp, argc-1, argv+1, part_num);
  else while (argc > 0) {
    if (ARG0_IS_S("delete"))
      err = tclcommand_part_parse_delete(interp, argc-1, argv+1, part_num, &change);

    else if (ARG0_IS_S("pos"))
      err = tclcommand_part_parse_pos(interp, argc-1, argv+1, part_num, &change);

    else if (ARG0_IS_S("type"))
      err = tclcommand_part_parse_type(interp, argc-1, argv+1, part_num, &change);

    else if (ARG0_IS_S("molecule_id"))
      err = tclcommand_part_parse_mol_id(interp, argc-1, argv+1, part_num, &change);
#ifdef MASS
    else if (ARG0_IS_S("mass"))
      err = tclcommand_part_parse_mass(interp, argc-1, argv+1, part_num, &change);
#endif
    else if (ARG0_IS_S("q"))
      err = tclcommand_part_parse_q(interp, argc-1, argv+1, part_num, &change);

#ifdef LB_ELECTROHYDRODYNAMICS
    else if (ARG0_IS_S("mu_E"))
      err = tclcommand_part_parse_mu_E(interp, argc-1, argv+1, part_num, &change);
#endif

    else if (ARG0_IS_S("v"))
      err = tclcommand_part_parse_v(interp, argc-1, argv+1, part_num, &change);

    else if (ARG0_IS_S("f"))
      err = tclcommand_part_parse_f(interp, argc-1, argv+1, part_num, &change);

#ifdef ROTATION

    else if (ARG0_IS_S("quat")) {
      if (dip_set) {
	      Tcl_AppendResult(interp, "(vector) dipole and orientation can not be set at the same time", (char *)NULL);	
        return TCL_ERROR;
      }
      err = tclcommand_part_parse_quat(interp, argc-1, argv+1, part_num, &change);
      quat_set = 1;
    }

    else if (ARG0_IS_S("omega"))
      err = tclcommand_part_parse_omega(interp, argc-1, argv+1, part_num, &change);

    else if (ARG0_IS_S("torque"))
      err = tclcommand_part_parse_torque(interp, argc-1, argv+1, part_num, &change);

#endif

#ifdef ROTATIONAL_INERTIA
    else if (ARG0_IS_S("rinertia"))
      err = tclcommand_part_parse_rotational_inertia(interp, argc-1, argv+1, part_num, &change);
#endif

#ifdef DIPOLES

    else if (ARG0_IS_S("dip")) {
      if (quat_set) {
	      Tcl_AppendResult(interp, "(vector) dipole and orientation can not be set at the same time", (char *)NULL);	
        return TCL_ERROR;
      }
      if (dipm_set) {
	      Tcl_AppendResult(interp, "(vector) dipole and scalar dipole moment can not be set at the same time", (char *)NULL);	
        return TCL_ERROR;
      }
      err = tclcommand_part_parse_dip(interp, argc-1, argv+1, part_num, &change);
      dip_set = 1;
    }

    else if (ARG0_IS_S("dipm")) {
      if (dip_set) {
	      Tcl_AppendResult(interp, "(vector) dipole and scalar dipole moment can not be set at the same time", (char *)NULL);	
        return TCL_ERROR;
      }
      err = tclcommand_part_parse_dipm(interp, argc-1, argv+1, part_num, &change);
      dipm_set = 1;
    }

#endif

#ifdef VIRTUAL_SITES

    else if (ARG0_IS_S("virtual"))
      err = tclcommand_part_parse_virtual(interp, argc-1, argv+1, part_num, &change);

#endif

#ifdef VIRTUAL_SITES_RELATIVE

    else if (ARG0_IS_S("vs_relative"))
      err = part_parse_vs_relative(interp, argc-1, argv+1, part_num, &change);
    else if (ARG0_IS_S("vs_auto_relate_to"))
      err = part_parse_vs_relate_to(interp, argc-1, argv+1, part_num, &change);
#endif

#ifdef EXTERNAL_FORCES

    else if (ARG0_IS_S("unfix"))
      err = tclcommand_part_parse_unfix(interp, argc-1, argv+1, part_num, &change);

    else if (ARG0_IS_S("fix"))
      err = tclcommand_part_parse_fix(interp, argc-1, argv+1, part_num, &change);

    else if (ARG0_IS_S("ext_force"))
      err = tclcommand_part_parse_ext_force(interp, argc-1, argv+1, part_num, &change);

#endif

    else if (ARG0_IS_S("bond"))
      err = tclcommand_part_parse_bond(interp, argc-1, argv+1, part_num, &change);

#ifdef EXCLUSIONS
    else if (ARG0_IS_S("exclude"))
      err = tclcommand_part_parse_exclusion(interp, argc-1, argv+1, part_num, &change);
#endif

#ifdef LANGEVIN_PER_PARTICLE
    else if (ARG0_IS_S("temp"))
      err = part_parse_temp(interp, argc-1, argv+1, part_num, &change);
	else if (ARG0_IS_S("gamma"))
	  err = part_parse_gamma(interp, argc-1, argv+1, part_num, &change);
#endif
#ifdef GRANDCANONICAL
	else if (ARG0_IS_S("gc")) { 
	  argc--;
	  argv++;
	  err = part_parse_gc(interp, argc, argv);
	}
#endif

    else {
      Tcl_AppendResult(interp, "unknown particle parameter \"",
		       argv[0],"\"", (char *)NULL);
      err = TCL_ERROR;
    }
    
    if (err == TCL_ERROR)
      break;

    argc -= (change + 1);
    argv += (change + 1);
  }

#ifdef ADDITIONAL_CHECKS
  mpi_bcast_event(CHECK_PARTICLES);
#endif

  return gather_runtime_errors(interp, err);
}


int tclcommand_part(ClientData data, Tcl_Interp *interp,
	 int argc, char **argv)
{
  int part_num = -1;

  /* if no further arguments are given, print out all stored particles */
  if (argc == 1)
    return tclcommand_part_print_all(interp);
  
  /* parse away all non particle number arguments */
  if (ARG1_IS_S("deleteall")) {
    if (argc != 2) {
      Tcl_AppendResult(interp, "part deleteall takes no arguments", (char *)NULL);
      return TCL_ERROR;
    }
    remove_all_particles();
    return TCL_OK;
  }
#ifdef EXCLUSIONS
  else if (ARG1_IS_S("delete_exclusions")) {
    if (argc != 2) {
      Tcl_AppendResult(interp, "part delete_exclusions takes no arguments", (char *)NULL);
      return TCL_ERROR;
    }
    remove_all_exclusions();
    return TCL_OK;
  }
  else if (ARG1_IS_S("auto_exclusions")) {
    int bond_neighbors = 2;
    if (argc > 3) {
      Tcl_AppendResult(interp, "usage: part auto_exclusions {distance (bond neighbors to exclude, defaults to 2)}", (char *)NULL);
      return TCL_ERROR;
    }
    if (argc == 3 && !ARG_IS_I(2, bond_neighbors))
      return TCL_ERROR;
    auto_exclusion(bond_neighbors);
    return TCL_OK;
  }
#endif

#ifdef GRANDCANONICAL
  else if ( ARG1_IS_S("gc")) {
	 argc-=2;
	 argv+=2;
	 if (part_parse_gc(interp, argc, argv) == TCL_ERROR)
		 return TCL_ERROR;
	 return TCL_OK;
  }
#endif
  

  /* only one argument is given */
  if (argc == 2) {

    if (ARG1_IS_I(part_num)) {
      if (tclprint_to_result_Particle(interp, part_num) == TCL_ERROR)
	Tcl_AppendResult(interp, "na", (char *)NULL);
      return TCL_OK;
    }

    return TCL_ERROR;
  }

  /* from here we have at least two arguments */
  /* The first one has to be an integer */
  if (! ARG1_IS_I(part_num))
    return TCL_ERROR;

  if (part_num < 0) {
    Tcl_AppendResult(interp, "particle identities must be positive",
		     (char *)NULL);

    return TCL_ERROR;
  }

  return tclcommand_part_parse_cmd(interp, argc-2, argv+2, part_num);
}<|MERGE_RESOLUTION|>--- conflicted
+++ resolved
@@ -1383,24 +1383,15 @@
 		}
 		int id;
 		if (find_particle_type(type, &id) == ES_ERROR ){
-<<<<<<< HEAD
-			char buffer[TCL_INTEGER_SPACE + 32];
-			sprintf(buffer, "no particle of type %d found", type);
-			Tcl_AppendResult(interp, buffer, (char *) NULL);
-			return TCL_ERROR;
-=======
 			//char buffer[TCL_INTEGER_SPACE + 32];
 			//sprintf(buffer, "no particle of type %d found", type);
 			Tcl_AppendResult(interp, "-1", (char *) NULL);
 			return TCL_OK;
->>>>>>> 05baa425
 		}
 		char buffer[32+TCL_INTEGER_SPACE];
 		sprintf(buffer, "%d", id);
 		Tcl_AppendResult(interp, buffer, (char *) NULL);
 	
-<<<<<<< HEAD
-=======
 	} else if ( ARG0_IS_S("status") ) {
 		argc--;
 		argv++;
@@ -1459,7 +1450,6 @@
 		sprintf(buffer, "%d", number);
 		Tcl_AppendResult(interp, buffer, (char *) NULL);
 		return TCL_OK;
->>>>>>> 05baa425
 	} else if ( argc == 1 ) {
 		// initialize particle array for given type
 		int type = atoi(argv[0]);
