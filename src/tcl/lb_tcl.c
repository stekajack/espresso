/*
  Copyright (C) 2010,2011,2012,2013 The ESPResSo project
  Copyright (C) 2002,2003,2004,2005,2006,2007,2008,2009,2010 
    Max-Planck-Institute for Polymer Research, Theory Group
  
  This file is part of ESPResSo.
  
  ESPResSo is free software: you can redistribute it and/or modify
  it under the terms of the GNU General Public License as published by
  the Free Software Foundation, either version 3 of the License, or
  (at your option) any later version.
  
  ESPResSo is distributed in the hope that it will be useful,
  but WITHOUT ANY WARRANTY; without even the implied warranty of
  MERCHANTABILITY or FITNESS FOR A PARTICULAR PURPOSE.  See the
  GNU General Public License for more details.
  
  You should have received a copy of the GNU General Public License
  along with this program.  If not, see <http://www.gnu.org/licenses/>. 
*/
/** \file lb_tcl.c
 *
 * TCL Interface for the Lattice Boltzmann algorithm for hydrodynamic degrees of freedom.
 *
 */

#include "thermostat.h"
#include "lb_tcl.h"
#include "lb.h"
#include "lbgpu.h"
#include "parser.h"

#ifdef LB_GPU
static int lbnode_parse_set(Tcl_Interp *interp, int argc, char **argv, int *ind) {
  double f[3];
  
  while (argc > 0) {
    if(ARG0_IS_S("force")){
      if (argc < 4 ||
 	  !ARG_IS_D(1, f[0]) ||
 	  !ARG_IS_D(2, f[1]) ||
 	  !ARG_IS_D(3, f[2])
	  ) {
	Tcl_AppendResult(interp, "force expects three doubles as argument", (char *)NULL);
	return TCL_ERROR;
      }
      argc -= 4;
      argv += 4;
      if (argc > 0) {
	Tcl_ResetResult(interp);
	Tcl_AppendResult(interp, "Error in lbnode_extforce force. You can only change one field at the same time.", (char *)NULL);
	return ES_ERROR;
      }
    }
    else {
      Tcl_AppendResult(interp, "unknown parameter \"", argv[0], "\" to set", (char *)NULL);
      return TCL_ERROR;
    }
  }

  if (lb_lbnode_set_extforce_GPU(ind, f) == ES_ERROR) {
    Tcl_AppendResult(interp, "position is not in the LB lattice", (char *)NULL);
    return TCL_ERROR;
  }

  return ES_OK;
}

/** Parser for the \ref tclcommand_lbnode_extforce_gpu command. Can be used in future to set more values like rho,u e.g.
*/
int tclcommand_lbnode_extforce_gpu(ClientData data, Tcl_Interp *interp, int argc, char **argv) {

  int err=ES_ERROR;
  int coord[3];

  --argc; ++argv;
  
  if (argc < 3) {
    Tcl_AppendResult(interp, "too few arguments for lbnode_extforce", (char *)NULL);
    return ES_ERROR;
  }

  if (!ARG_IS_I(0,coord[0]) || !ARG_IS_I(1,coord[1]) || !ARG_IS_I(2,coord[2])) {
    Tcl_AppendResult(interp, "wrong arguments for lbnode", (char *)NULL);
    return ES_ERROR;
  } 
  argc-=3; argv+=3;

  if (argc == 0 ) { 
    Tcl_AppendResult(interp, "lbnode_extforce syntax: lbnode_extforce X Y Z [ print | set ] [ F(X) | F(Y) | F(Z) ]", (char *)NULL);
    return ES_ERROR;
  }

  if (ARG0_IS_S("set")) 
    err = lbnode_parse_set(interp, argc-1, argv+1, coord);
  else {
    Tcl_AppendResult(interp, "unknown feature \"", argv[0], "\" of lbnode_extforce", (char *)NULL);
    return  ES_ERROR;
  }     
  return err;
}
#endif/* LB_GPU */

#if defined (LB) || defined (LB_GPU)
/* ********************* TCL Interface part *************************************/
/* ******************************************************************************/
void lbfluid_tcl_print_usage(Tcl_Interp *interp) {
  Tcl_AppendResult(interp, "Usage of \"lbfluid\":\n", (char *)NULL);
  Tcl_AppendResult(interp, "lbfluid [ agrid #float ] [ dens #float ] [ visc #float ] [ tau #tau ]\n", (char *)NULL);
#ifdef SHANCHEN
  Tcl_AppendResult(interp, "        [ mobility #float ]\n", (char *)NULL);
#endif 
  Tcl_AppendResult(interp, "        [ bulk_visc #float ] [ friction #float ] [ gamma_even #float ] [ gamma_odd #float ]\n", (char *)NULL);
  Tcl_AppendResult(interp, "        [ ext_force #float #float #float ]\n", (char *)NULL);
#ifdef SHANCHEN
  Tcl_AppendResult(interp, "        [ coupling #float ]\n", (char *)NULL);
#endif
}
void lbnode_tcl_print_usage(Tcl_Interp *interp) {
  Tcl_AppendResult(interp, "lbnode syntax:\n", (char *)NULL);
  Tcl_AppendResult(interp, "lbnode X Y Z print [ rho | u | pi | pi_neq | boundary | populations ]\n", (char *)NULL);
  Tcl_AppendResult(interp, "     or\n", (char *)NULL);
  Tcl_AppendResult(interp, "lbnode X Y Z set [ rho | u | populations ] #nofloats", (char *)NULL);
}
#endif

#if defined (LB) || defined (LB_GPU)
int tclcommand_lbfluid_print_interpolated_velocity(Tcl_Interp *interp, int argc, char **argv);
#endif

/** TCL Interface: The \ref lbfluid command. */
int tclcommand_lbfluid(ClientData data, Tcl_Interp *interp, int argc, char **argv) {

#if defined (LB) || defined (LB_GPU)
  argc--; argv++;

/**if we have LB the LB cpu is set by default */
#ifdef LB
  if(!(lattice_switch & LATTICE_LB_GPU)) lattice_switch = lattice_switch | LATTICE_LB;
#else
  lattice_switch = lattice_switch | LATTICE_LB_GPU;
#endif

  int err = TCL_OK;
  double floatarg;
  double vectarg[3+LB_COMPONENTS + (LB_COMPONENTS*(LB_COMPONENTS-1))/2];

  if (argc < 1) {
    lbfluid_tcl_print_usage(interp);
    return TCL_ERROR;
  }
  else if (ARG0_IS_S("off")) {
    lbfluid_tcl_print_usage(interp);
    return TCL_ERROR;
  }
  else if (ARG0_IS_S("init")) {
    lbfluid_tcl_print_usage(interp);
    return TCL_ERROR;
  }
  else
  	while (argc > 0) {
      if (ARG0_IS_S("gpu") || ARG0_IS_S("GPU")) {
#ifdef LB_GPU
        lattice_switch = (lattice_switch &~ LATTICE_LB) | LATTICE_LB_GPU;
        argc--; argv++;
#else
        Tcl_AppendResult(interp, "LB_GPU is not compiled in!", NULL);
        return TCL_ERROR;
#endif
      }
      else if (ARG0_IS_S("cpu") || ARG0_IS_S("CPU")) {
#ifdef LB
        lattice_switch = (lattice_switch & ~LATTICE_LB_GPU) | LATTICE_LB;
        argc--; argv++;
#else
        Tcl_AppendResult(interp, "LB is not compiled in!", NULL);
        return TCL_ERROR;
#endif
      }
      else if (ARG0_IS_S("grid") || ARG0_IS_S("agrid")) {
        if ( argc < 2 || !ARG1_IS_D(floatarg) ) {
	        Tcl_AppendResult(interp, "agrid requires 1 argument", (char *)NULL);
          return TCL_ERROR;
        } else if (floatarg <= 0) {
	        Tcl_AppendResult(interp, "agrid must be positive", (char *)NULL);
          return TCL_ERROR;
        } else if (0) {
          // agrid is not compatible with box_l;
          // Not necessary because this is caught on the mpi level!
        } else {
          if ( lb_lbfluid_set_agrid(floatarg) == 0 ) {
            argc-=2; argv+=2;
          } else {
	          Tcl_AppendResult(interp, "Unknown Error setting agrid", (char *)NULL);
            return TCL_ERROR;
          }
        }
      }
      else if (ARG0_IS_S("tau")) {
        if ( argc < 2 || !ARG1_IS_D(floatarg) ) {
	        Tcl_AppendResult(interp, "tau requires 1 argument", (char *)NULL);
          return TCL_ERROR;
        } else if (floatarg <= 0) {
	        Tcl_AppendResult(interp, "tau must be positive", (char *)NULL);
          return TCL_ERROR;
        } else if (floatarg < time_step ) {
	        Tcl_AppendResult(interp, "tau must larger than the MD time step", (char *)NULL);
          return TCL_ERROR;
        } else {
          if ( lb_lbfluid_set_tau(floatarg) == 0 ) {
            argc-=2; argv+=2;
          } else {
	          Tcl_AppendResult(interp, "Unknown Error setting tau", (char *)NULL);
            return TCL_ERROR;
          }
        }
      }
#ifdef SHANCHEN
      else if (ARG0_IS_S("sc_coupling") ) {
        /* when SHANCHEN==1 we allow liquid/gas phase transitions and require a second parameter (rho_0) besides the coupling */
        int nargs=( (LB_COMPONENTS==1) ? 2 : (LB_COMPONENTS*(LB_COMPONENTS+1))/2) ;
        if ( argc < 1+nargs ) {
                char str[1024];
                sprintf(str,"sc_coupling requires %d arguments",nargs);
	        Tcl_AppendResult(interp, str, (char *)NULL);
                return TCL_ERROR;
        }  else {
	  int i;
           for(i=0;i<nargs;i++){
              if(!ARG_IS_D(i+1,vectarg[i]) ) {
	             Tcl_AppendResult(interp, "sc_coupling requires real numbers as arguments", (char *)NULL); 
           	  return TCL_ERROR;
              }
          } // for
          if ( lb_lbfluid_set_shanchen_coupling(vectarg) == 0 ) {
            argc-=1+nargs; argv+=1+nargs;
          } else {
	          Tcl_AppendResult(interp, "Unknown Error setting coupling", (char *)NULL);
            return TCL_ERROR;
          }
        }
      }
      else if (ARG0_IS_S("mobility")) {
        argc--; argv++;
        if ( argc < LB_COMPONENTS -1 ) {
	        Tcl_AppendResult(interp, "mobility requires argument(s)", (char *)NULL);
          return TCL_ERROR;
        } else { 
               int i;
               for(i=0;i<LB_COMPONENTS-1;i++){
                   if(!ARG_IS_D(i,vectarg[i]) ) {
	                  Tcl_AppendResult(interp, "mobility requires real numbers as arguments", (char *)NULL); // TODO: fix this and similar ones...
          		  return TCL_ERROR;
                   }  else if (vectarg[i]<=0) { 
	        	  Tcl_AppendResult(interp, "mobility must be positive", (char *)NULL);
          	          return TCL_ERROR;
                   }
               } // for 
               if ( lb_lbfluid_set_mobility(vectarg) == 0 ) {
                 argc-=(LB_COMPONENTS-1); argv+=(LB_COMPONENTS-1);
               } else {
	               Tcl_AppendResult(interp, "Unknown Error setting mobility", (char *)NULL);
                 return TCL_ERROR;
               }
        }
      }
#endif // SHANCHEN
      else if (ARG0_IS_S("density") || ARG0_IS_S("dens")) {
        if ( argc < LB_COMPONENTS + 1 ) {
	        Tcl_AppendResult(interp, "dens requires \"", LB_COMPONENTS  ,"\"argument(s)", (char *)NULL);
          return TCL_ERROR;
        }
        else {      
               int i;
               for(i=0;i<LB_COMPONENTS;i++){
                   if(!ARG_IS_D(i+1,vectarg[i]) ) {
	                  Tcl_AppendResult(interp, "dens requires real numbers as arguments", (char *)NULL); // TODO: fix this and similar ones...
          		  return TCL_ERROR;
                   }  else if (vectarg[i]<=0) { 
	        	  Tcl_AppendResult(interp, "dens must be positive", (char *)NULL);
          	          return TCL_ERROR;
                   }
               } // for
               if ( lb_lbfluid_set_density(vectarg) == 0 ) {
                 argc-=(1+LB_COMPONENTS); argv+=(1+LB_COMPONENTS);
               } else {
	               Tcl_AppendResult(interp, "Unknown Error setting dens", (char *)NULL);
                 return TCL_ERROR;
               }

        } 
      }
      else if (ARG0_IS_S("viscosity") || ARG0_IS_S("visc")) {
        if ( argc < (1+LB_COMPONENTS)  ) {
	        Tcl_AppendResult(interp, "visc requires 1 argument", (char *)NULL);
          return TCL_ERROR;
        } else {  
              int i;
              for(i=0;i<LB_COMPONENTS;i++){
                   if(!ARG_IS_D(i+1,vectarg[i]) ) {
	                  Tcl_AppendResult(interp, "visc requires arguments", (char *)NULL); // TODO: fix this and similar ones...
          		  return TCL_ERROR;
                   } else if (vectarg[i]<=0){ 
	        	  Tcl_AppendResult(interp, "visc must be positive", (char *)NULL);
          	          return TCL_ERROR;
                   }
              } // for
              if ( lb_lbfluid_set_visc(vectarg) == 0 ) {
                  argc-=(1+LB_COMPONENTS); argv+=(1+LB_COMPONENTS);
                } else {
      	          Tcl_AppendResult(interp, "Unknown Error setting viscosity", (char *)NULL);
                  	  return TCL_ERROR;
               }
        }
      } 
      else if (ARG0_IS_S("bulk_viscosity")) {
        if ( argc < (LB_COMPONENTS+1) ){ 
	        Tcl_AppendResult(interp, "bulk_viscosity requires arguments", (char *)NULL); // TODO: fix this and similar ones...
          return TCL_ERROR;
        } else  {
              int i;
              for(i=0;i<LB_COMPONENTS;i++){
                   if(!ARG_IS_D(i+1,vectarg[i]) ) {
	                  Tcl_AppendResult(interp, "bulk_viscosity requires arguments", (char *)NULL); // TODO: fix this and similar ones...
          		  return TCL_ERROR;
                   } else if (vectarg[i]<=0){ 
	        	  Tcl_AppendResult(interp, "bulk_viscosity must be positive", (char *)NULL);
          	          return TCL_ERROR;
                   }
              } // for
              if ( lb_lbfluid_set_bulk_visc(vectarg) == 0 ) {
                  argc-=(1+LB_COMPONENTS); argv+=(1+LB_COMPONENTS) ; 
                } else {
      	          Tcl_AppendResult(interp, "Unknown Error setting bulk_viscosity", (char *)NULL);
                        return TCL_ERROR;
              }
        }     
      } 
      else if (ARG0_IS_S("friction") ) {
        if ( argc < (LB_COMPONENTS+1) ){ 
	        Tcl_AppendResult(interp, "friction requires arguments", (char *)NULL); // TODO: fix this and similar ones...
          return TCL_ERROR;
        } else  {
              int i;
              for(i=0;i<LB_COMPONENTS;i++){
                   if(!ARG_IS_D(i+1,vectarg[i]) ) {
	                  Tcl_AppendResult(interp, "friction requires arguments", (char *)NULL); // TODO: fix this and similar ones...
          		  return TCL_ERROR;
                   } else if (vectarg[i]<=0){ 
	        	  Tcl_AppendResult(interp, "friction must be positive", (char *)NULL);
          	          return TCL_ERROR;
                   }
              } // for
              if ( lb_lbfluid_set_friction(vectarg) == 0 ) {
                  argc-=(1+LB_COMPONENTS); argv+=(1+LB_COMPONENTS) ; 
                } else {
      	          Tcl_AppendResult(interp, "Unknown Error setting friction", (char *)NULL);
                        return TCL_ERROR;
              }
        } 
      }    
      else if (ARG0_IS_S("gamma_odd") ) {
        if ( argc < (LB_COMPONENTS+1) ){ 
	        Tcl_AppendResult(interp, "gamma_odd requires arguments", (char *)NULL); // TODO: fix this and similar ones...
          return TCL_ERROR;
        } else  {
              int i;
              for(i=0;i<LB_COMPONENTS;i++){
                   if(!ARG_IS_D(i+1,vectarg[i]) ) {
	                  Tcl_AppendResult(interp, "gamma_odd requires arguments", (char *)NULL); // TODO: fix this and similar ones...
          		  return TCL_ERROR;
                   } else if (vectarg[i] >= 1){ 
	        	  Tcl_AppendResult(interp, "gamma_odd must be < 1", (char *)NULL);
          	          return TCL_ERROR;
                   }
              } // for
              if ( lb_lbfluid_set_gamma_odd(vectarg) == 0 ) {
                  argc-=(1+LB_COMPONENTS); argv+=(1+LB_COMPONENTS) ; 
                } else {
      	          Tcl_AppendResult(interp, "Unknown Error setting gamma_odd", (char *)NULL);
                        return TCL_ERROR;
              }
        }     
      } 
      else if (ARG0_IS_S("gamma_even") ) {
        if ( argc < (LB_COMPONENTS+1) ){ 
	        Tcl_AppendResult(interp, "gamma_even requires arguments", (char *)NULL); // TODO: fix this and similar ones...
          return TCL_ERROR;
        } else  {
              int i;
              for(i=0;i<LB_COMPONENTS;i++){
                   if(!ARG_IS_D(i+1,vectarg[i]) ) {
	                  Tcl_AppendResult(interp, "gamma_even requires arguments", (char *)NULL); // TODO: fix this and similar ones...
          		  return TCL_ERROR;
                   } else if (vectarg[i] >= 1){ 
	        	  Tcl_AppendResult(interp, "gamma_even must be < 1 ", (char *)NULL);
          	          return TCL_ERROR;
                   }
              } // for
             if ( lb_lbfluid_set_bulk_visc(vectarg) == 0 ) {
                 argc-=(1+LB_COMPONENTS); argv+=(1+LB_COMPONENTS) ; 
               } else {
     	          Tcl_AppendResult(interp, "Unknown Error setting dens", (char *)NULL);
                       return TCL_ERROR;
             }
        }     
      } 


      else if (ARG0_IS_S("ext_force")) {
#ifdef EXTERNAL_FORCES
        if ( argc < 4 || !ARG_IS_D(1, vectarg[0]) || !ARG_IS_D(2, vectarg[1]) ||  !ARG_IS_D(3, vectarg[2]) ) {
	        Tcl_AppendResult(interp, "friction requires 1 argument", (char *)NULL);
          return TCL_ERROR;
        } else if (lb_lbfluid_set_ext_force(vectarg[0], vectarg[1], vectarg[2]) == 0) {
          argc-=4; argv+=4;
        } else {
	        Tcl_AppendResult(interp, "Unknown Error setting ext_force", (char *)NULL);
          return TCL_ERROR;
        }
      #else
        Tcl_AppendResult(interp, "External Forces not compiled in!", (char *)NULL);
         return TCL_ERROR;
      #endif
      }
      else if (ARG0_IS_S("print")) {
        if ( argc < 3 || (ARG1_IS_S("vtk") && argc < 4) ) {
	        Tcl_AppendResult(interp, "lbfluid print requires at least 2 arguments. Usage: lbfluid print [vtk] velocity|boundary filename", (char *)NULL);
          return TCL_ERROR;
        }
        else {
          argc--; argv++;
          if (ARG0_IS_S("vtk")) {
          	if (ARG1_IS_S("boundary")) {
                        if ( lb_lbfluid_print_vtk_boundary(argv[2]) != 0 ) {
                           Tcl_AppendResult(interp, "Unknown Error at lbfluid print vtk boundary", (char *)NULL);
                           return TCL_ERROR;
                        }
                        argc-=3; argv+=3;
		}
                else if (ARG1_IS_S("velocity")) {
		        if ( lb_lbfluid_print_vtk_velocity(argv[2]) != 0 ) {
                              Tcl_AppendResult(interp, "Unknown Error at lbfluid print vtk velocity", (char *)NULL);
                              return TCL_ERROR;
                        }
                        argc-=3; argv+=3;
		}
                else if (ARG1_IS_S("density")) {
                        argc-=2; argv+=2;
                        if ( argc < LB_COMPONENTS ) {
	                         Tcl_AppendResult(interp, "lbfluid print vtk density requires\"", LB_COMPONENTS,"\" arguments.", 
                                                           (char *)NULL);
                                 return TCL_ERROR;
                        }

		        if ( lb_lbfluid_print_vtk_density(argv) != 0 ) {
                              Tcl_AppendResult(interp, "Unknown Error at lbfluid print vtk density", (char *)NULL);
                              return TCL_ERROR;
                        }
                        argc-=LB_COMPONENTS; argv+=LB_COMPONENTS;
		}
	        else {
                        return TCL_ERROR;
		}
	  }
	  else { // SAW TODO : finish implementing for SHANCHEN
		      	if (ARG0_IS_S("boundary")) {
			   	  	if ( lb_lbfluid_print_boundary(argv[1]) != 0 ) {
				    	  Tcl_AppendResult(interp, "Unknown Error at lbfluid print boundary", (char *)NULL);
			      	  return TCL_ERROR;
			      	}
			    	}
			    	else if (ARG0_IS_S("velocity")) {
			      	if ( lb_lbfluid_print_velocity(argv[1]) != 0 ) {
				    	  Tcl_AppendResult(interp, "Unknown Error at lbfluid print velocity", (char *)NULL);
			      	  return TCL_ERROR;
			      	}
			      }
				    else {
				    	return TCL_ERROR;
				    }
			      argc-=2; argv+=2;
		      }
        }
      }
      else if (ARG0_IS_S("save_ascii_checkpoint")) { 
        if (argc < 2) {
          Tcl_AppendResult(interp, "usage: lbfluid save_ascii_checkpoint <filename>", (char *)NULL);
          return TCL_ERROR;
        } else {
          return lb_lbfluid_save_checkpoint(argv[1], 0);
        }
      }  
      else if (ARG0_IS_S("save_binary_checkpoint")) { 
        if (argc < 2) {
          Tcl_AppendResult(interp, "usage: lbfluid save_binary_checkpoint <filename>", (char *)NULL);
          return TCL_ERROR;
        } else {
          return lb_lbfluid_save_checkpoint(argv[1], 1);
        }
      }  
      else if (ARG0_IS_S("load_ascii_checkpoint")) { 
        if (argc < 2) {
          Tcl_AppendResult(interp, "usage: lbfluid load_ascii_checkpoint <filename>", (char *)NULL);
          return TCL_ERROR;
        } else {
          return lb_lbfluid_load_checkpoint(argv[1], 0);
        }
      }  
      else if (ARG0_IS_S("load_binary_checkpoint")) { 
        if (argc < 2) {
          Tcl_AppendResult(interp, "usage: lbfluid load_binary_checkpoint <filename>", (char *)NULL);
          return TCL_ERROR;
        } else {
          return lb_lbfluid_load_checkpoint(argv[1], 1);
        }
      }  
#if defined(LB) || defined(LB_GPU)
			else if (ARG0_IS_S("print_interpolated_velocity")) { //this has to come after print
				return tclcommand_lbfluid_print_interpolated_velocity(interp, argc-1, argv+1);
			}
#endif
      else {
    	  Tcl_AppendResult(interp, "unknown feature \"", argv[0],"\" of lbfluid", (char *)NULL);
    	  return TCL_ERROR ;
      }

      if ((err = gather_runtime_errors(interp, err)) != TCL_OK)
        return TCL_ERROR;
  }

  mpi_bcast_parameter(FIELD_LATTICE_SWITCH);

  /* thermo_switch is retained for backwards compatibility */
  thermo_switch = (thermo_switch | THERMO_LB);
  mpi_bcast_parameter(FIELD_THERMO_SWITCH);


  return TCL_OK;
#else /* !defined LB */
  Tcl_AppendResult(interp, "LB is not compiled in!", NULL);
  return TCL_ERROR;
#endif
}

/** Parser for the \ref tclcommand_lbnode command. */
int tclcommand_lbnode(ClientData data, Tcl_Interp *interp, int argc, char **argv) {

#if defined (LB) || defined (LB_GPU)
   int coord[3];
   int counter;
   double double_return[19*LB_COMPONENTS];
   char double_buffer[TCL_DOUBLE_SPACE];

   for (counter = 0; counter < 19; counter++) 
     double_return[counter]=0;


   --argc; ++argv;
   if (lattice_switch & LATTICE_LB_GPU) {
   } else {
#ifdef LB
   if (lbfluid[0][0]==0) {
     Tcl_AppendResult(interp, "lbnode: lbfluid not correctly initialized", (char *)NULL);
     return TCL_ERROR;
   }
#endif
   }

   if (argc < 3) {
     lbnode_tcl_print_usage(interp);
     return TCL_ERROR;
   }

   if (!ARG_IS_I(0,coord[0]) || !ARG_IS_I(1,coord[1]) || !ARG_IS_I(2,coord[2])) {
     Tcl_AppendResult(interp, "Coordinates are not integer.", (char *)NULL);
     return TCL_ERROR;
   } 

  if (lattice_switch & LATTICE_LB_GPU) {
#ifdef LB_GPU
    if (coord[0]<0 || coord[0]>(box_l[0])/lbpar_gpu.agrid-1 || coord[1]<0 || coord[1]>(box_l[1])/lbpar_gpu.agrid-1 || coord[2]<0 || coord[2]>(box_l[2])/lbpar_gpu.agrid-1) {
       Tcl_AppendResult(interp, "Coordinates do not correspond to a valid LB node index", (char *)NULL);
       return TCL_ERROR;
    }
#endif
  } 
  else {
#ifdef LB
    if (coord[0]<0 || coord[0]>(box_l[0])/lbpar.agrid-1 || coord[1]<0 || coord[1]>(box_l[1])/lbpar.agrid-1 || coord[2]<0 || coord[2]>(box_l[2])/lbpar.agrid-1) {
       Tcl_AppendResult(interp, "Coordinates do not correspond to a valid LB node index", (char *)NULL);
       return TCL_ERROR;
    } 
#endif
  }


   argc-=3; argv+=3;
   if (ARG0_IS_S("print")) {
     argc--; argv++;
     while (argc > 0) {
       if (ARG0_IS_S("rho") || ARG0_IS_S("density")) {
         lb_lbnode_get_rho(coord, double_return);
         for (counter = 0; counter < LB_COMPONENTS; counter++) {
           Tcl_PrintDouble(interp, double_return[counter], double_buffer);
           Tcl_AppendResult(interp, double_buffer, " ", (char *)NULL);
         }
         argc--; argv++;
       }
       else if (ARG0_IS_S("u") || ARG0_IS_S("v") || ARG0_IS_S("velocity")) {
         lb_lbnode_get_u(coord, double_return);
         for (counter = 0; counter < 3; counter++) {
           Tcl_PrintDouble(interp, double_return[counter], double_buffer);
           Tcl_AppendResult(interp, double_buffer, " ", (char *)NULL);
         }
         argc--; argv++;
       }
#ifndef SHANCHEN
       else if (ARG0_IS_S("pi") || ARG0_IS_S("pressure")) {
         lb_lbnode_get_pi(coord, double_return);
         for (counter = 0; counter < 6; counter++) {
           Tcl_PrintDouble(interp, double_return[counter], double_buffer);
           Tcl_AppendResult(interp, double_buffer, " ", (char *)NULL);
         }
         argc--; argv++;
       }
       else if (ARG0_IS_S("pi_neq")) { /* this has to come after pi */
         lb_lbnode_get_pi_neq(coord, double_return);
         for (counter = 0; counter < 6; counter++) {
           Tcl_PrintDouble(interp, double_return[counter], double_buffer);
           Tcl_AppendResult(interp, double_buffer, " ", (char *)NULL);
         }
         argc--; argv++;
       }
       else if (ARG0_IS_S("boundary")) {
         char integer_buffer[TCL_INTEGER_SPACE];
         int integer_return = 0;
         lb_lbnode_get_boundary(coord, &integer_return);
         sprintf(integer_buffer, "%d", integer_return);
				 Tcl_AppendResult(interp, integer_buffer, " ", (char *)NULL);
	 	 		 argc--; argv++;
       }
#endif // SHANCHEN
       else if (ARG0_IS_S("populations") || ARG0_IS_S("pop")) { 
         lb_lbnode_get_pop(coord, double_return);
         for (counter = 0; counter < 19; counter++) {
           Tcl_PrintDouble(interp, double_return[counter], double_buffer);
           Tcl_AppendResult(interp, double_buffer, " ", (char *)NULL);
         }
         argc--; argv++;
       }
       else {
         Tcl_ResetResult(interp);
         Tcl_AppendResult(interp, "unknown fluid data \"", argv[0], "\" requested", (char *)NULL);
         return TCL_ERROR;
       }
     }
   }
   else if (ARG0_IS_S("set")) {
       argc--; argv++;
       if (ARG0_IS_S("rho") || ARG0_IS_S("density")) {
         argc--; argv++;
<<<<<<< HEAD
         if (argc!=1) {
           Tcl_AppendResult(interp, "LB node set density requires a double.", (char *)NULL);
           return TCL_ERROR;
         }
         for (counter = 0; counter < 1; counter++) {
=======
         for (counter = 0; counter < LB_COMPONENTS; counter++) {
>>>>>>> 65e58193
           if (!ARG0_IS_D(double_return[counter])) {
             Tcl_AppendResult(interp, "received not a double but \"", argv[0], "\" requested", (char *)NULL);
             return TCL_ERROR;
           }
           argc--; argv++;
         }
  //SAW  TODO: clean code/naming, there is ambiguity with lbfluid_set_dens
         if (lb_lbnode_set_rho(coord, double_return) != 0) {
           Tcl_AppendResult(interp, "General Error on lbnode set rho.", (char *)NULL);
           return TCL_ERROR;
         }
       }
       else if (ARG0_IS_S("u") || ARG0_IS_S("v") || ARG0_IS_S("velocity")) {
         argc--; argv++;
<<<<<<< HEAD
         if (argc!=3) {
           Tcl_AppendResult(interp, "LB node set velocity requires three doubles (vx vy vz)", (char *)NULL);
           return TCL_ERROR;
=======
         if(argc!=3) {
             Tcl_AppendResult(interp, "lbnode set velocity|u|v needs three arguments", (char *)NULL);
             return TCL_ERROR;
>>>>>>> 65e58193
         }
         for (counter = 0; counter < 3; counter++) {
           if (!ARG0_IS_D(double_return[counter])) {
             Tcl_AppendResult(interp, "received not a double but \"", argv[0], "\" requested", (char *)NULL);
             return TCL_ERROR;
           }
           argc--; argv++;
         }
         if (lb_lbnode_set_u(coord, double_return) != 0) {
           Tcl_AppendResult(interp, "General Error on lbnode set u.", (char *)NULL);
           return TCL_ERROR;
         }
       }
       else if (ARG0_IS_S("pop") || ARG0_IS_S("populations") ) {
         argc--; argv++;
         if (argc!=19) {
           Tcl_AppendResult(interp, "LB node set populations requires 19 doubles.", (char *)NULL);
           return TCL_ERROR;
         }
         for (counter = 0; counter < 19; counter++) {
           if (!ARG0_IS_D(double_return[counter])) {
             Tcl_AppendResult(interp, "received not a double but \"", argv[0], "\" requested", (char *)NULL);
             return TCL_ERROR;
           }
           argc--; argv++;
         }
         if (lb_lbnode_set_pop(coord, double_return) != 0) {
           Tcl_AppendResult(interp, "General Error on lbnode set pop.", (char *)NULL);
           return TCL_ERROR;
         }
       }
       else {
     Tcl_AppendResult(interp, "unknown feature \"", argv[0], "\" of lbnode x y z set", (char *)NULL);
     return  TCL_ERROR;
   }
   } else {
     Tcl_AppendResult(interp, "unknown feature \"", argv[0], "\" of lbnode", (char *)NULL);
     return  TCL_ERROR;
   }
     
   return TCL_OK;
#else /* !defined LB */
  Tcl_AppendResult(interp, "LB is not compiled in!", NULL);
  return TCL_ERROR;
#endif
}

int tclcommand_lbfluid_print_interpolated_velocity(Tcl_Interp *interp, int argc, char **argv) {
#if defined (LB) || defined (LB_GPU)
  double p[3], v[3];
  char buffer[3*TCL_DOUBLE_SPACE+3];
  if (argc!=3) {
    printf("usage: print_interpolated_velocity $x $y $z");
    return TCL_ERROR;
  }
  for (int i = 0; i < 3; i++) {
    if (!ARG_IS_D(i, p[i]))
      printf("usage: print_interpolated_velocity $x $y $z");
  }
  lb_lbfluid_get_interpolated_velocity_global(p, v);
  for (int i = 0; i < 3; i++) {
    Tcl_PrintDouble(interp, v[i], buffer);
    Tcl_AppendResult(interp, buffer, " ", (char *)NULL);
  }
  return TCL_OK;
#else
  Tcl_AppendResult(interp, "LB is not compiled in!", NULL);
  return TCL_ERROR;
#endif
}<|MERGE_RESOLUTION|>--- conflicted
+++ resolved
@@ -660,15 +660,11 @@
        argc--; argv++;
        if (ARG0_IS_S("rho") || ARG0_IS_S("density")) {
          argc--; argv++;
-<<<<<<< HEAD
          if (argc!=1) {
            Tcl_AppendResult(interp, "LB node set density requires a double.", (char *)NULL);
            return TCL_ERROR;
          }
-         for (counter = 0; counter < 1; counter++) {
-=======
          for (counter = 0; counter < LB_COMPONENTS; counter++) {
->>>>>>> 65e58193
            if (!ARG0_IS_D(double_return[counter])) {
              Tcl_AppendResult(interp, "received not a double but \"", argv[0], "\" requested", (char *)NULL);
              return TCL_ERROR;
@@ -683,15 +679,9 @@
        }
        else if (ARG0_IS_S("u") || ARG0_IS_S("v") || ARG0_IS_S("velocity")) {
          argc--; argv++;
-<<<<<<< HEAD
-         if (argc!=3) {
-           Tcl_AppendResult(interp, "LB node set velocity requires three doubles (vx vy vz)", (char *)NULL);
-           return TCL_ERROR;
-=======
          if(argc!=3) {
-             Tcl_AppendResult(interp, "lbnode set velocity|u|v needs three arguments", (char *)NULL);
+             Tcl_AppendResult(interp, "lbnode set velocity|u|v needs three arguments (vx vy vz)", (char *)NULL);
              return TCL_ERROR;
->>>>>>> 65e58193
          }
          for (counter = 0; counter < 3; counter++) {
            if (!ARG0_IS_D(double_return[counter])) {
