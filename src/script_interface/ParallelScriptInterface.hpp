--- conflicted
+++ resolved
@@ -45,20 +45,12 @@
   bool operator==(ParallelScriptInterface const &rhs);
   bool operator!=(ParallelScriptInterface const &rhs);
 
-<<<<<<< HEAD
   /**
    * @brief Get the payload object.
    */
   std::shared_ptr<ScriptInterfaceBase> get_underlying_object() const {
-=======
-~ParallelScriptInterface() {
-     call(static_cast<int>(CallbackAction::DELETE)); 
-}
-
-  std::shared_ptr<ScriptInterfaceBase> get_underlying_object() const override {
->>>>>>> 4c15c144
     return std::static_pointer_cast<ScriptInterfaceBase>(m_p);
-  };
+  }
 
   /* Script interface implementation */
   const std::string name() const override { return m_p->name(); }
