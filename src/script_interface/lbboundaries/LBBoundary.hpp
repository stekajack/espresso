/*
 * Copyright (C) 2010-2019 The ESPResSo project
 *
 * This file is part of ESPResSo.
 *
 * ESPResSo is free software: you can redistribute it and/or modify
 * it under the terms of the GNU General Public License as published by
 * the Free Software Foundation, either version 3 of the License, or
 * (at your option) any later version.
 *
 * ESPResSo is distributed in the hope that it will be useful,
 * but WITHOUT ANY WARRANTY; without even the implied warranty of
 * MERCHANTABILITY or FITNESS FOR A PARTICULAR PURPOSE.  See the
 * GNU General Public License for more details.
 *
 * You should have received a copy of the GNU General Public License
 * along with this program.  If not, see <http://www.gnu.org/licenses/>.
 */
#ifndef SCRIPT_INTERFACE_LBBOUNDARIES_LBBOUNDARY_HPP
#define SCRIPT_INTERFACE_LBBOUNDARIES_LBBOUNDARY_HPP

#include "config.hpp"

#include "core/grid_based_algorithms/lb_interface.hpp"
#include "core/grid_based_algorithms/lbboundaries/LBBoundary.hpp"
#include "script_interface/ScriptInterface.hpp"
#include "script_interface/auto_parameters/AutoParameters.hpp"
#include "script_interface/shapes/Shape.hpp"

#include <memory>
#include <string>

namespace ScriptInterface {
namespace LBBoundaries {
class LBBoundary : public AutoParameters<LBBoundary> {
public:
  LBBoundary() : m_lbboundary(new ::LBBoundaries::LBBoundary()) {
    add_parameters(
        {{"velocity",
          [this](Variant const &value) {
            m_lbboundary->set_velocity(get_value<Utils::Vector3d>(value));
          },
          [this]() { return m_lbboundary->velocity(); }},
         {"shape",
          [this](Variant const &value) {
            m_shape = get_value<std::shared_ptr<Shapes::Shape>>(value);

            if (m_shape) {
              m_lbboundary->set_shape(m_shape->shape());
            };
          },
          [this]() { return m_shape; }}});
  }

  Variant do_call_method(const std::string &name, const VariantMap &) override {
    if (name == "get_force") {
<<<<<<< HEAD
      const auto agrid = lb_lbfluid_get_agrid();
      const auto tau = lb_lbfluid_get_tau();
      const double unit_conversion = agrid / tau / tau;
      return m_lbboundary->get_force() * unit_conversion;
=======
      // The get force method uses mpi callbacks on lb cpu
      if (context()->is_head_node()) {
        const auto agrid = lb_lbfluid_get_agrid();
        const auto tau = lb_lbfluid_get_tau();
        const double unit_conversion = agrid / tau / tau;
        return m_lbboundary->get_force() * unit_conversion;
      }
      return none;
>>>>>>> 59e25122
    }
    return none;
  }

  std::shared_ptr<::LBBoundaries::LBBoundary> lbboundary() {
    return m_lbboundary;
  }

private:
  /* The actual constraint */
  std::shared_ptr<::LBBoundaries::LBBoundary> m_lbboundary;

  /* Keep a reference to the shape */
  std::shared_ptr<Shapes::Shape> m_shape;
}; // class LBBoundary
} // namespace LBBoundaries
} /* namespace ScriptInterface */
#endif<|MERGE_RESOLUTION|>--- conflicted
+++ resolved
@@ -54,21 +54,10 @@
 
   Variant do_call_method(const std::string &name, const VariantMap &) override {
     if (name == "get_force") {
-<<<<<<< HEAD
       const auto agrid = lb_lbfluid_get_agrid();
       const auto tau = lb_lbfluid_get_tau();
       const double unit_conversion = agrid / tau / tau;
       return m_lbboundary->get_force() * unit_conversion;
-=======
-      // The get force method uses mpi callbacks on lb cpu
-      if (context()->is_head_node()) {
-        const auto agrid = lb_lbfluid_get_agrid();
-        const auto tau = lb_lbfluid_get_tau();
-        const double unit_conversion = agrid / tau / tau;
-        return m_lbboundary->get_force() * unit_conversion;
-      }
-      return none;
->>>>>>> 59e25122
     }
     return none;
   }
