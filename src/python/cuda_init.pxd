--- conflicted
+++ resolved
@@ -1,14 +1,4 @@
-<<<<<<< HEAD
-cdef extern from "config.hpp":
-    pass
-
-cdef extern from "cuda_init.hpp":
-    int setdevice(int dev)
-    int getdevice(int* dev)
-    int getdevicelist(int* devl, char* devname)
-=======
 cdef extern from "cuda_init.hpp":
     int cuda_set_device(int dev)
     int cuda_get_device()
-#    int getdevicelist(int* devl, char* devname)
->>>>>>> b7943dd2
+#    int getdevicelist(int* devl, char* devname)