#
# Copyright (C) 2013-2018 The ESPResSo project
#
# This file is part of ESPResSo.
#
# ESPResSo is free software: you can redistribute it and/or modify
# it under the terms of the GNU General Public License as published by
# the Free Software Foundation, either version 3 of the License, or
# (at your option) any later version.
#
# ESPResSo is distributed in the hope that it will be useful,
# but WITHOUT ANY WARRANTY; without even the implied warranty of
# MERCHANTABILITY or FITNESS FOR A PARTICULAR PURPOSE.  See the
# GNU General Public License for more details.
#
# You should have received a copy of the GNU General Public License
# along with this program.  If not, see <http://www.gnu.org/licenses/>.
#
from __future__ import print_function, absolute_import

include "myconfig.pxi"

from libcpp cimport bool
from libcpp.vector cimport vector
<<<<<<< HEAD
=======
from libcpp.string cimport string
>>>>>>> 6a245d7e
from libc cimport stdint

from .actors cimport Actor
from .utils cimport Vector3d
from .utils cimport Vector3i
from .utils cimport Vector6d
from .utils cimport Vector19d

cdef class HydrodynamicInteraction(Actor):
    pass

IF LB_GPU or LB:

    ##############################################
    #
    # extern functions and structs
    #
    ##############################################

    cdef extern from "grid_based_algorithms/lb_interface.hpp":

        ##############################################
        #
        # Python LB struct clone of C-struct
        #
        ##############################################
        ctypedef struct lb_parameters:
            double rho[2]
            double viscosity[2]
            double bulk_viscosity[2]
            double agrid
            double tau
            double friction[2]
            double ext_force_density[3]
            double gamma_odd[2]
            double gamma_even[2]
            int resent_halo

##############################################
#
#
##############################################
<<<<<<< HEAD
        int lb_lbfluid_set_tau(double c_tau)
        int lb_lbfluid_get_tau(double * c_tau)
        int lb_lbfluid_set_density(double * c_dens)
        int lb_lbfluid_get_density(double * c_dens)
        int lb_lbfluid_set_visc(double * c_visc)
        int lb_lbfluid_get_visc(double * c_visc)
        int lb_lbfluid_set_agrid(double c_agrid)
        int lb_lbfluid_get_agrid(double * c_agrid)
        int lb_lbfluid_set_friction(double * c_friction)
        int lb_lbfluid_get_friction(double * c_friction)
        int lb_lbfluid_set_gamma_odd(double * c_gamma_odd)
        int lb_lbfluid_get_gamma_odd(double * c_gamma_odd)
        int lb_lbfluid_set_gamma_even(double * c_gamma_even)
        int lb_lbfluid_get_gamma_even(double * c_gamma_even)
        int lb_lbfluid_set_ext_force_density(int component, double c_fx, double c_fy, double c_fz)
        int lb_lbfluid_get_ext_force_density(double * c_f)
        int lb_lbfluid_set_bulk_visc(double * c_bulk_visc)
        int lb_lbfluid_get_bulk_visc(double * c_bulk_visc)
        int lb_lbfluid_print_vtk_velocity(char * filename)
        int lb_lbfluid_print_vtk_velocity(char * filename, vector[int] bb1, vector[int] bb2)
        int lb_lbfluid_print_vtk_boundary(char * filename)
        int lb_lbfluid_print_velocity(char * filename)
        int lb_lbfluid_print_boundary(char * filename)
        int lb_lbfluid_save_checkpoint(char * filename, int binary)
        int lb_lbfluid_load_checkpoint(char * filename, int binary) except +
        int lb_set_lattice_switch(int local_lattice_switch)
        bool lb_lbnode_is_index_valid(const Vector3i & ind)
        int lb_lbnode_get_u(const Vector3i & ind, double * double_return)
        int lb_lbnode_set_u(const Vector3i & ind, double * u);
        int lb_lbnode_get_rho(const Vector3i & ind, double * double_return)
        int lb_lbnode_get_pi(const Vector3i & ind, double * double_return)
        int lb_lbnode_get_pi_neq(const Vector3i & ind, double * double_return)
        int lb_lbnode_get_pop(const Vector3i & ind, double * double_return)
        int lb_lbnode_set_pop(const Vector3i & ind, double * double_return)
        int lb_lbnode_get_boundary(const Vector3i & ind, int * int_return)
        int lb_lbfluid_set_couple_flag(int c_couple_flag)
        int lb_lbfluid_get_couple_flag(int * c_couple_flag)
        int lb_lbfluid_get_interpolated_velocity_global(Vector3d & p, double * v)
        stdint.uint64_t lb_fluid_rng_state()
        stdint.uint64_t lb_coupling_rng_state()
        void lb_fluid_set_rng_state(stdint.uint64_t)
=======
        void lb_lbfluid_set_tau(double c_tau) except +
        double lb_lbfluid_get_tau() except +
        void lb_lbfluid_set_density(double c_dens) except +
        double lb_lbfluid_get_density() except +
        void lb_lbfluid_set_visc(double c_visc) except +
        double lb_lbfluid_get_visc() except +
        void lb_lbfluid_set_agrid(double c_agrid) except +
        double lb_lbfluid_get_agrid() except +
        void lb_lbfluid_set_friction(double c_friction) except +
        double lb_lbfluid_get_friction() except +
        void lb_lbfluid_set_gamma_odd(double c_gamma_odd) except +
        double lb_lbfluid_get_gamma_odd() except +
        void lb_lbfluid_set_gamma_even(double c_gamma_even) except +
        double lb_lbfluid_get_gamma_even() except +
        void lb_lbfluid_set_ext_force_density(int component, const Vector3d forcedensity) except +
        const Vector3d lb_lbfluid_get_ext_force_density() except +
        void lb_lbfluid_set_bulk_visc(double c_bulk_visc) except +
        double lb_lbfluid_get_bulk_visc() except +
        void lb_lbfluid_print_vtk_velocity(string filename) except +
        void lb_lbfluid_print_vtk_velocity(string filename, vector[int] bb1, vector[int] bb2) except +
        void lb_lbfluid_print_vtk_boundary(string filename) except +
        void lb_lbfluid_print_velocity(string filename) except +
        void lb_lbfluid_print_boundary(string filename) except +
        void lb_lbfluid_save_checkpoint(string filename, int binary) except +
        void lb_lbfluid_load_checkpoint(string filename, int binary) except +
        void lb_set_lattice_switch(int local_lattice_switch) except +
        int lb_lbfluid_get_lattice_switch() except +
        bool lb_lbnode_is_index_valid(const Vector3i & ind) except +
        const Vector3d lb_lbnode_get_u(const Vector3i & ind) except +
        void lb_lbnode_set_u(const Vector3i & ind, const Vector3d & u) except +
        double lb_lbnode_get_rho(const Vector3i & ind) except +
        const Vector6d lb_lbnode_get_pi(const Vector3i & ind) except +
        const Vector6d lb_lbnode_get_pi_neq(const Vector3i & ind) except +
        const Vector19d lb_lbnode_get_pop(const Vector3i & ind) except +
        void lb_lbnode_set_pop(const Vector3i & ind, const Vector19d & populations) except +
        int lb_lbnode_get_boundary(const Vector3i & ind) except +
        void lb_lbfluid_set_couple_flag(int c_couple_flag) except +
        int lb_lbfluid_get_couple_flag() except +
        int lb_lbfluid_get_interpolated_velocity_global(Vector3d & p, double * v) except +
        stdint.uint64_t lb_fluid_rng_state() except +
        stdint.uint64_t lb_coupling_rng_state() except +
        void lb_fluid_set_rng_state(stdint.uint64_t) except +
        void lb_lbfluid_set_kT(double) except +
        double lb_lbfluid_get_kT() except +

    cdef extern from "grid_based_algorithms/lb_particle_coupling.hpp":
>>>>>>> 6a245d7e
        void lb_coupling_set_rng_state(stdint.uint64_t)

    cdef extern from "grid_based_algorithms/lbgpu.hpp":
        int lb_lbfluid_remove_total_momentum()
        void lb_lbfluid_get_interpolated_velocity_at_positions(double * positions, double * velocities, int length)

    ###############################################
    #
    # Wrapper-functions for access to C-pointer: Set params
    #
    ###############################################
    cdef inline python_lbfluid_set_density(p_dens, agrid):
<<<<<<< HEAD

        IF SHANCHEN:
            cdef double c_dens[2]
        ELSE:
            cdef double c_dens[1]

        # get pointers
        if isinstance(p_dens, float) or isinstance(p_dens, int):
            c_dens[0] = <float > p_dens * agrid * agrid * agrid
=======
        cdef double c_dens

        # get pointers
        if isinstance(p_dens, float) or isinstance(p_dens, int):
            c_dens = <float > p_dens * agrid * agrid * agrid
>>>>>>> 6a245d7e
        else:
            c_dens = p_dens * agrid * agrid * agrid
        # call c-function
        lb_lbfluid_set_density(c_dens)

###############################################

<<<<<<< HEAD
    cdef inline python_lbfluid_set_tau(p_tau):

        cdef double c_tau
        # get pointers
        c_tau = p_tau
        # call c-function
        if(lb_lbfluid_set_tau(c_tau)):
            raise Exception("lb_fluid_set_tau error at C-level interface")

        return 0

###############################################

    cdef inline python_lbfluid_set_visc(p_visc, p_agrid, p_tau):

        IF SHANCHEN:
            cdef double c_visc[2]
        ELSE:
            cdef double c_visc[1]
        # get pointers
        if isinstance(p_visc, float) or isinstance(p_visc, int):
            c_visc[0] = <float > p_visc * p_tau / (p_agrid * p_agrid)
=======
    cdef inline python_lbfluid_set_visc(p_visc, p_agrid, p_tau):
        cdef double c_visc
        # get pointers
        if isinstance(p_visc, float) or isinstance(p_visc, int):
            c_visc = <float > p_visc * p_tau / (p_agrid * p_agrid)
>>>>>>> 6a245d7e
        else:
            c_visc = p_visc * p_tau / (p_agrid * p_agrid)
        # call c-function
        lb_lbfluid_set_visc(c_visc)

###############################################

    cdef inline python_lbfluid_set_agrid(p_agrid):
        cdef double c_agrid
        # get pointers
        c_agrid = p_agrid
        # call c-function
        lb_lbfluid_set_agrid(c_agrid)

###############################################

    cdef inline python_lbfluid_set_bulk_visc(p_bvisc, p_agrid, p_tau):
<<<<<<< HEAD

        IF SHANCHEN:
            cdef double c_bvisc[2]
        ELSE:
            cdef double c_bvisc[1]
        # get pointers
        if isinstance(p_bvisc, float) or isinstance(p_bvisc, int):
            c_bvisc[0] = <float > p_bvisc * p_tau / (p_agrid * p_agrid)
=======
        cdef double c_bvisc
        # get pointers
        if isinstance(p_bvisc, float) or isinstance(p_bvisc, int):
            c_bvisc = <float > p_bvisc * p_tau / (p_agrid * p_agrid)
>>>>>>> 6a245d7e
        else:
            c_bvisc = p_bvisc * p_tau / (p_agrid * p_agrid)
        # call c-function
        lb_lbfluid_set_bulk_visc(c_bvisc)

###############################################

    cdef inline python_lbfluid_set_friction(p_friction):
        cdef double c_friction
        # get pointers
        if isinstance(p_friction, float) or isinstance(p_friction, int):
            c_friction = <float > p_friction
        else:
            c_friction = p_friction
        # call c-function
        lb_lbfluid_set_friction(c_friction)

    cdef inline python_lbfluid_set_gamma_odd(gamma_odd):
        cdef double c_gamma_odd
        # get pointers
        if isinstance(gamma_odd, float) or isinstance(gamma_odd, int):
            c_gamma_odd = <float > gamma_odd
        else:
            c_gamma_odd = gamma_odd
        # call c-function
        lb_lbfluid_set_gamma_odd(c_gamma_odd)

    cdef inline python_lbfluid_set_gamma_even(gamma_even):
        cdef double c_gamma_even
        # get pointers
        if isinstance(gamma_even, float) or isinstance(gamma_even, int):
            c_gamma_even = <float > gamma_even
        else:
            c_gamma_even = gamma_even
        # call c-function
        lb_lbfluid_set_gamma_even(c_gamma_even)

###############################################

    cdef inline python_lbfluid_set_ext_force_density(p_ext_force_density, p_agrid, p_tau):

        cdef Vector3d c_ext_force_density
        # get pointers
        # unit conversion MD -> LB
        c_ext_force_density[
<<<<<<< HEAD
    0] = p_ext_force_density[
        0] * p_agrid * p_agrid * p_tau * p_tau;
        c_ext_force_density[
    1] = p_ext_force_density[
        1] * p_agrid * p_agrid * p_tau * p_tau;
        c_ext_force_density[
    2] = p_ext_force_density[
        2] * p_agrid * p_agrid * p_tau * p_tau;
=======
            0] = p_ext_force_density[
                0] * p_agrid * p_agrid * p_tau * p_tau
        c_ext_force_density[
            1] = p_ext_force_density[
                1] * p_agrid * p_agrid * p_tau * p_tau
        c_ext_force_density[
            2] = p_ext_force_density[
                2] * p_agrid * p_agrid * p_tau * p_tau
>>>>>>> 6a245d7e
        # call c-function
        lb_lbfluid_set_ext_force_density(0, c_ext_force_density)


###############################################

    cdef inline python_lbfluid_set_couple_flag(p_couple_flag):

        if p_couple_flag == "2pt":
            p_couple_flag = 2
        elif p_couple_flag == "3pt":
            p_couple_flag = 4
        else:
            raise Exception(
                "Parameter couple accepts only \"2pt\" and \"3pt\"")

        cdef int c_couple_flag
        c_couple_flag = p_couple_flag
        lb_lbfluid_set_couple_flag(c_couple_flag)

###############################################

    cdef inline python_lbfluid_get_couple_flag(p_couple_flag):

<<<<<<< HEAD
        cdef int c_couple_flag;
        if(lb_lbfluid_get_couple_flag( & c_couple_flag)):
            raise Exception(
                "lb_lbfluid_get_couple_flag error at C-level interface")
=======
        cdef int c_couple_flag
        c_couple_flag = lb_lbfluid_get_couple_flag()
>>>>>>> 6a245d7e
        p_couple_flag = c_couple_flag

        if p_couple_flag == 2:
            p_couple_flag = "2pt"
        elif p_couple_flag == 4:
            p_couple_flag = "3pt"
        else:
            raise Exception(
                "lb_lbfluid_get_couple_flag error at C-level interface")

###############################################


###############################################
#
# Wrapper-functions for access to C-pointer: Get params
#
###############################################
    cdef inline python_lbfluid_get_density(p_dens, agrid):
<<<<<<< HEAD

        IF SHANCHEN:
            cdef double c_dens[2]
        ELSE:
            cdef double c_dens[1]
=======
        cdef double c_dens
>>>>>>> 6a245d7e
        # call c-function
        c_dens = lb_lbfluid_get_density()
        if isinstance(p_dens, float) or isinstance(p_dens, int):
<<<<<<< HEAD
            p_dens = <double > c_dens[0] / agrid / agrid / agrid
        else:
            p_dens = c_dens / agrid / agrid / agrid

        return 0
=======
            p_dens = <double > c_dens / agrid / agrid / agrid
        else:
            p_dens = c_dens / agrid / agrid / agrid
>>>>>>> 6a245d7e

###############################################
    cdef inline python_lbfluid_get_visc(p_visc, p_agrid, p_tau):
        cdef double c_visc
        # call c-function
<<<<<<< HEAD
        if(lb_lbfluid_get_tau(c_tau)):
            raise Exception("lb_fluid_get_tau error at C-level interface")
        p_tau = <double > c_tau[0]

        return 0

###############################################
    cdef inline python_lbfluid_get_visc(p_visc, p_agrid, p_tau):

        IF SHANCHEN:
            cdef double c_visc[2]
        ELSE:
            cdef double c_visc[1]
        # call c-function
        if(lb_lbfluid_get_visc(c_visc)):
            raise Exception(
                "lb_fluid_get_viscosity error at C-level interface")
        if isinstance(p_visc, float) or isinstance(p_visc, int):
            p_visc = <double > c_visc[0] / p_tau * (p_agrid * p_agrid)
        else:
            p_visc = c_visc / p_tau * (p_agrid * p_agrid)

        return 0
=======
        c_visc = lb_lbfluid_get_visc()
        if isinstance(p_visc, float) or isinstance(p_visc, int):
            p_visc = <double > c_visc / p_tau * (p_agrid * p_agrid)
        else:
            p_visc = c_visc / p_tau * (p_agrid * p_agrid)
>>>>>>> 6a245d7e

###############################################
    cdef inline python_lbfluid_get_agrid(p_agrid):
        cdef double c_agrid
        # call c-function
        c_agrid = lb_lbfluid_get_agrid()
        p_agrid = <double > c_agrid

###############################################
    cdef inline python_lbfluid_get_bulk_visc(p_bvisc, p_agrid, p_tau):
<<<<<<< HEAD

        IF SHANCHEN:
            cdef double c_bvisc[2]
        ELSE:
            cdef double c_bvisc[1]
=======
        cdef double c_bvisc
>>>>>>> 6a245d7e
        # call c-function
        c_bvisc = lb_lbfluid_get_bulk_visc()
        if isinstance(p_bvisc, float) or isinstance(p_bvisc, int):
<<<<<<< HEAD
            p_bvisc = <double > c_bvisc[0] / p_tau * (p_agrid * p_agrid)
        else:
            p_bvisc = c_bvisc / p_tau * (p_agrid * p_agrid)

        return 0
=======
            p_bvisc = <double > c_bvisc / p_tau * (p_agrid * p_agrid)
        else:
            p_bvisc = c_bvisc / p_tau * (p_agrid * p_agrid)
>>>>>>> 6a245d7e

###############################################
    cdef inline python_lbfluid_get_friction(p_friction):
        cdef double c_friction
        # call c-function
        c_friction = lb_lbfluid_get_friction()
        if isinstance(p_friction, float) or isinstance(p_friction, int):
            p_fricition = <double > c_friction
        else:
            p_friction = c_friction

###############################################

    cdef inline python_lbfluid_get_ext_force_density(p_ext_force_density, p_agrid, p_tau):

        cdef Vector3d c_ext_force_density
        # call c-function
<<<<<<< HEAD
        if(lb_lbfluid_get_ext_force_density(c_ext_force_density)):
            raise Exception(
                "lb_fluid_get_ext_force_density error at C-level interface")
        # unit conversion LB -> MD
        p_ext_force_density[
    0] = c_ext_force_density[
        0] / p_agrid / p_agrid / p_tau / p_tau
        p_ext_force_density[
    1] = c_ext_force_density[
        1] / p_agrid / p_agrid / p_tau / p_tau
        p_ext_force_density[
    2] = c_ext_force_density[
        2] / p_agrid / p_agrid / p_tau / p_tau

        return 0
=======
        c_ext_force_density = lb_lbfluid_get_ext_force_density()
        # unit conversion LB -> MD
        p_ext_force_density[
            0] = c_ext_force_density[
                0] / p_agrid / p_agrid / p_tau / p_tau
        p_ext_force_density[
            1] = c_ext_force_density[
                1] / p_agrid / p_agrid / p_tau / p_tau
        p_ext_force_density[
            2] = c_ext_force_density[
                2] / p_agrid / p_agrid / p_tau / p_tau
>>>>>>> 6a245d7e
<|MERGE_RESOLUTION|>--- conflicted
+++ resolved
@@ -22,10 +22,7 @@
 
 from libcpp cimport bool
 from libcpp.vector cimport vector
-<<<<<<< HEAD
-=======
 from libcpp.string cimport string
->>>>>>> 6a245d7e
 from libc cimport stdint
 
 from .actors cimport Actor
@@ -68,49 +65,6 @@
 #
 #
 ##############################################
-<<<<<<< HEAD
-        int lb_lbfluid_set_tau(double c_tau)
-        int lb_lbfluid_get_tau(double * c_tau)
-        int lb_lbfluid_set_density(double * c_dens)
-        int lb_lbfluid_get_density(double * c_dens)
-        int lb_lbfluid_set_visc(double * c_visc)
-        int lb_lbfluid_get_visc(double * c_visc)
-        int lb_lbfluid_set_agrid(double c_agrid)
-        int lb_lbfluid_get_agrid(double * c_agrid)
-        int lb_lbfluid_set_friction(double * c_friction)
-        int lb_lbfluid_get_friction(double * c_friction)
-        int lb_lbfluid_set_gamma_odd(double * c_gamma_odd)
-        int lb_lbfluid_get_gamma_odd(double * c_gamma_odd)
-        int lb_lbfluid_set_gamma_even(double * c_gamma_even)
-        int lb_lbfluid_get_gamma_even(double * c_gamma_even)
-        int lb_lbfluid_set_ext_force_density(int component, double c_fx, double c_fy, double c_fz)
-        int lb_lbfluid_get_ext_force_density(double * c_f)
-        int lb_lbfluid_set_bulk_visc(double * c_bulk_visc)
-        int lb_lbfluid_get_bulk_visc(double * c_bulk_visc)
-        int lb_lbfluid_print_vtk_velocity(char * filename)
-        int lb_lbfluid_print_vtk_velocity(char * filename, vector[int] bb1, vector[int] bb2)
-        int lb_lbfluid_print_vtk_boundary(char * filename)
-        int lb_lbfluid_print_velocity(char * filename)
-        int lb_lbfluid_print_boundary(char * filename)
-        int lb_lbfluid_save_checkpoint(char * filename, int binary)
-        int lb_lbfluid_load_checkpoint(char * filename, int binary) except +
-        int lb_set_lattice_switch(int local_lattice_switch)
-        bool lb_lbnode_is_index_valid(const Vector3i & ind)
-        int lb_lbnode_get_u(const Vector3i & ind, double * double_return)
-        int lb_lbnode_set_u(const Vector3i & ind, double * u);
-        int lb_lbnode_get_rho(const Vector3i & ind, double * double_return)
-        int lb_lbnode_get_pi(const Vector3i & ind, double * double_return)
-        int lb_lbnode_get_pi_neq(const Vector3i & ind, double * double_return)
-        int lb_lbnode_get_pop(const Vector3i & ind, double * double_return)
-        int lb_lbnode_set_pop(const Vector3i & ind, double * double_return)
-        int lb_lbnode_get_boundary(const Vector3i & ind, int * int_return)
-        int lb_lbfluid_set_couple_flag(int c_couple_flag)
-        int lb_lbfluid_get_couple_flag(int * c_couple_flag)
-        int lb_lbfluid_get_interpolated_velocity_global(Vector3d & p, double * v)
-        stdint.uint64_t lb_fluid_rng_state()
-        stdint.uint64_t lb_coupling_rng_state()
-        void lb_fluid_set_rng_state(stdint.uint64_t)
-=======
         void lb_lbfluid_set_tau(double c_tau) except +
         double lb_lbfluid_get_tau() except +
         void lb_lbfluid_set_density(double c_dens) except +
@@ -157,7 +111,6 @@
         double lb_lbfluid_get_kT() except +
 
     cdef extern from "grid_based_algorithms/lb_particle_coupling.hpp":
->>>>>>> 6a245d7e
         void lb_coupling_set_rng_state(stdint.uint64_t)
 
     cdef extern from "grid_based_algorithms/lbgpu.hpp":
@@ -170,23 +123,11 @@
     #
     ###############################################
     cdef inline python_lbfluid_set_density(p_dens, agrid):
-<<<<<<< HEAD
-
-        IF SHANCHEN:
-            cdef double c_dens[2]
-        ELSE:
-            cdef double c_dens[1]
-
-        # get pointers
-        if isinstance(p_dens, float) or isinstance(p_dens, int):
-            c_dens[0] = <float > p_dens * agrid * agrid * agrid
-=======
         cdef double c_dens
 
         # get pointers
         if isinstance(p_dens, float) or isinstance(p_dens, int):
             c_dens = <float > p_dens * agrid * agrid * agrid
->>>>>>> 6a245d7e
         else:
             c_dens = p_dens * agrid * agrid * agrid
         # call c-function
@@ -194,36 +135,11 @@
 
 ###############################################
 
-<<<<<<< HEAD
-    cdef inline python_lbfluid_set_tau(p_tau):
-
-        cdef double c_tau
-        # get pointers
-        c_tau = p_tau
-        # call c-function
-        if(lb_lbfluid_set_tau(c_tau)):
-            raise Exception("lb_fluid_set_tau error at C-level interface")
-
-        return 0
-
-###############################################
-
-    cdef inline python_lbfluid_set_visc(p_visc, p_agrid, p_tau):
-
-        IF SHANCHEN:
-            cdef double c_visc[2]
-        ELSE:
-            cdef double c_visc[1]
-        # get pointers
-        if isinstance(p_visc, float) or isinstance(p_visc, int):
-            c_visc[0] = <float > p_visc * p_tau / (p_agrid * p_agrid)
-=======
     cdef inline python_lbfluid_set_visc(p_visc, p_agrid, p_tau):
         cdef double c_visc
         # get pointers
         if isinstance(p_visc, float) or isinstance(p_visc, int):
             c_visc = <float > p_visc * p_tau / (p_agrid * p_agrid)
->>>>>>> 6a245d7e
         else:
             c_visc = p_visc * p_tau / (p_agrid * p_agrid)
         # call c-function
@@ -241,21 +157,10 @@
 ###############################################
 
     cdef inline python_lbfluid_set_bulk_visc(p_bvisc, p_agrid, p_tau):
-<<<<<<< HEAD
-
-        IF SHANCHEN:
-            cdef double c_bvisc[2]
-        ELSE:
-            cdef double c_bvisc[1]
-        # get pointers
-        if isinstance(p_bvisc, float) or isinstance(p_bvisc, int):
-            c_bvisc[0] = <float > p_bvisc * p_tau / (p_agrid * p_agrid)
-=======
         cdef double c_bvisc
         # get pointers
         if isinstance(p_bvisc, float) or isinstance(p_bvisc, int):
             c_bvisc = <float > p_bvisc * p_tau / (p_agrid * p_agrid)
->>>>>>> 6a245d7e
         else:
             c_bvisc = p_bvisc * p_tau / (p_agrid * p_agrid)
         # call c-function
@@ -301,16 +206,6 @@
         # get pointers
         # unit conversion MD -> LB
         c_ext_force_density[
-<<<<<<< HEAD
-    0] = p_ext_force_density[
-        0] * p_agrid * p_agrid * p_tau * p_tau;
-        c_ext_force_density[
-    1] = p_ext_force_density[
-        1] * p_agrid * p_agrid * p_tau * p_tau;
-        c_ext_force_density[
-    2] = p_ext_force_density[
-        2] * p_agrid * p_agrid * p_tau * p_tau;
-=======
             0] = p_ext_force_density[
                 0] * p_agrid * p_agrid * p_tau * p_tau
         c_ext_force_density[
@@ -319,7 +214,6 @@
         c_ext_force_density[
             2] = p_ext_force_density[
                 2] * p_agrid * p_agrid * p_tau * p_tau
->>>>>>> 6a245d7e
         # call c-function
         lb_lbfluid_set_ext_force_density(0, c_ext_force_density)
 
@@ -344,15 +238,8 @@
 
     cdef inline python_lbfluid_get_couple_flag(p_couple_flag):
 
-<<<<<<< HEAD
-        cdef int c_couple_flag;
-        if(lb_lbfluid_get_couple_flag( & c_couple_flag)):
-            raise Exception(
-                "lb_lbfluid_get_couple_flag error at C-level interface")
-=======
         cdef int c_couple_flag
         c_couple_flag = lb_lbfluid_get_couple_flag()
->>>>>>> 6a245d7e
         p_couple_flag = c_couple_flag
 
         if p_couple_flag == 2:
@@ -372,65 +259,23 @@
 #
 ###############################################
     cdef inline python_lbfluid_get_density(p_dens, agrid):
-<<<<<<< HEAD
-
-        IF SHANCHEN:
-            cdef double c_dens[2]
-        ELSE:
-            cdef double c_dens[1]
-=======
         cdef double c_dens
->>>>>>> 6a245d7e
         # call c-function
         c_dens = lb_lbfluid_get_density()
         if isinstance(p_dens, float) or isinstance(p_dens, int):
-<<<<<<< HEAD
-            p_dens = <double > c_dens[0] / agrid / agrid / agrid
+            p_dens = <double > c_dens / agrid / agrid / agrid
         else:
             p_dens = c_dens / agrid / agrid / agrid
-
-        return 0
-=======
-            p_dens = <double > c_dens / agrid / agrid / agrid
-        else:
-            p_dens = c_dens / agrid / agrid / agrid
->>>>>>> 6a245d7e
 
 ###############################################
     cdef inline python_lbfluid_get_visc(p_visc, p_agrid, p_tau):
         cdef double c_visc
         # call c-function
-<<<<<<< HEAD
-        if(lb_lbfluid_get_tau(c_tau)):
-            raise Exception("lb_fluid_get_tau error at C-level interface")
-        p_tau = <double > c_tau[0]
-
-        return 0
-
-###############################################
-    cdef inline python_lbfluid_get_visc(p_visc, p_agrid, p_tau):
-
-        IF SHANCHEN:
-            cdef double c_visc[2]
-        ELSE:
-            cdef double c_visc[1]
-        # call c-function
-        if(lb_lbfluid_get_visc(c_visc)):
-            raise Exception(
-                "lb_fluid_get_viscosity error at C-level interface")
-        if isinstance(p_visc, float) or isinstance(p_visc, int):
-            p_visc = <double > c_visc[0] / p_tau * (p_agrid * p_agrid)
-        else:
-            p_visc = c_visc / p_tau * (p_agrid * p_agrid)
-
-        return 0
-=======
         c_visc = lb_lbfluid_get_visc()
         if isinstance(p_visc, float) or isinstance(p_visc, int):
             p_visc = <double > c_visc / p_tau * (p_agrid * p_agrid)
         else:
             p_visc = c_visc / p_tau * (p_agrid * p_agrid)
->>>>>>> 6a245d7e
 
 ###############################################
     cdef inline python_lbfluid_get_agrid(p_agrid):
@@ -441,29 +286,13 @@
 
 ###############################################
     cdef inline python_lbfluid_get_bulk_visc(p_bvisc, p_agrid, p_tau):
-<<<<<<< HEAD
-
-        IF SHANCHEN:
-            cdef double c_bvisc[2]
-        ELSE:
-            cdef double c_bvisc[1]
-=======
         cdef double c_bvisc
->>>>>>> 6a245d7e
         # call c-function
         c_bvisc = lb_lbfluid_get_bulk_visc()
         if isinstance(p_bvisc, float) or isinstance(p_bvisc, int):
-<<<<<<< HEAD
-            p_bvisc = <double > c_bvisc[0] / p_tau * (p_agrid * p_agrid)
+            p_bvisc = <double > c_bvisc / p_tau * (p_agrid * p_agrid)
         else:
             p_bvisc = c_bvisc / p_tau * (p_agrid * p_agrid)
-
-        return 0
-=======
-            p_bvisc = <double > c_bvisc / p_tau * (p_agrid * p_agrid)
-        else:
-            p_bvisc = c_bvisc / p_tau * (p_agrid * p_agrid)
->>>>>>> 6a245d7e
 
 ###############################################
     cdef inline python_lbfluid_get_friction(p_friction):
@@ -481,23 +310,6 @@
 
         cdef Vector3d c_ext_force_density
         # call c-function
-<<<<<<< HEAD
-        if(lb_lbfluid_get_ext_force_density(c_ext_force_density)):
-            raise Exception(
-                "lb_fluid_get_ext_force_density error at C-level interface")
-        # unit conversion LB -> MD
-        p_ext_force_density[
-    0] = c_ext_force_density[
-        0] / p_agrid / p_agrid / p_tau / p_tau
-        p_ext_force_density[
-    1] = c_ext_force_density[
-        1] / p_agrid / p_agrid / p_tau / p_tau
-        p_ext_force_density[
-    2] = c_ext_force_density[
-        2] / p_agrid / p_agrid / p_tau / p_tau
-
-        return 0
-=======
         c_ext_force_density = lb_lbfluid_get_ext_force_density()
         # unit conversion LB -> MD
         p_ext_force_density[
@@ -508,5 +320,4 @@
                 1] / p_agrid / p_agrid / p_tau / p_tau
         p_ext_force_density[
             2] = c_ext_force_density[
-                2] / p_agrid / p_agrid / p_tau / p_tau
->>>>>>> 6a245d7e
+                2] / p_agrid / p_agrid / p_tau / p_tau