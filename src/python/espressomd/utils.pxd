#
# Copyright (C) 2013-2019 The ESPResSo project
#
# This file is part of ESPResSo.
#
# ESPResSo is free software: you can redistribute it and/or modify
# it under the terms of the GNU General Public License as published by
# the Free Software Foundation, either version 3 of the License, or
# (at your option) any later version.
#
# ESPResSo is distributed in the hope that it will be useful,
# but WITHOUT ANY WARRANTY; without even the implied warranty of
# MERCHANTABILITY or FITNESS FOR A PARTICULAR PURPOSE.  See the
# GNU General Public License for more details.
#
# You should have received a copy of the GNU General Public License
# along with this program.  If not, see <http://www.gnu.org/licenses/>.
#
import numpy as np
cimport numpy as np

from libcpp.string cimport string  # import std::string as string
from libcpp.vector cimport vector  # import std::vector as vector

cdef extern from "utils/Span.hpp" namespace "Utils":
    cppclass Span[T]:
        Span()
        Span(T *, size_t)

        T & operator[](size_t)

        T * begin()
        T * end()

        T * data()
        size_t size()

    Span[const T] make_const_span[T](T *, size_t)

cdef np.ndarray create_nparray_from_double_array(double * x, int n)
cdef np.ndarray create_nparray_from_double_span(Span[double] x)
cpdef check_type_or_throw_except(x, n, t, msg)
cdef check_range_or_except(D, x, v_min, incl_min, v_max, incl_max)

cdef extern from "RuntimeError.hpp" namespace "ErrorHandling::RuntimeError":
    cdef cppclass ErrorLevel:
        pass

cdef extern from "RuntimeError.hpp" namespace "ErrorHandling::RuntimeError::ErrorLevel":
    cdef ErrorLevel WARNING
    cdef ErrorLevel ERROR

cdef extern from "RuntimeError.hpp" namespace "ErrorHandling":
    cdef cppclass RuntimeError:
        string format()
        void print()
        ErrorLevel level()

cdef extern from "errorhandling.hpp" namespace "ErrorHandling":
    cdef vector[RuntimeError] mpi_gather_runtime_errors()

cpdef handle_errors(msg)

cdef extern from "utils/Vector.hpp" namespace "Utils":
    cppclass Vector2d:
        pass
    cppclass Vector4d:
        double & operator[](int i)
        double * data()

    cppclass Vector3i:
        int & operator[](int i)
        int * data()

    cppclass Vector3d:
        Vector3d()
        Vector3d(const Vector3d & )

        double & operator[](int i)
        double * data()
        Vector3d operator * (double i)
        Vector3d operator / (double i)

    cppclass Vector6d:
        double & operator[](int i)
        double * data()
        Vector6d operator * (double i)
        Vector6d operator / (double i)

    cppclass Vector9d:
        double & operator[](int i)
        double * data()
        Vector9d operator * (double i)
        Vector9d operator / (double i)

<<<<<<< HEAD
=======
    cppclass Vector19d:
        double & operator[](int i)
        double * data()

cdef extern from "utils/quaternion.hpp" namespace "Utils":
    cppclass Quaternion[T]:
        T & operator[](int i)

>>>>>>> 9f17307d
cdef make_array_locked(Vector3d)
cdef Vector3d make_Vector3d(a)

cdef extern from "utils/Factory.hpp" namespace "Utils":
    cdef cppclass Factory[T]:
        pass<|MERGE_RESOLUTION|>--- conflicted
+++ resolved
@@ -93,17 +93,10 @@
         Vector9d operator * (double i)
         Vector9d operator / (double i)
 
-<<<<<<< HEAD
-=======
-    cppclass Vector19d:
-        double & operator[](int i)
-        double * data()
-
 cdef extern from "utils/quaternion.hpp" namespace "Utils":
     cppclass Quaternion[T]:
         T & operator[](int i)
 
->>>>>>> 9f17307d
 cdef make_array_locked(Vector3d)
 cdef Vector3d make_Vector3d(a)
 
