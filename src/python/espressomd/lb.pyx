--- conflicted
+++ resolved
@@ -76,27 +76,11 @@
                 raise ValueError(
                     "seed has to be given if temperature is not 0.")
 
-<<<<<<< HEAD
-            IF SHANCHEN:
-                if not hasattr(self._params["dens"], "__getitem__"):
-                    raise ValueError(
-                        "Density must be two positive double (ShanChen)")
-                if not (self._params["dens"][0] > 0.0 and self._params["dens"][1] > 0.0):
-                    raise ValueError(
-                        "Density must be two positive double (ShanChen)")
-            ELSE:
-                if self._params["dens"] == default_params["dens"]:
-                    raise Exception("LB_FLUID density not set")
-                else:
-                    if not (self._params["dens"] > 0.0 and (is_valid_type(self._params["dens"], float) or is_valid_type(self._params["dens"], int))):
-                        raise ValueError("Density must be one positive double")
-=======
             if self._params["dens"] == default_params["dens"]:
                 raise Exception("LB_FLUID density not set")
             else:
                 if not (self._params["dens"] > 0.0 and (is_valid_type(self._params["dens"], float) or is_valid_type(self._params["dens"], int))):
                     raise ValueError("Density must be one positive double")
->>>>>>> 6a245d7e
 
         # list of valid keys for parameters
         ####################################################
@@ -111,30 +95,6 @@
         # list of default parameters
         ####################################################
         def default_params(self):
-<<<<<<< HEAD
-            IF SHANCHEN:
-                return {"agrid": -1.0,
-                        "dens": [-1.0, -1.0],
-                        "fric": [-1.0, -1.0],
-                        "ext_force_density": [0.0, 0.0, 0.0],
-                        "visc": [-1.0, -1.0],
-                        "bulk_visc": [-1.0, -1.0],
-                        "tau": -1.0,
-                        "couple": "2pt",
-                        "seed": None,
-                        "kT": 0.}
-            ELSE:
-                return {"agrid": -1.0,
-                        "dens": -1.0,
-                        "fric": -1.0,
-                        "ext_force_density": [0.0, 0.0, 0.0],
-                        "visc": -1.0,
-                        "bulk_visc": -1.0,
-                        "tau": -1.0,
-                        "couple": "2pt",
-                        "seed": None,
-                        "kT": 0.}
-=======
             return {"agrid": -1.0,
                     "dens": -1.0,
                     "fric": -1.0,
@@ -145,7 +105,6 @@
                     "couple": "2pt",
                     "seed": None,
                     "kT": 0.}
->>>>>>> 6a245d7e
 
         # function that calls wrapper functions which set the parameters at C-Level
         ####################################################
@@ -159,29 +118,12 @@
             if self._params["kT"] > 0.:
                 seed = self._params["seed"]
                 lb_fluid_set_rng_state(seed)
-<<<<<<< HEAD
-
-            global temperature
-            temperature = float(self._params["kT"])
-            mpi_bcast_parameter(FIELD_TEMPERATURE)
-            if python_lbfluid_set_density(self._params["dens"], self._params["agrid"]):
-                raise Exception("lb_lbfluid_set_density error")
-=======
             lb_lbfluid_set_kT(self._params["kT"])
->>>>>>> 6a245d7e
 
             python_lbfluid_set_density(
     self._params["dens"],
      self._params["agrid"])
 
-<<<<<<< HEAD
-            if python_lbfluid_set_visc(self._params["visc"], self._params["agrid"], self._params["tau"]):
-                raise Exception("lb_lbfluid_set_visc error")
-
-            if self._params["bulk_visc"] != self.default_params()["bulk_visc"]:
-                if python_lbfluid_set_bulk_visc(self._params["bulk_visc"], self._params["agrid"], self._params["tau"]):
-                    raise Exception("lb_lbfluid_set_bulk_visc error")
-=======
             lb_lbfluid_set_tau(self._params["tau"])
 
             python_lbfluid_set_visc(
@@ -194,22 +136,16 @@
     self._params["bulk_visc"],
      self._params["agrid"],
      self._params["tau"])
->>>>>>> 6a245d7e
 
             python_lbfluid_set_agrid(self._params["agrid"])
 
             if self._params["fric"] != default_params["fric"]:
                 python_lbfluid_set_friction(self._params["fric"])
 
-<<<<<<< HEAD
-            if python_lbfluid_set_ext_force_density(self._params["ext_force_density"], self._params["agrid"], self._params["tau"]):
-                raise Exception("lb_lbfluid_set_ext_force_density error")
-=======
             python_lbfluid_set_ext_force_density(
     self._params["ext_force_density"],
      self._params["agrid"],
      self._params["tau"])
->>>>>>> 6a245d7e
 
             python_lbfluid_set_couple_flag(self._params["couple"])
 
@@ -225,13 +161,8 @@
         ####################################################
         def _get_params_from_es_core(self):
             default_params = self.default_params()
-<<<<<<< HEAD
-            global temperature
-            self._params["kT"] = temperature
-=======
             cdef double kT = lb_lbfluid_get_kT()
             self._params["kT"] = kT
->>>>>>> 6a245d7e
             cdef stdint.uint64_t seed = lb_fluid_rng_state()
             self._params['seed'] = seed
             if python_lbfluid_get_density(self._params["dens"], self._params["agrid"]):
