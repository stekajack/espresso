--- conflicted
+++ resolved
@@ -337,19 +337,6 @@
         def __set__(self, value):
             raise NotImplementedError
 
-<<<<<<< HEAD
-=======
-    property pressure_tensor_neq:
-        def __get__(self):
-            cdef Vector6d tensor = python_lbnode_get_pressure_tensor_neq(self.node)
-            return array_locked(np.array([[tensor[0], tensor[1], tensor[3]],
-                                          [tensor[1], tensor[2], tensor[4]],
-                                          [tensor[3], tensor[4], tensor[5]]]))
-
-        def __set__(self, value):
-            raise NotImplementedError
-
->>>>>>> 105fbc17
     property population:
         def __get__(self):
             cdef Vector19d double_return
