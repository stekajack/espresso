--- conflicted
+++ resolved
@@ -34,7 +34,6 @@
     #int switch
     #char* checkpoint_filename
 
-<<<<<<< HEAD
     def __init__(self, _dev):
       if _dev == "gpu":
         switch=1
@@ -148,165 +147,4 @@
 #        cdef double _p_gamma_even
 #        if lb_lbfluid_get_gamma_even(&_p_gamma_even):
 #          raise Exception("lb_lbfluid_get_gamma_even error")
-#        return _p_gamma_even
-=======
-IF LB_GPU == 1:
-    # cimport global_variables
-    import numpy as np
-    cimport lb
-
-    cdef class LBparaHandle:
-        cdef int switch
-        cdef int checkpoint_binary
-        cdef char * checkpoint_filename
-
-        def __init__(self, _dev):
-            if _dev == "gpu":
-                switch = 1
-                cython_lb_init(switch)
-            else:
-                switch = 0
-                cython_lb_init(switch)
-
-        property tau:
-            def __set__(self, double p_tau):
-                if lb_lbfluid_set_tau(p_tau):
-                    raise Exception("lb_lbfluid_set_tau error")
-
-            def __get__(self):
-                raise Exception(
-                    "get friction c function not implemented in lb.c")
-
-        property dens:
-            def __set__(self, double p_dens):
-                if lb_lbfluid_set_density(p_dens):
-                    raise Exception("lb_lbfluid_set_density error")
-
-            def __get__(self):
-                cdef double _p_dens
-                if lb_lbfluid_get_density( & _p_dens):
-                    raise Exception("lb_lbfluid_get_density error")
-                return _p_dens
-
-        property visc:
-            def __set__(self, _visc):
-                if lb_lbfluid_set_visc(_visc):
-                    raise Exception("lb_lbfluid_set_visc error")
-
-            def __get__(self):
-                cdef double _p_visc
-                if lb_lbfluid_get_visc( & _p_visc):
-                    raise Exception("lb_lbfluid_get_visc error")
-                return _p_visc
-
-        property agrid:
-            def __set__(self, double _agrid):
-                if lb_lbfluid_set_agrid(_agrid):
-                    raise Exception("lb_lbfluid_set_agrid error")
-
-            def __get__(self):
-                cdef double _p_agrid
-                if lb_lbfluid_get_agrid( & _p_agrid):
-                    raise Exception("lb_lbfluid_get_agrid error")
-                return _p_agrid
-
-        property friction:
-            def __set__(self, double _friction):
-                IF LB == 1:
-                    if lb_lbfluid_set_friction(_friction):
-                        raise Exception("lb_lbfluid_set_friction error")
-                ELSE:
-                    pass
-
-            def __get__(self):
-                cdef double _p_friction
-                raise Exception(
-                    "get friction c function not implemented in lb.c")
-                # return lb_lbfluid_get_friction(&_p_friction)
-
-        property gamma_odd:
-            def __set__(self, double _gamma_odd):
-                if lb_lbfluid_set_gamma_odd(_gamma_odd):
-                    raise Exception("lb_lbfluid_set_gamma_odd error")
-
-            def __get__(self):
-                cdef double _p_gamma_odd
-                if lb_lbfluid_get_gamma_odd( & _p_gamma_odd):
-                    raise Exception("lb_lbfluid_get_gamma_odd error")
-                return _p_gamma_odd
-
-        property gamma_even:
-            def __set__(self, double _gamma_even):
-                if lb_lbfluid_set_gamma_even(_gamma_even):
-                    raise Exception("lb_lbfluid_set_gamma_even error")
-
-            def __get__(self):
-                cdef double _p_gamma_even
-                if lb_lbfluid_get_gamma_even( & _p_gamma_even):
-                    raise Exception("lb_lbfluid_get_gamma_even error")
-                return _p_gamma_even
-
-        property ext_force:
-            def __set__(self, _ext_force):
-                if lb_lbfluid_set_ext_force(_ext_force[0], _ext_force[1], _ext_force[2]):
-                    raise Exception("lb_lbfluid_set_ext_force error")
-
-            def __get__(self):
-                cdef double _p_ext_force[3]
-                if lb_lbfluid_get_ext_force( & _p_ext_force[0], & _p_ext_force[1], & _p_ext_force[2]):
-                    raise Exception("lb_lbfluid_get_ext_force error")
-                return np.array([_p_ext_force[0], _p_ext_force[1], _p_ext_force[2]])
-
-        property bulk_visc:
-            def __set__(self, double _bulk_visc):
-                if lb_lbfluid_set_bulk_visc(_bulk_visc):
-                    raise Exception("lb_lbfluid_set_bulk_visc error")
-
-            def __get__(self):
-                cdef double _p_bulk_visc
-                if lb_lbfluid_get_bulk_visc( & _p_bulk_visc):
-                    raise Exception("lb_lbfluid_get_bulk_visc error")
-                return _p_bulk_visc
-
-        property print_vtk_velocity:
-            def __set__(self, char * _filename):
-                if lb_lbfluid_print_vtk_velocity(_filename):
-                    raise Exception("lb_lbfluid_print_vtk_velocity error")
-
-        property print_vtk_boundary:
-            def __set__(self, char * _filename):
-                if lb_lbfluid_print_vtk_boundary(_filename):
-                    raise Exception("lb_lbfluid_print_vtk_boundary error")
-
-        property print_velocity:
-            def __set__(self, char * _filename):
-                if lb_lbfluid_print_velocity(_filename):
-                    raise Exception("lb_lbfluid_print_vtk_velocity error")
-
-        property print_boundary:
-            def __set__(self, char * _filename):
-                if lb_lbfluid_print_boundary(_filename):
-                    raise Exception("lb_lbfluid_print_vtk_boundary error")
-
-        property checkpoint:
-            def __set__(self, char * checkpoint_filename):
-                self.checkpoint_filename = checkpoint_filename
-                if lb_lbfluid_save_checkpoint(checkpoint_filename, self.checkpoint_binary):
-                    raise Exception("lb_lbfluid_save_checkpoint error")
-
-            def __get__(self):
-                if lb_lbfluid_load_checkpoint(self.checkpoint_filename, self.checkpoint_binary):
-                    raise Exception("lb_lbfluid_load_checkpoint error")
-
-        property checkpoint_style:
-            def __set__(self, int _binary):
-                self.checkpoint_binary = _binary
-
-            def __get__(self):
-                return self.checkpoint_binary
-
-    class DeviceList:
-
-        def __getitem__(self, _dev):
-            return LBparaHandle(_dev)
->>>>>>> c4531554
+#        return _p_gamma_even