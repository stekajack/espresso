--- conflicted
+++ resolved
@@ -69,11 +69,6 @@
 
         if self._params["dens"] == default_params["dens"]:
             raise Exception("LB_FLUID density not set")
-<<<<<<< HEAD
-        else:
-            if not (self._params["dens"] > 0.0 and (is_valid_type(self._params["dens"], float) or is_valid_type(self._params["dens"], int))):
-                raise ValueError("Density must be one positive double")
-=======
         elif not (self._params["dens"] > 0.0 and (is_valid_type(self._params["dens"], float) or is_valid_type(self._params["dens"], int))):
             raise ValueError("Density must be one positive double")
         
@@ -84,7 +79,6 @@
     ####################################################
     def valid_keys(self):
         return "agrid", "dens", "ext_force_density", "visc", "tau", "bulk_visc", "gamma_odd", "gamma_even", "kT", "seed"
->>>>>>> e2e7c5db
 
     # list of essential keys required for the fluid
     #
