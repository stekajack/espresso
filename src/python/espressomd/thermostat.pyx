#
# Copyright (C) 2013,2014,2015,2016 The ESPResSo project
#
# This file is part of ESPResSo.
#
# ESPResSo is free software: you can redistribute it and/or modify
# it under the terms of the GNU General Public License as published by
# the Free Software Foundation, either version 3 of the License, or
# (at your option) any later version.
#
# ESPResSo is distributed in the hope that it will be useful,
# but WITHOUT ANY WARRANTY; without even the implied warranty of
# MERCHANTABILITY or FITNESS FOR A PARTICULAR PURPOSE.  See the
# GNU General Public License for more details.
#
# You should have received a copy of the GNU General Public License
# along with this program.  If not, see <http://www.gnu.org/licenses/>.
#
from __future__ import print_function, absolute_import
from functools import wraps
from . cimport thermostat
include "myconfig.pxi"
from globals cimport *
import numpy as np
from . cimport utils


def AssertThermostatType(*allowedthermostats):
    """Assert that only a certain thermostat is active

    Decorator class to assure that only a given thermostat is active
    at a time.  Usage:

        @AssertThermostatType(THERMO_LANGEVIN)
        def set_langevin(self, kT=None, gamma=None, gamma_rotation=None):

    This will prefix an assertion for THERMO_LANGEVIN to the call.

    """
    def decoratorfunction(function):
        @wraps(function, assigned=('__name__', '__doc__'))
        def wrapper(*args, **kwargs):
            if (not (thermo_switch in allowedthermostats) and
                    (thermo_switch != THERMO_OFF)):
                raise Exception(
                    "This combination of thermostats is not allowed!")
            function(*args, **kwargs)
        return wrapper
    return decoratorfunction


cdef class Thermostat(object):

    # We have to cdef the state variable because it is a cdef class
    cdef _state

    def __init__(self):
        self._state = None
        pass

    def suspend(self):
        """Suspend the thermostat

        The thermostat can be suspended, e.g. to perform an energy
        minimization.

        """
        self._state = self.__getstate__()
        self.turn_off()

    def recover(self):
        """Recover a suspended thermostat

        If the thermostat had been suspended using .suspend(), it can
        be reovered with this method.

        """
        if self._state is not None:
            self.__setstate__(self._state)

    # __getstate__ and __setstate__ define the pickle interaction
    def __getstate__(self):
        # Attributes to pickle.
        thermolist = self.get_state()
        return thermolist

    def __setstate__(self, thermolist):
        if thermolist == []:
            return

        for thmst in thermolist:
            if thmst["type"] == "OFF":
                self.turn_off()
            if thmst["type"] == "LANGEVIN":
                self.set_langevin(kT=thmst["kT"], gamma=thmst[
                                  "gamma"], gamma_rotation=thmst["gamma_rotation"])
            if thmst["type"] == "LB":
                self.set_lb(kT=thmst["kT"])
            if thmst["type"] == "NPT_ISO":
                self.set_npt(kT=thmst["kT"], p_diff=thmst[
                             "p_diff"], piston=thmst["piston"])
<<<<<<< HEAD
            if thmst["type"] == "DPD" or thmst["type"] == "INTER_DPD":
                pass
            if thmst["type"] == "BROWNIAN":
                self.set_brownian(kT=thmst["kT"], gamma=thmst[
                                  "gamma"], gamma_rotation=thmst["gamma_rotation"])
=======
            if thmst["type"] == "DPD":
                self.set_dpd(kT=thmst["kt"])
>>>>>>> 23982e9a

    def get_ts(self):
        return thermo_switch

    def get_state(self):
        """Returns the thermostat status."""
        thermo_list = []
        if temperature == -1:
            raise Exception("Thermostat is not initialized")
        if thermo_switch == THERMO_OFF:
            return [{"type": "OFF"}]
        if thermo_switch & THERMO_LANGEVIN:
            lang_dict = {}
            lang_dict["type"] = "LANGEVIN"
            lang_dict["kT"] = temperature
            IF PARTICLE_ANISOTROPY:
                lang_dict["gamma"] = [langevin_gamma[0],
                                      langevin_gamma[1],
                                      langevin_gamma[2]]
            ELSE:
                lang_dict["gamma"] = langevin_gamma
            IF ROTATION:
                IF PARTICLE_ANISOTROPY:
                    lang_dict["gamma_rotation"] = [langevin_gamma_rotation[0],
                                                   langevin_gamma_rotation[1],
                                                   langevin_gamma_rotation[2]]
                ELSE:
                    lang_dict["gamma_rotation"] = langevin_gamma_rotation
            ELSE:
                lang_dict["gamma_rotation"] = None

            thermo_list.append(lang_dict)
        if thermo_switch & THERMO_LB:
            lb_dict = {}
            lb_dict["type"] = "LB"
            lb_dict["kT"] = temperature
            thermo_list.append(lb_dict)
        if thermo_switch & THERMO_NPT_ISO:
            npt_dict = {}
            npt_dict["type"] = "NPT_ISO"
            npt_dict["kT"] = temperature
            npt_dict.update(nptiso)
            # thermo_dict["gamma0"] = nptiso_gamma0
            # thermo_dict["gammav"] = nptiso_gammav
            # thermo_dict["p_ext"] = nptiso.p_ext
            # thermo_dict["p_inst"] = nptiso.p_inst
            # thermo_dict["p_inst_av"] = nptiso.p_inst_av
            # thermo_dict["piston"] = nptiso.piston
            # thermo_dict["p_diff"] = nptiso.p_diff
            thermo_list.append(npt_dict)
        if (thermo_switch & THERMO_DPD):
            dpd_dict = {}
            dpd_dict["type"] = "DPD"
            dpd_dict["kT"] = temperature
            thermo_list.append(dpd_dict)
        return thermo_list

    def turn_off(self):
        """
        Turns off all the thermostat and sets all the thermostat variables to zero.
        
        """

        global temperature
        temperature = 0.
        mpi_bcast_parameter(FIELD_TEMPERATURE)
        global langevin_gamma
        IF PARTICLE_ANISOTROPY:
            for i in range(3):
                langevin_gamma[i] = 0.
        ELSE:
            langevin_gamma = 0.
        mpi_bcast_parameter(FIELD_LANGEVIN_GAMMA)
        global langevin_gamma_rotation
        IF ROTATION:
            IF PARTICLE_ANISOTROPY:
                for i in range(3):
                    langevin_gamma_rotation[i] = 0.
            ELSE:
                langevin_gamma_rotation = 0.
            mpi_bcast_parameter(FIELD_LANGEVIN_GAMMA_ROTATION)

        global thermo_switch
        thermo_switch = THERMO_OFF
        mpi_bcast_parameter(FIELD_THERMO_SWITCH)
        # here other thermostats stuff
        return True

    @AssertThermostatType(THERMO_LANGEVIN)
    def set_langevin(self, kT=None, gamma=None, gamma_rotation=None):
        """
        Sets the Langevin thermostat with required parameters 'kT' 'gamma'
        and optional parameter 'gamma_rotation'.

        Parameters
        -----------
        kT : :obj:`float`
             Thermal energy of the simulated heat bath.
        gamma : :obj:`float`
                Contains the friction coefficient of the bath. If the feature 'PARTICLE_ANISOTROPY'
                is compiled in then 'gamma' can be a list of three positive floats, for the friction
                coefficient in each cardinal direction.
        gamma_rotation : :obj:`float`, optional
                         The same applies to 'gamma_rotation', which requires the feature
                         'ROTATION' to work properly. But also accepts three floating point numbers
                         if 'PARTICLE_ANISOTROPY' is also compiled in.

        """

        scalar_gamma_def = True
        scalar_gamma_rot_def = True
        IF PARTICLE_ANISOTROPY:
            if hasattr(gamma, "__iter__"):
                scalar_gamma_def = False
            else:
                scalar_gamma_def = True

        IF PARTICLE_ANISOTROPY:
            if hasattr(gamma_rotation, "__iter__"):
                scalar_gamma_rot_def = False
            else:
                scalar_gamma_rot_def = True

        if kT is None or gamma is None:
            raise ValueError(
                "Both, kT and gamma have to be given as keyword args")
        utils.check_type_or_throw_except(kT, 1, float, "kT must be a number")
        if scalar_gamma_def:
            utils.check_type_or_throw_except(
                gamma, 1, float, "gamma must be a number")
        else:
            utils.check_type_or_throw_except(
                gamma, 3, float, "diagonal elements of the gamma tensor must be numbers")
        if gamma_rotation is not None:
            if scalar_gamma_rot_def:
                utils.check_type_or_throw_except(
                    gamma_rotation, 1, float, "gamma_rotation must be a number")
            else:
                utils.check_type_or_throw_except(
                    gamma_rotation, 3, float, "diagonal elements of the gamma_rotation tensor must be numbers")

        if scalar_gamma_def:
            if float(kT) < 0. or float(gamma) < 0.:
                raise ValueError(
                    "temperature and gamma must be positive numbers")
        else:
            if float(kT) < 0. or float(gamma[0]) < 0. or float(gamma[1]) < 0. or float(gamma[2]) < 0.:
                raise ValueError(
                    "temperature and diagonal elements of the gamma tensor must be positive numbers")
        if gamma_rotation is not None:
            if scalar_gamma_rot_def:
                if float(gamma_rotation) < 0.:
                    raise ValueError(
                        "gamma_rotation must be positive number")
            else:
                if float(gamma_rotation[0]) < 0. or float(gamma_rotation[1]) < 0. or float(gamma_rotation[2]) < 0.:
                    raise ValueError(
                        "diagonal elements of the gamma_rotation tensor must be positive numbers")

        global temperature
        temperature = float(kT)
        global langevin_gamma
        IF PARTICLE_ANISOTROPY:
            if scalar_gamma_def:
                langevin_gamma[0] = gamma
                langevin_gamma[1] = gamma
                langevin_gamma[2] = gamma
            else:
                langevin_gamma[0] = gamma[0]
                langevin_gamma[1] = gamma[1]
                langevin_gamma[2] = gamma[2]
        ELSE:
            langevin_gamma = float(gamma)

        global langevin_gamma_rotation
        IF ROTATION:
            if gamma_rotation is not None:
                IF PARTICLE_ANISOTROPY:
                    if scalar_gamma_rot_def:
                        langevin_gamma_rotation[0] = gamma_rotation
                        langevin_gamma_rotation[1] = gamma_rotation
                        langevin_gamma_rotation[2] = gamma_rotation
                    else:
                        langevin_gamma_rotation[0] = gamma_rotation[0]
                        langevin_gamma_rotation[1] = gamma_rotation[1]
                        langevin_gamma_rotation[2] = gamma_rotation[2]
                ELSE:
                    if scalar_gamma_rot_def:
                        langevin_gamma_rotation = gamma_rotation
                    else:
                        raise ValueError(
                            "gamma_rotation must be a scalar since feature PARTICLE_ANISOTROPY is disabled")
            else:
                IF PARTICLE_ANISOTROPY:
                    if scalar_gamma_def:
                        langevin_gamma_rotation[0] = gamma
                        langevin_gamma_rotation[1] = gamma
                        langevin_gamma_rotation[2] = gamma
                    else:
                        langevin_gamma_rotation[0] = gamma[0]
                        langevin_gamma_rotation[1] = gamma[1]
                        langevin_gamma_rotation[2] = gamma[2]
                ELSE:
                    langevin_gamma_rotation = langevin_gamma

        mpi_bcast_parameter(FIELD_TEMPERATURE)
        mpi_bcast_parameter(FIELD_LANGEVIN_GAMMA)
        IF ROTATION:
            mpi_bcast_parameter(FIELD_LANGEVIN_GAMMA_ROTATION)
        global thermo_switch
        thermo_switch = (thermo_switch | THERMO_LANGEVIN)
        mpi_bcast_parameter(FIELD_THERMO_SWITCH)
        return True

    IF LB_GPU or LB:
        @AssertThermostatType(THERMO_LB)
        def set_lb(self, kT=None):
            """
            Sets the LB thermostat with required parameter 'kT'.

            This thermostat requires the feature LB or LB_GPU.

            Parameters
            ----------
            kT : :obj:`float`
                 Specifies the thermal energy of the heat bath.

            """

            if kT is None:
                raise ValueError(
                    "kT has to be given as keyword arg")
            utils.check_type_or_throw_except(
                kT, 1, float, "kT must be a number")
            if float(kT) < 0.:
                raise ValueError("temperature must be non-negative")
            global temperature
            temperature = float(kT)
            global thermo_switch
            thermo_switch = (thermo_switch or THERMO_LB)
            mpi_bcast_parameter(FIELD_THERMO_SWITCH)
            mpi_bcast_parameter(FIELD_TEMPERATURE)
            return True

    IF NPT:
        @AssertThermostatType(THERMO_NPT_ISO)
        def set_npt(self, kT=None, gamma0=None, gammav=None):
            """
            Sets the NPT thermostat with required parameters 'temperature', 'gamma0', 'gammav'.

            Parameters
            ----------
            kT : :obj:`float`
                 Thermal energy of the heat bath
            gamma0 : :obj:`float`
                     Friction coefficient of the bath
            gammav : :obj:`float`
                     Artificial friction coefficient for the volume
                     fluctuations. Mass of the artificial piston.

            """

            if kT is None or gamma0 is None or gammav is None:
                raise ValueError(
                    "kT, gamma0 and gammav have to be given as keyword args")
            if not isinstance(kT, float):
                raise ValueError("temperature must be a positive number")
            global temperature
            temperature = float(kT)
            global thermo_switch
            thermo_switch = (thermo_switch | THERMO_NPT_ISO)
            global nptiso_gamma0
            nptiso_gamma0 = gamma0
            global nptiso_gammav
            nptiso_gammav = gammav
            mpi_bcast_parameter(FIELD_THERMO_SWITCH)
            mpi_bcast_parameter(FIELD_TEMPERATURE)
            mpi_bcast_parameter(FIELD_NPTISO_G0)
            mpi_bcast_parameter(FIELD_NPTISO_GV)

    IF DPD:
        def set_dpd(self, kT=None):
            """
            Sets the DPD thermostat with required parameters 'kT'.
            This also activates the DPD interactions.

            Parameters
            ----------
            'kT' : float
                Thermal energy of the heat bath, floating point number

            """
<<<<<<< HEAD
            req = ["kT", "gamma", "r_cut"]
            valid = ["kT", "gamma", "r_cut", "tgamma", "tr_cut", "wf", "twf"]
            raise Exception("Not implemented yet.")
    
    IF BROWNIAN_DYNAMICS:
        @AssertThermostatType(THERMO_BROWNIAN)
        def set_brownian(self, kT=None, gamma=None, gamma_rotation=None):
            """Sets the Brownian Dynamics thermostat with required parameters 'kT' 'gamma'
            and optional parameter 'gamma_rotation'.
    
            Parameters
            -----------
            'kT': float
                Thermal energy of the simulated heat bath.
    
            'gamma': float
                Contains the friction coefficient of the bath. If the feature 'PARTICLE_ANISOTROPY'
                is compiled in then 'gamma' can be a list of three positive floats, for the friction
                coefficient in each cardinal direction.
    
            gamma_rotation: float, optional
                The same applies to 'gamma_rotation', which requires the feature
                'ROTATION' to work properly. But also accepts three floating point numbers
                if 'PARTICLE_ANISOTROPY' is also compiled in.
    
            """

            scalar_gamma_def = True
            scalar_gamma_rot_def = True
            IF PARTICLE_ANISOTROPY:
                if hasattr(gamma, "__iter__"):
                    scalar_gamma_def = False
                else:
                    scalar_gamma_def = True
    
            IF PARTICLE_ANISOTROPY:
                if hasattr(gamma_rotation, "__iter__"):
                    scalar_gamma_rot_def = False
                else:
                    scalar_gamma_rot_def = True


            if kT is None or gamma is None:
                raise ValueError(
                    "Both, kT and gamma have to be given as keyword args")
            utils.check_type_or_throw_except(kT, 1, float, "kT must be a number")
            if scalar_gamma_def:
                utils.check_type_or_throw_except(
                    gamma, 1, float, "gamma must be a number")
            else:
                utils.check_type_or_throw_except(
                    gamma, 3, float, "diagonal elements of the gamma tensor must be numbers")
            if gamma_rotation is not None:
                if scalar_gamma_rot_def:
                    utils.check_type_or_throw_except(
                        gamma_rotation, 1, float, "gamma_rotation must be a number")
                else:
                    utils.check_type_or_throw_except(
                        gamma_rotation, 3, float, "diagonal elements of the gamma_rotation tensor must be numbers")
    
            if scalar_gamma_def:
                if float(kT) < 0. or float(gamma) <= 0.:
                    raise ValueError(
                        "temperature and gamma must be positive numbers")
            else:
                if float(kT) < 0. or float(gamma[0]) <= 0. or float(gamma[1]) <= 0. or float(gamma[2]) <= 0.:
                    raise ValueError(
                        "temperature and diagonal elements of the gamma tensor must be positive numbers")
            if gamma_rotation is not None:
                if scalar_gamma_rot_def:
                    if float(gamma_rotation) <= 0.:
                        raise ValueError(
                            "gamma_rotation must be positive number")
                else:
                    if float(gamma_rotation[0]) <= 0. or float(gamma_rotation[1]) <= 0. or float(gamma_rotation[2]) <= 0.:
                        raise ValueError(
                            "diagonal elements of the gamma_rotation tensor must be positive numbers")
    
            global temperature
            temperature = float(kT)
            global langevin_gamma
            IF PARTICLE_ANISOTROPY:
                if scalar_gamma_def:
                    langevin_gamma[0] = gamma
                    langevin_gamma[1] = gamma
                    langevin_gamma[2] = gamma
                else:
                    langevin_gamma[0] = gamma[0]
                    langevin_gamma[1] = gamma[1]
                    langevin_gamma[2] = gamma[2]
            ELSE:
                langevin_gamma = float(gamma)
    
            global langevin_gamma_rotation
            IF ROTATION:
                if gamma_rotation is not None:
                    IF PARTICLE_ANISOTROPY:
                        if scalar_gamma_rot_def:
                            langevin_gamma_rotation[0] = gamma_rotation
                            langevin_gamma_rotation[1] = gamma_rotation
                            langevin_gamma_rotation[2] = gamma_rotation
                        else:
                            langevin_gamma_rotation[0] = gamma_rotation[0]
                            langevin_gamma_rotation[1] = gamma_rotation[1]
                            langevin_gamma_rotation[2] = gamma_rotation[2]
                    ELSE:
                        if scalar_gamma_rot_def:
                            langevin_gamma_rotation = gamma_rotation
                        else:
                            raise ValueError(
                                "gamma_rotation must be a scalar since feature PARTICLE_ANISOTROPY is disabled")
                else:
                    IF PARTICLE_ANISOTROPY:
                        if scalar_gamma_def:
                            langevin_gamma_rotation[0] = gamma
                            langevin_gamma_rotation[1] = gamma
                            langevin_gamma_rotation[2] = gamma
                        else:
                            langevin_gamma_rotation[0] = gamma[0]
                            langevin_gamma_rotation[1] = gamma[1]
                            langevin_gamma_rotation[2] = gamma[2]
                    ELSE:
                        langevin_gamma_rotation = langevin_gamma
    
            mpi_bcast_parameter(FIELD_TEMPERATURE)
            mpi_bcast_parameter(FIELD_LANGEVIN_GAMMA)
            IF ROTATION:
                mpi_bcast_parameter(FIELD_LANGEVIN_GAMMA_ROTATION)
            global thermo_switch
            thermo_switch = (thermo_switch | THERMO_BROWNIAN)
            mpi_bcast_parameter(FIELD_THERMO_SWITCH)
            return True
=======

            if kT is None:
                raise ValueError(
                    "kT has to be given as keyword args")
            if not isinstance(kT, float):
                raise ValueError("temperature must be a positive number")
            global temperature
            temperature = float(kT)
            global thermo_switch
            thermo_switch = (thermo_switch | THERMO_DPD)

            mpi_bcast_parameter(FIELD_THERMO_SWITCH)
            mpi_bcast_parameter(FIELD_TEMPERATURE)
>>>>>>> 23982e9a
<|MERGE_RESOLUTION|>--- conflicted
+++ resolved
@@ -99,16 +99,11 @@
             if thmst["type"] == "NPT_ISO":
                 self.set_npt(kT=thmst["kT"], p_diff=thmst[
                              "p_diff"], piston=thmst["piston"])
-<<<<<<< HEAD
-            if thmst["type"] == "DPD" or thmst["type"] == "INTER_DPD":
-                pass
+            if thmst["type"] == "DPD":
+                self.set_dpd(kT=thmst["kt"])
             if thmst["type"] == "BROWNIAN":
                 self.set_brownian(kT=thmst["kT"], gamma=thmst[
                                   "gamma"], gamma_rotation=thmst["gamma_rotation"])
-=======
-            if thmst["type"] == "DPD":
-                self.set_dpd(kT=thmst["kt"])
->>>>>>> 23982e9a
 
     def get_ts(self):
         return thermo_switch
@@ -401,11 +396,19 @@
                 Thermal energy of the heat bath, floating point number
 
             """
-<<<<<<< HEAD
-            req = ["kT", "gamma", "r_cut"]
-            valid = ["kT", "gamma", "r_cut", "tgamma", "tr_cut", "wf", "twf"]
-            raise Exception("Not implemented yet.")
-    
+            if kT is None:
+                raise ValueError(
+                    "kT has to be given as keyword args")
+            if not isinstance(kT, float):
+                raise ValueError("temperature must be a positive number")
+            global temperature
+            temperature = float(kT)
+            global thermo_switch
+            thermo_switch = (thermo_switch | THERMO_DPD)
+
+            mpi_bcast_parameter(FIELD_THERMO_SWITCH)
+            mpi_bcast_parameter(FIELD_TEMPERATURE)
+
     IF BROWNIAN_DYNAMICS:
         @AssertThermostatType(THERMO_BROWNIAN)
         def set_brownian(self, kT=None, gamma=None, gamma_rotation=None):
@@ -533,19 +536,4 @@
             global thermo_switch
             thermo_switch = (thermo_switch | THERMO_BROWNIAN)
             mpi_bcast_parameter(FIELD_THERMO_SWITCH)
-            return True
-=======
-
-            if kT is None:
-                raise ValueError(
-                    "kT has to be given as keyword args")
-            if not isinstance(kT, float):
-                raise ValueError("temperature must be a positive number")
-            global temperature
-            temperature = float(kT)
-            global thermo_switch
-            thermo_switch = (thermo_switch | THERMO_DPD)
-
-            mpi_bcast_parameter(FIELD_THERMO_SWITCH)
-            mpi_bcast_parameter(FIELD_TEMPERATURE)
->>>>>>> 23982e9a
+            return True