#
# Copyright (C) 2013,2014,2015,2016 The ESPResSo project
#
# This file is part of ESPResSo.
#
# ESPResSo is free software: you can redistribute it and/or modify
# it under the terms of the GNU General Public License as published by
# the Free Software Foundation, either version 3 of the License, or
# (at your option) any later version.
#
# ESPResSo is distributed in the hope that it will be useful,
# but WITHOUT ANY WARRANTY; without even the implied warranty of
# MERCHANTABILITY or FITNESS FOR A PARTICULAR PURPOSE.  See the
# GNU General Public License for more details.
#
# You should have received a copy of the GNU General Public License
# along with this program.  If not, see <http://www.gnu.org/licenses/>.
#
from __future__ import print_function, absolute_import
cimport numpy as np
import numpy as np
from cpython.version cimport PY_MAJOR_VERSION

cdef extern from "stdlib.h":
    void free(void * ptr)
    void * malloc(size_t size)
    void * realloc(void * ptr, size_t size)

cdef np.ndarray create_nparray_from_int_list(int_list * il):
    numpyArray = np.zeros(il.n)
    for i in range(il.n):
        numpyArray[i] = il.e[i]

    return numpyArray

cdef np.ndarray create_nparray_from_double_list(double_list * dl):
    numpyArray = np.zeros(dl.n)
    for i in range(dl.n):
        numpyArray[i] = dl.e[i]

cdef int_list * create_int_list_from_python_object(obj):
    cdef int_list * il
    il = <int_list * > malloc(sizeof(int_list))
    init_intlist(il)

    alloc_intlist(il, len(obj))
    for i in range(len(obj)):
        il.e[i] = obj[i]
<<<<<<< HEAD
#        print(il.e[i])
=======
>>>>>>> 531cd831
    il.n = len(obj)
    return il


cdef check_type_or_throw_except(x, n, t, msg):
    """Checks that x is of type t and that n values are given, otherwise throws ValueError with the message msg.
       If x is an array/list/tuple, the type checking is done on the elements, and
       all elements are checked.
       Integers are accepted when a float was asked for.
       """
    # Check whether x is an array/list/tuple or a single value
    if n > 1:
        if hasattr(x, "__getitem__"):
            for i in range(len(x)):
                if not isinstance(x[i], t):
                    if not (t == float and isinstance(x[i], int)):
                        raise ValueError(
                            msg + " -- Item " + str(i) + " was of type " + type(x[i]).__name__)
        else:
            # if n>1, but the user passed a single value, also throw exception
            raise ValueError(
                msg + " -- A single value was given but " + str(n) + " were expected.")
    else:
        # N=1 and a single value
        if not isinstance(x, t):
            if not (t == float and isinstance(x, int)):
                raise ValueError(msg + " -- Got an " + type(x).__name__)


cdef np.ndarray create_nparray_from_double_array(double * x, int n):
    numpyArray = np.zeros(n)
    for i in range(n):
        numpyArray[i] = x[i]
    return numpyArray

cdef check_range_or_except(D, name, v_min, incl_min, v_max, incl_max):
    """Checks that x is in range [v_min,v_max] (inlude boundaries via inlc_min/incl_max = true) or throws a ValueError. v_min/v_max = 'inf' to disable limit """
    x = D[name]

    # Array/list/tuple
    if hasattr(x, "__len__"):
        if (v_min != "inf" and ((incl_min and not all(v >= v_min for v in x))
                                or (not incl_min and not all(v > v_min for v in x)))) or \
           (v_max != "inf" and ((incl_max and not all(v <= v_max for v in x))
                                or (not incl_max and not all(v < v_max for v in x)))):
            raise ValueError("In " + name + ": Some values in " + str(x) + "are out of range " +
                             ("[" if incl_min else "]") + str(v_min) + "," + str(v_max) + ("]" if incl_max else "["))
    # Single Value
    else:
        if (v_min != "inf" and ((incl_min and x < v_min) or (not incl_min and x <= v_min)) or
                v_max != "inf" and ((incl_max and x > v_max) or (not incl_max and x >= v_max))):
            raise ValueError("In " + name + ": Value " + str(x) + " is out of range " + ("[" if incl_min else "]") +
                             str(v_min) + "," + str(v_max) + ("]" if incl_max else "["))

def to_char_pointer(s):
    if isinstance(s, unicode):
        s = (<unicode>s).encode('utf8')
    return s

def to_str(s):
    if type(s) is unicode:
        return <unicode>s
    elif PY_MAJOR_VERSION >= 3 and isinstance(s, bytes):
        return (<bytes>s).decode('ascii')
    elif isinstance(s, unicode):
        return unicode(s)
    else:
        return s
cdef handle_errors(msg):
    errors = mpi_gather_runtime_errors()
    for err in errors:
        err.print()

    for err in errors:
    # Cast because cython does not support typed enums completely
        if <int> err.level() == <int> ERROR:
            raise Exception(msg)

    if not errors.empty() :
        raise Exception(msg)<|MERGE_RESOLUTION|>--- conflicted
+++ resolved
@@ -46,10 +46,6 @@
     alloc_intlist(il, len(obj))
     for i in range(len(obj)):
         il.e[i] = obj[i]
-<<<<<<< HEAD
-#        print(il.e[i])
-=======
->>>>>>> 531cd831
     il.n = len(obj)
     return il
 
