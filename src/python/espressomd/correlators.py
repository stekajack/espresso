--- conflicted
+++ resolved
@@ -7,11 +7,7 @@
 class Correlator(ScriptInterfaceHelper):
     _so_name = "Correlators::Correlator"
     _so_bind_methods = ("update","auto_update","finalize", "dim_corr","n_results","hierarchy_depth")
-<<<<<<< HEAD
-    _policy = "LOCAL"
-=======
     _so_creation_policy = "LOCAL"
->>>>>>> 70824559
 
     def result(self):
         res=np.array(self.call_method("get_correlation"))
@@ -21,11 +17,7 @@
 @script_interface_register
 class AutoUpdateCorrelators(ScriptInterfaceHelper):
     _so_name = "Correlators::AutoUpdateCorrelators"
-<<<<<<< HEAD
-    _policy = "LOCAL"
-=======
     _so_creation_policy = "LOCAL"
->>>>>>> 70824559
 
     def add(self, *args, **kwargs):
         if len(args) == 1:
