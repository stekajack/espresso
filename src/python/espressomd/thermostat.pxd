--- conflicted
+++ resolved
@@ -16,13 +16,9 @@
 # You should have received a copy of the GNU General Public License
 # along with this program.  If not, see <http://www.gnu.org/licenses/>.
 #
-<<<<<<< HEAD
 from __future__ import print_function, absolute_import
 include "myconfig.pxi"
 
-=======
-include "myconfig.pxi"
->>>>>>> b72301bf
 cdef extern from "communication.hpp":
     void mpi_bcast_parameter(int p)
 
@@ -31,32 +27,23 @@
     int FIELD_THERMO_SWITCH
     int FIELD_TEMPERATURE
     int FIELD_LANGEVIN_GAMMA
-<<<<<<< HEAD
     IF ROTATION:
         int FIELD_LANGEVIN_GAMMA_ROTATION
-    
-=======
     IF NPT:
         int FIELD_NPTISO_G0
         int FIELD_NPTISO_GV
 
-
-
-
->>>>>>> b72301bf
 cdef extern from "thermostat.hpp":
     double temperature
     int thermo_switch
     double langevin_gamma
     int THERMO_OFF
     int THERMO_LANGEVIN
-<<<<<<< HEAD
     IF ROTATION:
         IF ROTATIONAL_INERTIA:
             double langevin_gamma_rotation[3]
         ELSE:
             double langevin_gamma_rotation
-=======
     int THERMO_NPT_ISO
     int THERMO_DPD
     int THERMO_INTER_DPD
@@ -64,4 +51,3 @@
         double langevin_gamma_rotation[3]
     ELSE:
         double langevin_gamma_rotation
->>>>>>> b72301bf
