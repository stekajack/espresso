--- conflicted
+++ resolved
@@ -22,16 +22,14 @@
 from utils cimport *
 from libcpp.string cimport string  # import std::string as string
 from libcpp.vector cimport vector  # import std::vector as vector
-<<<<<<< HEAD
-=======
 
 cdef extern from "particle_data.hpp":
     cdef int updatePartCfg(int bonds_flag)
+    int n_particle_types
 
 cdef extern from "statistics.hpp":
     cdef void calc_structurefactor(int type, int order, double ** sf)
     cdef vector[vector[double]] modify_stucturefactor(int order, double * sf)
->>>>>>> 02e2ac6b
 
 cdef extern from "statistics.hpp":
     ctypedef struct Observable_stat:
@@ -44,31 +42,27 @@
         double * non_bonded
         double * coulomb
         double * dipolar
-<<<<<<< HEAD
 
 cdef extern from "statistics.hpp":
-    cdef double mindist(IntList * set1, IntList * set2)
-    cdef vector[double] calc_linear_momentum(int include_particles, int include_lbfluid)
-=======
-        double * vs_relative
-
     ctypedef struct Observable_stat_non_bonded:
         pass
-
-cdef extern from "statistics.hpp":
     cdef double mindist(IntList * set1, IntList * set2)
->>>>>>> 02e2ac6b
     cdef void nbhood(double pos[3], double r_catch, IntList * il, int planedims[3])
     cdef double distto(double pos[3], int pid)
     cdef double * obsstat_bonded(Observable_stat * stat, int j)
     cdef double * obsstat_nonbonded(Observable_stat * stat, int i, int j)
-<<<<<<< HEAD
-=======
     cdef double * obsstat_nonbonded_inter(Observable_stat_non_bonded * stat, int i, int j)
     cdef double * obsstat_nonbonded_intra(Observable_stat_non_bonded * stat, int i, int j)
->>>>>>> 02e2ac6b
+    cdef double mindist(IntList * set1, IntList * set2)
+    cdef vector[double] calc_linear_momentum(int include_particles, int include_lbfluid)
+    double * vs_relative
 
 cdef extern from "pressure.hpp":
+    cdef Observable_stat total_pressure
+    cdef Observable_stat_non_bonded total_pressure_non_bonded
+    cdef Observable_stat total_p_tensor
+    cdef Observable_stat_non_bonded total_p_tensor_non_bonded
+    cdef void update_pressure(int)
     cdef void analyze_pressure_all(vector[string] & pressure_labels, vector[double] & pressures, int v_comp)
     cdef double analyze_pressure(string pressure_to_calc, int v_comp)
     cdef double analyze_pressure_pair(string pressure_to_calc, int type1, int type2, int v_comp)
@@ -81,40 +75,21 @@
 
 cdef extern from "energy.hpp":
     cdef Observable_stat total_energy
-<<<<<<< HEAD
-=======
     cdef Observable_stat_non_bonded total_energy_non_bonded
->>>>>>> 02e2ac6b
 
 cdef extern from "energy.hpp":
     cdef void master_energy_calc()
     cdef void init_energies(Observable_stat * stat)
 
-<<<<<<< HEAD
 cdef extern from "statistics_chain.hpp":
     int sortPartCfg()
-
-cdef extern from "statistics_chain.hpp":
     int chain_start
     int chain_n_chains
     int chain_length
     void calc_re(double ** re)
     void calc_rg(double ** rg)
     void calc_rh(double ** rh)
-=======
-cdef extern from "pressure.hpp":
-    cdef Observable_stat total_pressure
-    cdef Observable_stat_non_bonded total_pressure_non_bonded
-    cdef Observable_stat total_p_tensor
-    cdef Observable_stat_non_bonded total_p_tensor_non_bonded
-
-    cdef void update_pressure(int)
-
 
 cdef extern from "interaction_data.hpp":
     int n_bonded_ia
-
-
-cdef extern from "particle_data.hpp":
-    int n_particle_types
->>>>>>> 02e2ac6b
+    