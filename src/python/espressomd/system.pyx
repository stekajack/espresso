#
# Copyright (C) 2013,2014,2015,2016 The ESPResSo project
#
# This file is part of ESPResSo.
#
# ESPResSo is free software: you can redistribute it and/or modify
# it under the terms of the GNU General Public License as published by
# the Free Software Foundation, either version 3 of the License, or
# (at your option) any later version.
#
# ESPResSo is distributed in the hope that it will be useful,
# but WITHOUT ANY WARRANTY; without even the implied warranty of
# MERCHANTABILITY or FITNESS FOR A PARTICULAR PURPOSE.  See the
# GNU General Public License for more details.
#
# You should have received a copy of the GNU General Public License
# along with this program.  If not, see <http://www.gnu.org/licenses/>.
#
from __future__ import print_function, absolute_import
from libcpp cimport bool
include "myconfig.pxi"

from globals cimport *
import numpy as np

from . cimport integrate
from . import interactions
from . import integrate
from .actors import Actors
from . cimport cuda_init
from . import particle_data
from . import cuda_init
from . import code_info
from .utils cimport numeric_limits
from .thermostat import Thermostat
from .cellsystem import CellSystem
from .minimize_energy import MinimizeEnergy
from .analyze import Analysis
from .galilei import GalileiTransform
if CONSTRAINTS == 1:
    from .constraints import Constraints

from .correlators import AutoUpdateCorrelators
from .observables import AutoUpdateObservables
if LB_BOUNDARIES or LB_BOUNDARIES_GPU:
    from .lbboundaries import LBBoundaries
from .ekboundaries import EKBoundaries

import sys
import random  # for true random numbers from os.urandom()

setable_properties = ["box_l", "min_global_cut", "periodicity", "time",
                      "time_step", "timings", "lees_edwards_offset"]
IF LEES_EDWARDS == 1:
    setable_properties.append("lees_edwards_offset")

cdef bool _system_created = False

cdef class System(object):
    """ The base class for espressomd.system.System().

    .. note:: every attribute has to be declared at the class level.
              This means that methods cannot define an attribute by using
              ``self.new_attr = somevalue`` without declaring it inside this
              indentation level, either as method, property or reference.

    """
    cdef public:
        part
        non_bonded_inter
        bonded_inter
        cell_system
        thermostat
        minimize_energy
        actors
        analysis
        galilei
        integrator
        auto_update_observables
        auto_update_correlators
        constraints
        lbboundaries
        ekboundaries
        __seed
        cuda_init_handle

    def __init__(self):
        global _system_created
        if (not _system_created):
            self.part = particle_data.ParticleList()
            self.non_bonded_inter = interactions.NonBondedInteractions()
            self.bonded_inter = interactions.BondedInteractions()
            self.cell_system = CellSystem()
            self.thermostat = Thermostat()
            self.minimize_energy = MinimizeEnergy()
            self.actors = Actors(_system=self)
            self.analysis = Analysis(self)
            self.galilei = GalileiTransform()
            self.integrator = integrate.Integrator()
            self.auto_update_observables = AutoUpdateObservables()
            self.auto_update_correlators = AutoUpdateCorrelators()
            if CONSTRAINTS:
                self.constraints = Constraints()
            if LB_BOUNDARIES or LB_BOUNDARIES_GPU:
                self.lbboundaries = LBBoundaries()
                self.ekboundaries = EKBoundaries()
            IF CUDA:
                self.cuda_init_handle = cuda_init.CudaInitHandle()
            _system_created = True
        else:
            raise RuntimeError(
                "You can only have one instance of the system class at a time.")

    # __getstate__ and __setstate__ define the pickle interaction
    def __getstate__(self):
        odict = {}
        for property_ in setable_properties:
            odict[property_] = System.__getattribute__(self, property_)
        return odict

    def __setstate__(self, params):
        for property_ in params.keys():
            System.__setattr__(self, property_, params[property_])

    property box_l:
        """
        Array like, list of three floats
        """

        def __set__(self, _box_l):
            if len(_box_l) != 3:
                raise ValueError("Box length must be of length 3")
            for i in range(3):
                if _box_l[i] <= 0:
                    raise ValueError(
                        "Box length must be > 0 in all directions")
                box_l[i] = _box_l[i]

            mpi_bcast_parameter(FIELD_BOXL)

        def __get__(self):
            return np.array([box_l[0], box_l[1], box_l[2]])

    property integ_switch:
        def __get__(self):
            return integ_switch

    property periodicity:
        """
        list of three integers
        [x, y, z]
        zero for no periodicity in this direction
        one for periodicity
        """

        def __set__(self, _periodic):
            global periodic
            if len(_periodic) != 3:
                raise ValueError(
                    "periodicity must be of length 3, got length " + str(len(_periodic)))
            periodicity = np.zeros(3)
            for i in range(3):
                if _periodic[i] != 1:
                    IF PARTIAL_PERIODIC:
                        pass
                    ELSE:
                        raise ValueError(
                            "The feature PARTIAL_PERIODIC needs to be activated in myconfig.hpp")
            for i in range(3):
                periodicity[i] = _periodic[i]
            periodic = 4 * _periodic[2] + 2 * _periodic[1] + _periodic[0]
            # first 3 bits of periodic determine the periodicity
            mpi_bcast_parameter(FIELD_PERIODIC)

        def __get__(self):
            periodicity = np.zeros(3)
            periodicity[0] = periodic % 2
            periodicity[1] = int(periodic / 2) % 2
            periodicity[2] = int(periodic / 4) % 2
            return periodicity

    property time:
        """
        Set the time in the simulation 
        """
        def __set__(self, double _time):
            if _time < 0:
                raise ValueError("Simulation time must be >= 0")
            global sim_time
            sim_time = _time
            mpi_bcast_parameter(FIELD_SIMTIME)

        def __get__(self):
            global sim_time
            return sim_time

    property smaller_time_step:
        """
        Setting this property to a positive integer value turns on the multi-timestepping algorithm. The ratio :attr:`espressomd.system.System.time_step`/:attr:`espressomd.system.System.smaller_time_step` must be an integer.
        """
        def __set__(self, double _smaller_time_step):
            IF MULTI_TIMESTEP:
                global smaller_time_step
                if _smaller_time_step <= 0:
                    raise ValueError("Smaller time step must be positive")
                mpi_set_smaller_time_step(_smaller_time_step)

        def __get__(self):
            return smaller_time_step

    property time_step:
        """
        Sets the time step for the integrator. 
        """
        def __set__(self, double _time_step):
            IF LB:
                global lbpar
            IF LB_GPU:
                global lbpar_gpu
            if _time_step <= 0:
                raise ValueError("Time Step must be positive")
            IF LB:
                if lbpar.tau >= 0.0 and _time_step < lbpar.tau:
                    raise ValueError(
                        "Time Step (" + str(time_step) + ") must be > LB_time_step (" + str(lbpar.tau) + ")")
            IF LB_GPU:
                if (lbpar_gpu.tau >= 0.0 and
                        lbpar_gpu.tau - _time_step > numeric_limits[float].epsilon() * abs(lbpar_gpu.tau + _time_step)):
                    raise ValueError(
                        "Time Step (" + str(time_step) + ") must be > LB_time_step (" + str(lbpar_gpu.tau) + ")")
            mpi_set_time_step(_time_step)

        def __get__(self):
            return time_step

    property timings:
        def __set__(self, int _timings):
            global timing_samples
            if _timings <= 0:
                timing_samples = 0
            else:
                timing_samples = _timings

        def __get__(self):
            return timing_samples

    property max_cut_nonbonded:
        def __get__(self):
            return max_cut_nonbonded

    property lattice_switch:
        def __get__(self):
            return lattice_switch

    property max_cut_bonded:
        def __get__(self):
            return max_cut_bonded

    property min_global_cut:
        def __set__(self, _min_global_cut):
            global min_global_cut
            min_global_cut = _min_global_cut
            mpi_bcast_parameter(FIELD_MIN_GLOBAL_CUT)

        def __get__(self):
            return min_global_cut

    def _get_PRNG_state_size(self):
        """
        Returns the state of the pseudo random number generator.
        """
        
        return get_state_size_of_generator()

    def set_random_state_PRNG(self):
        """
        Sets the state of the pseudo random number generator using real random numbers.
        """
        
        _state_size_plus_one = self._get_PRNG_state_size() + 1
        states = string_vec(n_nodes)
        rng = random.SystemRandom()  # true RNG that uses os.urandom()
        for i in range(n_nodes):
            states_on_node_i = []
            for j in range(_state_size_plus_one + 1):
                states_on_node_i.append(
                    rng.randint(0, numeric_limits[int].max()))
            states[i] = " ".join(map(str, states_on_node_i))
        mpi_random_set_stat(states)

    property seed:
        """
        Sets the seed of the pseudo random number with a list of seeds which is as long as the number of used nodes.
        """
        
        def __set__(self, _seed):
            cdef vector[int] seed_array
            self.__seed = _seed
            if(isinstance(_seed, int) and n_nodes == 1):
                seed_array.resize(1)
                seed_array[0] = int(_seed)
                mpi_random_seed(0, seed_array)
            elif(hasattr(_seed, "__iter__")):
                if(len(_seed) < n_nodes or len(_seed) > n_nodes):
                    raise ValueError(
                        "The list needs to contain one seed value per node")
                seed_array.resize(len(_seed))
                for i in range(len(_seed)):
                    seed_array[i] = int(_seed[i])
                mpi_random_seed(n_nodes, seed_array)
            else:
                raise ValueError(
                    "The seed has to be an integer or a list of integers with one integer per node")

        def __get__(self):
            return self.__seed

    property random_number_generator_state:
        """Sets the random number generator state in the core. this is of interest for deterministic checkpointing
        """
        
        def __set__(self, rng_state):
            _state_size_plus_one = self._get_PRNG_state_size() + 1
            if(len(rng_state) == n_nodes * _state_size_plus_one):
                states = string_vec(n_nodes)
                for i in range(n_nodes):
                    states[i] = " ".join(
                        map(str, rng_state[i * _state_size_plus_one:(i + 1) * _state_size_plus_one]))
                mpi_random_set_stat(states)
            else:
                raise ValueError("Wrong # of args: Usage: 'random_number_generator_state \"<state(1)> ... <state(n_nodes*(state_size+1))>, where each <state(i)> is an integer. The state size of the PRNG can be obtained by calling _get_PRNG_state_size().")

        def __get__(self):
            rng_state = map(int, (mpi_random_get_stat().c_str()).split())
            return rng_state

<<<<<<< HEAD
    IF LEES_EDWARDS == 1:
        property lees_edwards_offset:
        # defines the lees edwards offset
            def __set__(self, double _lees_edwards_offset):

                if isinstance(_lees_edwards_offset, float):
                    global lees_edwards_offset
                    lees_edwards_offset = _lees_edwards_offset
                    #new_offset = _lees_edwards_offset
                    mpi_bcast_parameter(FIELD_LEES_EDWARDS_OFFSET)

                else:
                    raise ValueError("Wrong # of args! Usage: lees_edwards_offset { new_offset }")

            def __get__(self):
          #   global lees_edwards_offset
                return lees_edwards_offset

    def change_volume_and_rescale_particles(d_new, dir="xyz"):
=======
    def change_volume_and_rescale_particles(self, d_new, dir="xyz"):
>>>>>>> 21968973
        """Change box size and rescale particle coordinates.

        Parameters:
        -----------
        d_new : float
                new box length
        dir : str, optional
              coordinate to work on, ``"x"``, ``"y"``, ``"z"`` or ``"xyz"`` for isotropic.
              Isotropic assumes a cubic box.
        """

        if d_new < 0:
            raise ValueError("No negative lengths")
        if dir == "xyz":
            rescale_boxl(3, d_new)
        elif dir == "x" or dir == 0:
            rescale_boxl(0, d_new)
        elif dir == "y" or dir == 1:
            rescale_boxl(1, d_new)
        elif dir == "z" or dir == 2:
            rescale_boxl(2, d_new)
        else:
            raise ValueError(
                'Usage: change_volume_and_rescale_particles(<L_new>, [{ "x" | "y" | "z" | "xyz" }])')

    def volume(self):
        """
        Return box volume of the cuboid box
        """
        
        return self.box_l[0] * self.box_l[1] * self.box_l[2]

    def distance(self, p1, p2):
        """Return the scalar distance between the particles, respecting periodic boundaries.

        """
        res = self.distance_vec(p1, p2)
        return np.sqrt(res[0]**2 + res[1]**2 + res[2]**2)

    def distance_vec(self, p1, p2):
        """Return the distance vector between the particles, respecting periodic boundaries.

        """
        cdef double[3] res, a, b
        a = p1.pos
        b = p2.pos
        get_mi_vector(res, b, a)
        return np.array((res[0], res[1], res[2]))<|MERGE_RESOLUTION|>--- conflicted
+++ resolved
@@ -334,7 +334,6 @@
             rng_state = map(int, (mpi_random_get_stat().c_str()).split())
             return rng_state
 
-<<<<<<< HEAD
     IF LEES_EDWARDS == 1:
         property lees_edwards_offset:
         # defines the lees edwards offset
@@ -353,10 +352,7 @@
           #   global lees_edwards_offset
                 return lees_edwards_offset
 
-    def change_volume_and_rescale_particles(d_new, dir="xyz"):
-=======
     def change_volume_and_rescale_particles(self, d_new, dir="xyz"):
->>>>>>> 21968973
         """Change box size and rescale particle coordinates.
 
         Parameters:
