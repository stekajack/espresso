#
# Copyright (C) 2013-2019 The ESPResSo project
#
# This file is part of ESPResSo.
#
# ESPResSo is free software: you can redistribute it and/or modify
# it under the terms of the GNU General Public License as published by
# the Free Software Foundation, either version 3 of the License, or
# (at your option) any later version.
#
# ESPResSo is distributed in the hope that it will be useful,
# but WITHOUT ANY WARRANTY; without even the implied warranty of
# MERCHANTABILITY or FITNESS FOR A PARTICULAR PURPOSE.  See the
# GNU General Public License for more details.
#
# You should have received a copy of the GNU General Public License
# along with this program.  If not, see <http://www.gnu.org/licenses/>.
#
from libcpp cimport bool
include "myconfig.pxi"

import numpy as np
import collections

from .grid cimport box_geo
from . cimport integrate
from . import interactions
from . import integrate
from .actors import Actors
from . cimport cuda_init
from . import particle_data
from . import cuda_init
from . import code_info
from .utils cimport make_array_locked, make_Vector3d, Vector3d
from .thermostat import Thermostat
from .cellsystem import CellSystem
from .analyze import Analysis
from .galilei import GalileiTransform
from .constraints import Constraints
from .accumulators import AutoUpdateAccumulators
IF LB_WALBERLA:
<<<<<<< HEAD
    from .lb import _vtk_registry
=======
    from . import lb
if LB_BOUNDARIES:
    from .lbboundaries import LBBoundaries
>>>>>>> 7890487a
from .comfixed import ComFixed
from .utils cimport check_type_or_throw_except
from .utils import handle_errors, array_locked
IF VIRTUAL_SITES:
    from .virtual_sites import ActiveVirtualSitesHandle, VirtualSitesOff

IF COLLISION_DETECTION == 1:
    from .collision_detection import CollisionDetection


setable_properties = ["box_l", "min_global_cut", "periodicity", "time",
                      "time_step", "force_cap", "max_oif_objects"]
checkpointable_properties = ["max_oif_objects"]

if VIRTUAL_SITES:
    setable_properties.append("_active_virtual_sites_handle")
    checkpointable_properties.append("_active_virtual_sites_handle")


cdef bool _system_created = False

cdef class _Globals:
    def __getstate__(self):
        return {'box_l': self.box_l,
                'periodicity': self.periodicity,
                'min_global_cut': self.min_global_cut}

    def __setstate__(self, params):
        self.box_l = params['box_l']
        self.periodicity = params['periodicity']
        self.min_global_cut = params['min_global_cut']

    property box_l:
        """
        (3,) array_like of :obj:`float`:
            Dimensions of the simulation box

        """

        def __set__(self, _box_l):
            if len(_box_l) != 3:
                raise ValueError("Box length must be of length 3")
            mpi_set_box_length(make_Vector3d(_box_l))

        def __get__(self):
            return make_array_locked(< Vector3d > box_geo.length())

    property periodicity:
        """
        (3,) array_like of :obj:`bool`:
            System periodicity in ``[x, y, z]``, ``False`` for no periodicity
            in this direction, ``True`` for periodicity

        """

        def __set__(self, _periodic):
            if len(_periodic) != 3:
                raise ValueError(
                    f"periodicity must be of length 3, got length {len(_periodic)}")
            mpi_set_periodicity(_periodic[0], _periodic[1], _periodic[2])
            handle_errors("Error while assigning system periodicity")

        def __get__(self):
            periodicity = np.empty(3, dtype=type(True))
            for i in range(3):
                periodicity[i] = box_geo.periodic(i)
            return array_locked(periodicity)

    property min_global_cut:
        def __set__(self, _min_global_cut):
            mpi_set_min_global_cut(_min_global_cut)

        def __get__(self):
            global min_global_cut
            return min_global_cut

cdef class System:
    """The ESPResSo system class.

    .. note:: every attribute has to be declared at the class level.
              This means that methods cannot define an attribute by using
              ``self.new_attr = somevalue`` without declaring it inside this
              indentation level, either as method, property or reference.

    """

    cdef public:
        _globals
        part
        """:class:`espressomd.particle_data.ParticleList`"""
        non_bonded_inter
        """:class:`espressomd.interactions.NonBondedInteractions`"""
        bonded_inter
        """:class:`espressomd.interactions.BondedInteractions`"""
        cell_system
        """:class:`espressomd.cellsystem.CellSystem`"""
        thermostat
        """:class:`espressomd.thermostat.Thermostat`"""
        actors
        """:class:`espressomd.actors.Actors`"""
        analysis
        """:class:`espressomd.analyze.Analysis`"""
        galilei
        """:class:`espressomd.galilei.GalileiTransform`"""
        integrator
        """:class:`espressomd.integrate.IntegratorHandle`"""
        auto_update_accumulators
        """:class:`espressomd.accumulators.AutoUpdateAccumulators`"""
        constraints
        """:class:`espressomd.constraints.Constraints`"""
        collision_detection
        """:class:`espressomd.collision_detection.CollisionDetection`"""
        cuda_init_handle
        """:class:`espressomd.cuda_init.CudaInitHandle`"""
        comfixed
        """:class:`espressomd.comfixed.ComFixed`"""
        _active_virtual_sites_handle

    def __init__(self, **kwargs):
        global _system_created
        if not _system_created:
            if 'box_l' not in kwargs:
                raise ValueError("Required argument box_l not provided.")
            self._globals = _Globals()
            self.integrator = integrate.IntegratorHandle()
            System.__setattr__(self, "box_l", kwargs.pop("box_l"))
            for arg in kwargs:
                if arg in setable_properties:
                    System.__setattr__(self, arg, kwargs.get(arg))
                else:
                    raise ValueError(
                        f"Property {arg} can not be set via argument to System class.")
            self.actors = Actors()
            self.analysis = Analysis(self)
            self.auto_update_accumulators = AutoUpdateAccumulators()
            self.bonded_inter = interactions.BondedInteractions()
            self.cell_system = CellSystem()
            IF COLLISION_DETECTION == 1:
                self.collision_detection = CollisionDetection()
            self.comfixed = ComFixed()
            self.constraints = Constraints()
            IF CUDA:
                self.cuda_init_handle = cuda_init.CudaInitHandle()
            self.galilei = GalileiTransform()
            self.non_bonded_inter = interactions.NonBondedInteractions()
            self.part = particle_data.ParticleList()
            self.thermostat = Thermostat()
            IF VIRTUAL_SITES:
                self._active_virtual_sites_handle = ActiveVirtualSitesHandle(
                    implementation=VirtualSitesOff())
            _system_created = True
        else:
            raise RuntimeError(
                "You can only have one instance of the system class at a time.")

    # __getstate__ and __setstate__ define the pickle interaction
    def __getstate__(self):
        odict = collections.OrderedDict()
        odict['_globals'] = System.__getattribute__(self, "_globals")
        odict['integrator'] = System.__getattribute__(self, "integrator")
        for property_ in checkpointable_properties:
            odict[property_] = System.__getattribute__(self, property_)
        odict['non_bonded_inter'] = System.__getattribute__(
            self, "non_bonded_inter")
        odict['bonded_inter'] = System.__getattribute__(self, "bonded_inter")
        odict['cell_system'] = System.__getattribute__(self, "cell_system")
        odict['part'] = System.__getattribute__(self, "part")
        odict['analysis'] = System.__getattribute__(self, "analysis")
        odict['auto_update_accumulators'] = System.__getattribute__(
            self, "auto_update_accumulators")
        odict['comfixed'] = System.__getattribute__(self, "comfixed")
        odict['constraints'] = System.__getattribute__(self, "constraints")
        odict['galilei'] = System.__getattribute__(self, "galilei")
        IF COLLISION_DETECTION:
            odict['collision_detection'] = System.__getattribute__(
                self, "collision_detection")
        odict['actors'] = System.__getattribute__(self, "actors")
        odict['integrator'] = System.__getattribute__(self, "integrator")
        odict['thermostat'] = System.__getattribute__(self, "thermostat")
        IF LB_WALBERLA:
            odict['_vtk_registry'] = lb._vtk_registry
        return odict

    def __setstate__(self, params):
        # MD cell geometry cannot be reset with a walberla LB actor
        md_cell_reset = ("box_l", "min_global_cut", "periodicity", "time_step")
        # external globals are unpickled by other modules
        external_globals = ('_vtk_registry')
        for property_ in params.keys():
            if property_ in md_cell_reset:
                continue
            if property_ in external_globals:
                continue
            System.__setattr__(self, property_, params[property_])
        IF LB_WALBERLA:
            lb._vtk_registry = params['_vtk_registry']

    property box_l:
        """
        (3,) array_like of :obj:`float`:
            Dimensions of the simulation box

        """

        def __set__(self, _box_l):
            self._globals.box_l = _box_l
            handle_errors("Box size setup")

        def __get__(self):
            return self._globals.box_l

    property force_cap:
        """
        :obj:`float`:
            If > 0, the magnitude of the force on the particles
            are capped to this value.

        """

        def __get__(self):
            return self.integrator.force_cap

        def __set__(self, cap):
            self.integrator.force_cap = cap

    property periodicity:
        """
        (3,) array_like of :obj:`bool`:
            System periodicity in ``[x, y, z]``, ``False`` for no periodicity
            in this direction, ``True`` for periodicity

        """

        def __set__(self, _periodic):
            self._globals.periodicity = _periodic
            handle_errors("Setting periodicity")

        def __get__(self):
            return self._globals.periodicity

    property time:
        """
        Set the time in the simulation
        """

        def __set__(self, double sim_time):
            self.integrator.time = sim_time

        def __get__(self):
            return self.integrator.time

    property time_step:
        """
        Sets the time step for the integrator.
        """

        def __set__(self, double time_step):
            self.integrator.time_step = time_step

        def __get__(self):
            return self.integrator.time_step

    property max_cut_nonbonded:
        def __get__(self):
            return self.cell_system.max_cut_nonbonded

    property max_cut_bonded:
        def __get__(self):
            return self.cell_system.max_cut_bonded

    property min_global_cut:
        def __set__(self, _min_global_cut):
            self._globals.min_global_cut = _min_global_cut

        def __get__(self):
            return self._globals.min_global_cut

    IF VIRTUAL_SITES:
        property virtual_sites:
            def __set__(self, v):
                self._active_virtual_sites_handle.implementation = v

            def __get__(self):
                return self._active_virtual_sites_handle.implementation

    property max_oif_objects:
        """Maximum number of objects as per the object_in_fluid method.

        """

        def __get__(self):
            return max_oif_objects

        def __set__(self, v):
            mpi_set_max_oif_objects(v)

    def change_volume_and_rescale_particles(self, d_new, dir="xyz"):
        """Change box size and rescale particle coordinates.

        Parameters
        ----------
        d_new : :obj:`float`
            New box length
        dir : :obj:`str`, optional
            Coordinate to work on, ``"x"``, ``"y"``, ``"z"`` or ``"xyz"`` for isotropic.
            Isotropic assumes a cubic box.

        """

        if d_new < 0:
            raise ValueError("No negative lengths")
        if dir == "xyz":
            rescale_boxl(3, d_new)
        elif dir == "x" or dir == 0:
            rescale_boxl(0, d_new)
        elif dir == "y" or dir == 1:
            rescale_boxl(1, d_new)
        elif dir == "z" or dir == 2:
            rescale_boxl(2, d_new)
        else:
            raise ValueError(
                'Usage: change_volume_and_rescale_particles(<L_new>, [{ "x" | "y" | "z" | "xyz" }])')

    def volume(self):
        """Return box volume of the cuboid box.

        """

        return self.box_l[0] * self.box_l[1] * self.box_l[2]

    def distance(self, p1, p2):
        """Return the scalar distance between particles, between a particle
        and a point or between two points, respecting periodic boundaries.

        Parameters
        ----------
        p1 : :class:`~espressomd.particle_data.ParticleHandle` or (3,) array of :obj:`float`
            First particle or position.
        p2 : :class:`~espressomd.particle_data.ParticleHandle` or (3,) array of :obj:`float`
            Second particle or position.

        """
        res = self.distance_vec(p1, p2)
        return np.linalg.norm(res)

    def distance_vec(self, p1, p2):
        """Return the distance vector between particles, between a particle
        and a point or between two points, respecting periodic boundaries.

        Parameters
        ----------
        p1 : :class:`~espressomd.particle_data.ParticleHandle` or (3,) array of :obj:`float`
            First particle or position.
        p2 : :class:`~espressomd.particle_data.ParticleHandle` or (3,) array of :obj:`float`
            Second particle or position.

        """

        cdef Vector3d pos1
        if isinstance(p1, particle_data.ParticleHandle):
            pos1 = make_Vector3d(p1.pos)
        else:
            check_type_or_throw_except(
                p1, 3, float, "p1 must be a particle or 3 floats")
            pos1 = make_Vector3d(p1)
        cdef Vector3d pos2
        if isinstance(p2, particle_data.ParticleHandle):
            pos2 = make_Vector3d(p2.pos)
        else:
            check_type_or_throw_except(
                p2, 3, float, "p2 must be a particle or 3 floats")
            pos2 = make_Vector3d(p2)

        return make_array_locked(box_geo.get_mi_vector(pos2, pos1))

    def rotate_system(self, **kwargs):
        """Rotate the particles in the system about the center of mass.

        If ``ROTATION`` is activated, the internal rotation degrees of
        freedom are rotated accordingly.

        Parameters
        ----------
        phi : :obj:`float`
            Angle between the z-axis and the rotation axis.
        theta : :obj:`float`
            Rotation of the axis around the y-axis.
        alpha : :obj:`float`
            How much to rotate

        """
        mpi_rotate_system(kwargs['phi'], kwargs['theta'], kwargs['alpha'])

    IF EXCLUSIONS:
        def auto_exclusions(self, distance):
            """Automatically adds exclusions between particles
            that are bonded.

            This only considers pair bonds.

            Parameters
            ----------
            distance : :obj:`int`
                Bond distance upto which the exclusions should be added.

            """
            auto_exclusions(distance)

    def setup_type_map(self, type_list=None):
        """
        For using ESPResSo conveniently for simulations in the grand canonical
        ensemble, or other purposes, when particles of certain types are created
        and deleted frequently. Particle ids can be stored in lists for each
        individual type and so random ids of particles of a certain type can be
        drawn. If you want ESPResSo to keep track of particle ids of a certain type
        you have to initialize the method by calling the setup function. After that
        ESPResSo will keep track of particle ids of that type.

        """
        if not hasattr(type_list, "__iter__"):
            raise ValueError("type_list has to be iterable.")

        for current_type in type_list:
            init_type_map(current_type)

    def number_of_particles(self, type=None):
        """
        Parameters
        ----------
        type : :obj:`int` (:attr:`~espressomd.particle_data.ParticleHandle.type`)
            Particle type to count the number for.

        Returns
        -------
        :obj:`int`
            The number of particles which have the given type.

        Raises
        ------
        RuntimeError
            If the particle ``type`` is not currently tracked by the system.
            To select which particle types are tracked, call :meth:`setup_type_map`.

        """
        check_type_or_throw_except(type, 1, int, "type must be 1 int")
        number = number_of_particles_with_type(type)
        handle_errors("")
        return int(number)<|MERGE_RESOLUTION|>--- conflicted
+++ resolved
@@ -39,13 +39,7 @@
 from .constraints import Constraints
 from .accumulators import AutoUpdateAccumulators
 IF LB_WALBERLA:
-<<<<<<< HEAD
-    from .lb import _vtk_registry
-=======
     from . import lb
-if LB_BOUNDARIES:
-    from .lbboundaries import LBBoundaries
->>>>>>> 7890487a
 from .comfixed import ComFixed
 from .utils cimport check_type_or_throw_except
 from .utils import handle_errors, array_locked
