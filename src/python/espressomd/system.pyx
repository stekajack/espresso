--- conflicted
+++ resolved
@@ -333,27 +333,15 @@
             return rng_state
 
     def change_volume_and_rescale_particles(d_new, dir="xyz"):
-<<<<<<< HEAD
+
         """Change box size and rescale particle coordinates
-           change_volume_and_rescale_particles(d_new, dir="xyz")
            
            Parameters
            ----------
-           dir : string
-                 coordinate to work on, either "x", "y", "z" or "xyz" for isotropic change
            d_new : float
                  new length
-=======
-        """Change box size and rescale particle coordinates.
-
-        Parameters:
-        -----------
-        d_new : float
-                new box length
-        dir : str, optional
-              coordinate to work on, ``"x"``, ``"y"``, ``"z"`` or ``"xyz"`` for isotropic.
-
->>>>>>> 8adfacc6
+           dir : string
+                 coordinate to work on, either ``"x"``, ``"y"``, ``"z"`` or ``"xyz"`` for isotropic change
         """
 
         if d_new < 0:
@@ -372,11 +360,7 @@
                 'Usage: changeVolume { <V_new> | <L_new> { "x" | "y" | "z" | "xyz" } }')
 
     def volume(self):
-<<<<<<< HEAD
         """Return box volume of the cuboid box."""
-=======
-        """Return box volume.
->>>>>>> 8adfacc6
 
         """
         return self.box_l[0] * self.box_l[1] * self.box_l[2]
