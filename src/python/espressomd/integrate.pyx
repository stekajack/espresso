#
# Copyright (C) 2013-2019 The ESPResSo project
#
# This file is part of ESPResSo.
#
# ESPResSo is free software: you can redistribute it and/or modify
# it under the terms of the GNU General Public License as published by
# the Free Software Foundation, either version 3 of the License, or
# (at your option) any later version.
#
# ESPResSo is distributed in the hope that it will be useful,
# but WITHOUT ANY WARRANTY; without even the implied warranty of
# MERCHANTABILITY or FITNESS FOR A PARTICULAR PURPOSE.  See the
# GNU General Public License for more details.
#
# You should have received a copy of the GNU General Public License
# along with this program.  If not, see <http://www.gnu.org/licenses/>.
#
from cpython.exc cimport PyErr_CheckSignals, PyErr_SetInterrupt
include "myconfig.pxi"
from .utils cimport handle_errors, check_type_or_throw_except
from . cimport integrate

cdef class IntegratorHandle:
    """
    Provide access to all integrators.

    """

    cdef object _integrator

    # __getstate__ and __setstate__ define the pickle interaction
    def __getstate__(self):
        return self._integrator

    def __setstate__(self, state):
<<<<<<< HEAD
        self.__init__()
        self._method = state['_method']
        if self._method == "STEEPEST_DESCENT":
            self.set_steepest_descent(**state['_steepest_descent_params'])
        elif self._method == "NVT":
            self.set_nvt()
        elif self._method == "SD":
            self.set_sd()
        elif self._method == "NPT":
            self.set_isotropic_npt(**state['_isotropic_npt_params'])
=======
        self._integrator = state
        self._integrator._set_params_in_es_core()
>>>>>>> 467f30b8

    def get_state(self):
        """
        Return the integrator.

        """
        return self.__getstate__()

    def __init__(self):
        self.set_nvt()

    def __str__(self):
        return self.__class__.__name__ + \
            "(" + str(self._integrator.__class__.__name__) + ")"

    def run(self, *args, **kwargs):
        """
        Run the integrator.

        """
        return self._integrator.run(*args, **kwargs)

    def set_steepest_descent(self, *args, **kwargs):
        """
        Set the integration method to steepest descent
        (:class:`SteepestDescent`).

        .. seealso::
            :func:`espressomd.minimize_energy.steepest_descent`

        """
        self._integrator = SteepestDescent(*args, **kwargs)

    def set_vv(self):
        """
        Set the integration method to velocity Verlet, which is suitable for
        simulations in the NVT ensemble (:class:`VelocityVerlet`).

        """
        self._integrator = VelocityVerlet()

    def set_nvt(self):
        """
        Set the integration method to velocity Verlet, which is suitable for
        simulations in the NVT ensemble (:class:`VelocityVerlet`).

        """
        self._integrator = VelocityVerlet()

    def set_isotropic_npt(self, *args, **kwargs):
        """
        Set the integration method to a modified velocity Verlet designed for
        simulations in the NpT ensemble (:class:`VelocityVerletIsotropicNPT`).

        """
        self._integrator = VelocityVerletIsotropicNPT(*args, **kwargs)

    def set_brownian_dynamics(self):
        """
        Set the integration method to BD.

        """
        self._integrator = BrownianDynamics()


cdef class Integrator:
    """
    Integrator class.

    """
    cdef object _params

    def __getstate__(self):
        return self._params

    def __setstate__(self, params):
        self._params = params
        self._set_params_in_es_core()

    def _set_params_in_es_core(self):
        """Virtual method.

        """
        raise Exception(
            "Subclasses of Integrator must define the _set_params_in_es_core() method.")

    def get_params(self):
        """Get integrator parameters.

        """
        return self.__getstate__()

    def __init__(self, *args, **kwargs):

        # Check if all required keys are given
        for k in self.required_keys():
            if k not in kwargs:
                raise ValueError(
                    "At least the following keys have to be given as keyword arguments: " + self.required_keys().__str__())

        self._params = self.default_params()
        self._params.update(kwargs)
        self.validate_params()
        self._set_params_in_es_core()

    def __str__(self):
        return self.__class__.__name__ + "(" + str(self.get_params()) + ")"

    def validate_params(self):
        """Check that parameters are valid.

        """
        return True

    def default_params(self):
        """Virtual method.

        """
        raise Exception(
            "Subclasses of Integrator must define the default_params() method.")

    def valid_keys(self):
        """Virtual method.

        """
        raise Exception(
            "Subclasses of Integrator must define the valid_keys() method.")

    def required_keys(self):
        """Virtual method.

        """
        raise Exception(
            "Subclasses of Integrator must define the required_keys() method.")

    def run(self, steps=1, recalc_forces=False, reuse_forces=False):
        """
        Run the integrator.

        Parameters
        ----------
        steps : :obj:`int`
            Number of time steps to integrate.
        recalc_forces : :obj:`bool`, optional
            Recalculate the forces regardless of whether they are reusable.
        reuse_forces : :obj:`bool`, optional
            Reuse the forces from previous time step.

        """
<<<<<<< HEAD
        if self._method == "VV" or self._method == "NVT" or self._method == "NPT" or self._method == "SD":
            check_type_or_throw_except(
                steps, 1, int, "Integrate requires a positive integer for the number of steps")
            check_type_or_throw_except(
                recalc_forces, 1, bool, "recalc_forces has to be a bool")
            check_type_or_throw_except(
                reuse_forces, 1, bool, "reuse_forces has to be a bool")
=======
        check_type_or_throw_except(steps, 1, int, "steps must be an int")
        assert steps >= 0, "steps has to be positive"
        check_type_or_throw_except(
            recalc_forces, 1, bool, "recalc_forces has to be a bool")
        check_type_or_throw_except(
            reuse_forces, 1, bool, "reuse_forces has to be a bool")
>>>>>>> 467f30b8

        _integrate(steps, recalc_forces, reuse_forces)

        if integrate.set_py_interrupt:
            PyErr_SetInterrupt()
            integrate.set_py_interrupt = False
            PyErr_CheckSignals()

        handle_errors("Encountered errors during integrate")


cdef class SteepestDescent(Integrator):
    """
    Steepest descent algorithm for energy minimization.

    Particles located at :math:`\\vec{r}_i` at integration step :math:`i` and
    experiencing a potential :math:`\mathcal{H}(\\vec{r}_i)` are displaced
    according to the equation:

    :math:`\\vec{r}_{i+1} = \\vec{r}_i - \\gamma\\nabla\mathcal{H}(\\vec{r}_i)`

    Parameters
    ----------
    f_max : :obj:`float`
        Convergence criterion. Minimization stops when the maximal force on
        particles in the system is lower than this threshold. Set this to 0
        when running minimization in a loop that stops when a custom
        convergence criterion is met.
    gamma : :obj:`float`
        Dampening constant.
    max_displacement : :obj:`float`
        Maximal allowed displacement per step. Typical values for a LJ liquid
        are in the range of 0.1% to 10% of the particle sigma.
    max_steps : :obj:`int`
        Maximal number of iterations. Gets updated at each call to :meth:`run`.

    """

    def default_params(self):
        return {"max_steps": 0}

    def valid_keys(self):
        """All parameters that can be set.

        """
        return {"f_max", "gamma", "max_displacement", "max_steps"}

    def required_keys(self):
        """Parameters that have to be set.

        """
        return {"f_max", "gamma", "max_displacement"}

    def validate_params(self):
        check_type_or_throw_except(
            self._params["f_max"], 1, float, "f_max must be a float")
        check_type_or_throw_except(
            self._params["gamma"], 1, float, "gamma must be a float")
        check_type_or_throw_except(
            self._params["max_displacement"], 1, float, "max_displacement must be a float")
        check_type_or_throw_except(
            self._params["max_steps"], 1, int, "max_steps must be an int")

    def _set_params_in_es_core(self):
        if integrate_set_steepest_descent(self._params["f_max"],
                                          self._params["gamma"],
                                          self._params["max_steps"],
                                          self._params["max_displacement"]):
            handle_errors(
                "Encountered errors setting up the steepest descent integrator")

    def run(self, steps=1, **kwargs):
        """
        Run the steepest descent.

        Parameters
        ----------
        steps : :obj:`int`
            Maximal number of time steps to integrate.

        Returns
        -------
        :obj:`int`
            Number of integrated steps.

        """
        check_type_or_throw_except(steps, 1, int, "steps must be an int")
        assert steps >= 0, "steps has to be positive"
        self._params["max_steps"] = steps

        integrated = mpi_steepest_descent(steps)

        handle_errors("Encountered errors during integrate")

        return integrated


cdef class VelocityVerlet(Integrator):
    """
    Velocity Verlet integrator, suitable for simulations in the NVT ensemble.

    """

    def default_params(self):
        return {}

    def valid_keys(self):
        """All parameters that can be set.

        """
        return {}

    def required_keys(self):
        """Parameters that have to be set.

        """
        return {}

    def validate_params(self):
        return True

    def _set_params_in_es_core(self):
        integrate_set_nvt()

<<<<<<< HEAD
    def set_sd(self):
        """
        Set the integration method to SD.

        """
        self._method = "SD"
        integrate_set_sd()
        handle_errors(
            "Encountered error while setting integration method to SD")

    def set_isotropic_npt(self, ext_pressure, piston,
                          direction=(True, True, True), cubic_box=False):
=======

IF NPT:
    cdef class VelocityVerletIsotropicNPT(Integrator):
>>>>>>> 467f30b8
        """
        Modified velocity Verlet integrator, suitable for simulations in the
        NpT ensemble with isotropic rescaling. Requires the NpT thermostat,
        activated with :meth:`espressomd.thermostat.Thermostat.set_npt`.

        Parameters
        ----------
        ext_pressure : :obj:`float`
            The external pressure.
        piston : :obj:`float`
            The mass of the applied piston.
        direction : (3,) array_like of :obj:`bool`, optional
            Select which dimensions are allowed to fluctuate by assigning
            them to ``True``.
        cubic_box : :obj:`bool`, optional
            If ``True``, a cubic box is assumed and the value of ``direction``
            will be ignored when rescaling the box. This is required e.g. for
            electrostatics and magnetostatics.
        """

        def default_params(self):
            return {"direction": (True, True, True), "cubic_box": False}

        def valid_keys(self):
            """All parameters that can be set.

            """
            return {"ext_pressure", "piston", "direction", "cubic_box"}

        def required_keys(self):
            """Parameters that have to be set.

            """
            return {"ext_pressure", "piston"}

        def validate_params(self):
            check_type_or_throw_except(
                self._params["ext_pressure"], 1, float, "ext_pressure must be a float")
            check_type_or_throw_except(
                self._params["piston"], 1, float, "piston must be a float")
            check_type_or_throw_except(
                self._params["direction"], 3, int, "direction must be an array-like of 3 bools")
            check_type_or_throw_except(
                self._params["cubic_box"], 1, int, "cubic_box must be a bool")

        def _set_params_in_es_core(self):
            if integrate_set_npt_isotropic(self._params["ext_pressure"],
                                           self._params["piston"],
                                           self._params["direction"][0],
                                           self._params["direction"][1],
                                           self._params["direction"][2],
                                           self._params["cubic_box"]):
                handle_errors(
                    "Encountered errors setting up the NPT integrator")

ELSE:
    cdef class VelocityVerletIsotropicNPT(Integrator):
        def __init__(self, *args, **kwargs):
            raise Exception("NPT not compiled in.")


cdef class BrownianDynamics(Integrator):
    """
    Brownian Dynamics integrator.

    """

    def default_params(self):
        return {}

    def valid_keys(self):
        """All parameters that can be set.

        """
        return {}

    def required_keys(self):
        """Parameters that have to be set.

        """
        return {}

    def validate_params(self):
        return True

    def _set_params_in_es_core(self):
        integrate_set_bd()<|MERGE_RESOLUTION|>--- conflicted
+++ resolved
@@ -34,21 +34,8 @@
         return self._integrator
 
     def __setstate__(self, state):
-<<<<<<< HEAD
-        self.__init__()
-        self._method = state['_method']
-        if self._method == "STEEPEST_DESCENT":
-            self.set_steepest_descent(**state['_steepest_descent_params'])
-        elif self._method == "NVT":
-            self.set_nvt()
-        elif self._method == "SD":
-            self.set_sd()
-        elif self._method == "NPT":
-            self.set_isotropic_npt(**state['_isotropic_npt_params'])
-=======
         self._integrator = state
         self._integrator._set_params_in_es_core()
->>>>>>> 467f30b8
 
     def get_state(self):
         """
@@ -112,6 +99,13 @@
 
         """
         self._integrator = BrownianDynamics()
+
+    def set_sd(self):
+        """
+        Set the integration method to Stokesian Dynamics.
+
+        """
+        self._integrator = StokesianDynamics()
 
 
 cdef class Integrator:
@@ -198,22 +192,12 @@
             Reuse the forces from previous time step.
 
         """
-<<<<<<< HEAD
-        if self._method == "VV" or self._method == "NVT" or self._method == "NPT" or self._method == "SD":
-            check_type_or_throw_except(
-                steps, 1, int, "Integrate requires a positive integer for the number of steps")
-            check_type_or_throw_except(
-                recalc_forces, 1, bool, "recalc_forces has to be a bool")
-            check_type_or_throw_except(
-                reuse_forces, 1, bool, "reuse_forces has to be a bool")
-=======
         check_type_or_throw_except(steps, 1, int, "steps must be an int")
         assert steps >= 0, "steps has to be positive"
         check_type_or_throw_except(
             recalc_forces, 1, bool, "recalc_forces has to be a bool")
         check_type_or_throw_except(
             reuse_forces, 1, bool, "reuse_forces has to be a bool")
->>>>>>> 467f30b8
 
         _integrate(steps, recalc_forces, reuse_forces)
 
@@ -338,24 +322,9 @@
     def _set_params_in_es_core(self):
         integrate_set_nvt()
 
-<<<<<<< HEAD
-    def set_sd(self):
-        """
-        Set the integration method to SD.
-
-        """
-        self._method = "SD"
-        integrate_set_sd()
-        handle_errors(
-            "Encountered error while setting integration method to SD")
-
-    def set_isotropic_npt(self, ext_pressure, piston,
-                          direction=(True, True, True), cubic_box=False):
-=======
 
 IF NPT:
     cdef class VelocityVerletIsotropicNPT(Integrator):
->>>>>>> 467f30b8
         """
         Modified velocity Verlet integrator, suitable for simulations in the
         NpT ensemble with isotropic rescaling. Requires the NpT thermostat,
@@ -442,4 +411,38 @@
         return True
 
     def _set_params_in_es_core(self):
-        integrate_set_bd()+        integrate_set_bd()
+
+
+IF STOKESIAN_DYNAMICS:
+    cdef class StokesianDynamics(Integrator):
+        """
+        Brownian Dynamics integrator.
+
+        """
+
+        def default_params(self):
+            return {}
+
+        def valid_keys(self):
+            """All parameters that can be set.
+
+            """
+            return {}
+
+        def required_keys(self):
+            """Parameters that have to be set.
+
+            """
+            return {}
+
+        def validate_params(self):
+            return True
+
+        def _set_params_in_es_core(self):
+            integrate_set_sd()
+
+ELSE:
+    cdef class StokesianDynamics(Integrator):
+        def __init__(self, *args, **kwargs):
+            raise Exception("Stokesian Dynamics not compiled in.")