#
# Copyright (C) 2013,2014,2015,2016 The ESPResSo project
#
# This file is part of ESPResSo.
#
# ESPResSo is free software: you can redistribute it and/or modify
# it under the terms of the GNU General Public License as published by
# the Free Software Foundation, either version 3 of the License, or
# (at your option) any later version.
#
# ESPResSo is distributed in the hope that it will be useful,
# but WITHOUT ANY WARRANTY; without even the implied warranty of
# MERCHANTABILITY or FITNESS FOR A PARTICULAR PURPOSE.  See the
# GNU General Public License for more details.
#
# You should have received a copy of the GNU General Public License
# along with this program.  If not, see <http://www.gnu.org/licenses/>.
#
from __future__ import print_function, absolute_import
include "myconfig.pxi"
from . import utils

# Non-bonded interactions

cdef class NonBondedInteraction(object):
    """
    Represents an instance of a non-bonded interaction, such as lennard jones
    Either called with two particle type id, in which case, the interaction
    will represent the bonded interaction as it is defined in Espresso core
    Or called with keyword arguments describing a new interaction.
    
    """

    cdef public object _part_types
    cdef object _params

    # init dict to access all user defined nonbonded-inters via
    # user_interactions[type1][type2][parameter]
    user_interactions = {}

    def __init__(self, *args, **kwargs):

        # Interaction id as argument
        if len(args) == 2 and isinstance(args[0], int) and isinstance(args[1], int):
            self._part_types = args

            # Load the parameters currently set in the Espresso core
            self._params = self._get_params_from_es_core()

        # Or have we been called with keyword args describing the interaction
        elif len(args) == 0:
            # Initialize default values
            self._params = self.default_params()
            self._part_types = [-1, -1]

            # Check if all required keys are given
            for k in self.required_keys():
                if k not in kwargs:
                    raise ValueError(
                        "At least the following keys have to be given as keyword arguments: " + self.required_keys().__str__())

            self._params.update(kwargs)

            # Validation of parameters
            self.validate_params()

        else:
            raise Exception(
                "The constructor has to be called either with two particle type ids (as integer), or with a set of keyword arguments describing a new interaction")

    def is_valid(self):
        """Check, if the data stored in the instance still matches what is in Espresso.
        
        """

        # check, if the bond parameters saved in the class still match those
        # saved in Espresso
        temp_params = self._get_params_from_es_core()
        if self._params != temp_params:
            return False

        # If we're still here, the instance is valid
        return True

    def get_params(self):
        """Get interaction parameters.
        
        """
        # If this instance refers to an actual interaction defined in the es core, load
        # current parameters from there
        if self._part_types[0] >= 0 and self._part_types[1] >= 0:
            self._params = self._get_params_from_es_core()

        return self._params

    def __str__(self):
        return self.__class__.__name__ + "(" + str(self.get_params()) + ")"

    def set_params(self, **p):
        """Update the given parameters.
        
        """
        # Check, if any key was passed, which is not known
        for k in p.keys():
            if k not in self.valid_keys():
                raise ValueError(
                    "Only the following keys are supported: " + self.valid_keys().__str__())

        # When an interaction is newly activated, all required keys must be
        # given
        if not self.is_active():
            for k in self.required_keys():
                if k not in p:
                    raise ValueError(
                        "At least the following keys have to be given as keyword arguments: " + self.required_keys().__str__())

        # If this instance refers to an interaction defined in the espresso core,
        # load the parameters from there

        if self._part_types[0] >= 0 and self._part_types[1] >= 0:
            self._params = self._get_params_from_es_core()

        # Put in values given by the user
        self._params.update(p)

        if self._part_types[0] >= 0 and self._part_types[1] >= 0:
            self._set_params_in_es_core()

        # update interaction dict when user sets interaction
        if self._part_types[0] not in self.user_interactions:
            self.user_interactions[self._part_types[0]] = {}
        self.user_interactions[self._part_types[0]][self._part_types[1]] = {}
        new_params = self.get_params()
        for p_key in new_params:
            self.user_interactions[self._part_types[0]][
                self._part_types[1]][p_key] = new_params[p_key]
        self.user_interactions[self._part_types[0]][
            self._part_types[1]]['type_name'] = self.type_name()

    def validate_params(self):
        """Check that parameters are valid.

        """
        return True

    def __getattribute__(self, name):
        """Every time _set_params_in_es_core is called, the parameter dict is also updated.
        
        """
        attr = object.__getattribute__(self, name)
        if hasattr(attr, '__call__') and attr.__name__ == "_set_params_in_es_core":
            def sync_params(*args, **kwargs):
                result = attr(*args, **kwargs)
                self._params.update(self._get_params_from_es_core())
                return result
            return sync_params
        else:
            return attr

    def _get_params_from_es_core(self):
        raise Exception(
            "Subclasses of NonBondedInteraction must define the _get_params_from_es_core() method.")

    def _set_params_in_es_core(self):
        raise Exception(
            "Subclasses of NonBondedInteraction must define the _set_params_in_es_core() method.")

    def default_params(self):
        """Virtual method.

        """
        raise Exception(
            "Subclasses of NonBondedInteraction must define the default_params() method.")

    def is_active(self):
        """Virtual method.

        """
        # If this instance refers to an actual interaction defined in the es core, load
        # current parameters from there
        if self._part_types[0] >= 0 and self._part_types[1] >= 0:
            self._params = self._get_params_from_es_core()
        raise Exception(
            "Subclasses of NonBondedInteraction must define the is_active() method.")

    def type_name(self):
        """Virtual method.

        """
        raise Exception(
            "Subclasses of NonBondedInteraction must define the type_name() method.")

    def valid_keys(self):
        """Virtual method.

        """
        raise Exception(
            "Subclasses of NonBondedInteraction must define the valid_keys() method.")

    def required_keys(self):
        """Virtual method.

        """
        raise Exception(
            "Subclasses of NonBondedInteraction must define the required_keys() method.")

# Lennard-Jones

IF LENNARD_JONES == 1:
    cdef class LennardJonesInteraction(NonBondedInteraction):

        def validate_params(self):
            """Check that parameters are valid.

            Raises
            ------
            ValueError
                If not true.
            """
            if self._params["epsilon"] < 0:
                raise ValueError("Lennard-Jones eps has to be >=0")
            if self._params["sigma"] < 0:
                raise ValueError("Lennard-Jones sigma has to be >=0")
            if self._params["cutoff"] < 0:
                raise ValueError("Lennard-Jones cutoff has to be >=0")
            return True

        def _get_params_from_es_core(self):
            cdef ia_parameters * ia_params
            ia_params = get_ia_param_safe(
                self._part_types[0],
                self._part_types[1])
            return {
                "epsilon": ia_params.LJ_eps,
                "sigma": ia_params.LJ_sig,
                "cutoff": ia_params.LJ_cut,
                "shift": ia_params.LJ_shift,
                "offset": ia_params.LJ_offset,
                "cap": ia_params.LJ_capradius,
                "min": ia_params.LJ_min}

        def is_active(self):
            """Check if interaction is active.

            """
            return (self._params["epsilon"] > 0)

        def set_params(self, **kwargs):
            """ Set parameters for the Lennard-Jones interaction.

            Parameters
            ----------

            epsilon : :obj:`float`
                      The magnitude of the interaction.
            sigma : :obj:`float`
                    Determines the interaction length scale.
            cutoff : :obj:`float`
                     Cutoff distance of the interaction.
            shift : :obj:`float` or :obj:`str`
                    Constant shift of the potential. (4*epsilon*shift).
            offset : :obj:`float`, optional
                     Offset distance of the interaction.
            cap : :obj:`float`, optional
                  If individual force caps are used, determines the distance
                  at which the force is capped.
            min : :obj:`float`, optional
                  Restricts the interaction to a minimal distance.

            """
            super(LennardJonesInteraction, self).set_params(**kwargs)

        def _set_params_in_es_core(self):
            # Handle the case of shift="auto"
            if self._params["shift"] == "auto":
                # Calc shift
                self._params["shift"] = -((self._params["sigma"] / self._params["cutoff"])**12 - (
                    self._params["sigma"] / self._params["cutoff"])**6)

            if lennard_jones_set_params(
                self._part_types[0], self._part_types[1],
                                        self._params["epsilon"],
                                        self._params["sigma"],
                                        self._params["cutoff"],
                                        self._params["shift"],
                                        self._params["offset"],
                                        self._params["cap"],
                                        self._params["min"]):
                raise Exception("Could not set Lennard Jones parameters")

        def default_params(self):
            """Python dictionary of default parameters.

            """
            return {
                "epsilon": 0.,
                "sigma": 0.,
                "cutoff": 0.,
                "shift": 0.,
                "offset": 0.,
                "cap": 0.,
                "min": 0.}

        def type_name(self):
            """Name of interaction type.

            """
            return "LennardJones"

        def valid_keys(self):
            """All parameters that can be set.

            """
            return "epsilon", "sigma", "cutoff", "shift", "offset", "cap", "min"

        def required_keys(self):
            """Parameters that have to be set.

            """
            return "epsilon", "sigma", "cutoff", "shift"

<<<<<<< HEAD

IF MEMBRANE_COLLISION == 1:
    cdef class MembraneCollisionInteraction(NonBondedInteraction):

        def validate_params(self):
            if self._params["membrane_cut"] < 0:
                raise ValueError("Membrane Collision cutoff has to be >=0")
            return True

        def _get_params_from_es_core(self):
            cdef ia_parameters * ia_params
            ia_params = get_ia_param_safe(self._part_types[0], self._part_types[1])
            return {
                "membrane_a": ia_params.membrane_a,
                "membrane_n": ia_params.membrane_n,
                "membrane_cut": ia_params.membrane_cut,
                "membrane_offset": ia_params.membrane_offset}

        def is_active(self):
            return (self._params["membrane_a"] > 0)

        def _set_params_in_es_core(self):
            if membrane_collision_set_params(self._part_types[0], self._part_types[1],
                                        self._params["membrane_a"],
                                        self._params["membrane_n"],
                                        self._params["membrane_cut"],
                                        self._params["membrane_offset"]):
                raise Exception("Could not set Membrane Collision parameters")

        def default_params(self):
            return {
                "membrane_a": 0.,
                "membrane_n": 1.,
                "membrane_cut": 0.,
                "membrane_offset": 0.}

        def type_name(self):
            return "MembraneCollision"

        def valid_keys(self):
            return "membrane_a", "membrane_n", "membrane_cut", "membrane_offset"

        def required_keys(self):
            return "membrane_a", "membrane_n", "membrane_cut"

IF SOFT_SPHERE == 1:
    cdef class SoftSphereInteraction(NonBondedInteraction):

        def validate_params(self):
            if self._params["soft_cut"] < 0:
                raise ValueError("Soft Sphere cutoff has to be >=0")
            return True

        def _get_params_from_es_core(self):
            cdef ia_parameters * ia_params
            ia_params = get_ia_param_safe(self._part_types[0], self._part_types[1])
            return {
                "soft_a": ia_params.soft_a,
                "soft_n": ia_params.soft_n,
                "soft_cut": ia_params.soft_cut,
                "soft_offset": ia_params.soft_offset}

        def is_active(self):
            return (self._params["soft_a"] > 0)

        def _set_params_in_es_core(self):
            if soft_sphere_set_params(self._part_types[0], self._part_types[1],
                                        self._params["soft_a"],
                                        self._params["soft_n"],
                                        self._params["soft_cut"],
                                        self._params["soft_offset"]):
                raise Exception("Could not set Soft Sphere parameters")

        def default_params(self):
            return {
                "soft_a": 0.,
                "soft_n": 1.,
                "soft_cut": 0.,
                "soft_offset": 0.}

        def type_name(self):
            return "SoftSphere"

        def valid_keys(self):
            return "soft_a", "soft_n", "soft_cut", "soft_offset"

        def required_keys(self):
            return "soft_a", "soft_n", "soft_cut"

IF AFFINITY == 1:
    cdef class AffinityInteraction(NonBondedInteraction):

        def validate_params(self):
            if self._params["affinity_cut"] < 0:
                raise ValueError("Affinity cutoff has to be >=0")
            if self._params["affinity_type"] < 0:
                raise ValueError("Affinity type has to be >=0")
            if self._params["affinity_kappa"] < 0:
                raise ValueError("Affinity kappa has to be >=0")
            if self._params["affinity_r0"] < 0:
                raise ValueError("Affinity r0 has to be >=0")
            if self._params["affinity_Kon"] < 0:
                raise ValueError("Affinity Kon has to be >=0")
            if self._params["affinity_Koff"] < 0:
                raise ValueError("Affinity Koff has to be >=0")
            if self._params["affinity_maxBond"] < 0:
                raise ValueError("Affinity maxBond has to be >=0")
            return True

        def _get_params_from_es_core(self):
            cdef ia_parameters * ia_params
            ia_params = get_ia_param_safe(self._part_types[0], self._part_types[1])
            return {
                "affinity_type": ia_params.affinity_type,
                "affinity_kappa": ia_params.affinity_kappa,
                "affinity_r0": ia_params.affinity_r0,
                "affinity_Kon": ia_params.affinity_Kon,
                "affinity_Koff": ia_params.affinity_Koff,
                "affinity_maxBond": ia_params.affinity_maxBond,
                "affinity_cut": ia_params.affinity_cut}

        def is_active(self):
            return (self._params["affinity_kappa"] > 0)


        def _set_params_in_es_core(self):
            if affinity_set_params(self._part_types[0], self._part_types[1],
                                        self._params["affinity_type"],
                                        self._params["affinity_kappa"],
                                        self._params["affinity_r0"],
                                        self._params["affinity_Kon"],
                                        self._params["affinity_Koff"],
                                        self._params["affinity_maxBond"],
                                        self._params["affinity_cut"]):
                raise Exception("Could not set Affinity parameters")

        def default_params(self):
            return {
                "affinity_type": 0,
                "affinity_kappa": 0.,
                "affinity_r0": 0.,
                "affinity_Kon": 0.,
                "affinity_Koff": 0.,
                "affinity_maxBond": 0.,
                "affinity_cut": 0.}

        def type_name(self):
            return "Affinity"

        def valid_keys(self):
            return "affinity_type", "affinity_kappa", "affinity_r0", "affinity_Kon", "affinity_Koff", "affinity_maxBond", "affinity_cut"

        def required_keys(self):
            return "affinity_type", "affinity_kappa", "affinity_r0", "affinity_Kon", "affinity_Koff", "affinity_maxBond", "affinity_cut"


# Lennard Jones
=======
# Gay-Berne
>>>>>>> 5ad1efbf

IF GAY_BERNE:
    cdef class GayBerneInteraction(NonBondedInteraction):

        def validate_params(self):
            """Check that parameters are valid.

            """
            return True

        def _get_params_from_es_core(self):
            cdef ia_parameters * ia_params
            ia_params = get_ia_param_safe(
                self._part_types[0],
                self._part_types[1])
            return {
                "eps": ia_params.GB_eps,
                "sig": ia_params.GB_sig,
                "cut": ia_params.GB_cut,
                "k1": ia_params.GB_k1,
                "k2": ia_params.GB_k2,
                "mu": ia_params.GB_mu,
                "nu": ia_params.GB_nu}

        def is_active(self):
            """Check if interaction is active.

            """
            return (self._params["eps"] > 0)

        def set_params(self, **kwargs):
<<<<<<< HEAD
            """ Set parameters for the Lennard-Jones interaction.
            Parameters
            ----------
            eps : float
=======
            """Set parameters for the Lennard-Jones interaction.

            Parameters
            ----------
            eps : :obj:`float`
>>>>>>> 5ad1efbf
                  Potential well depth.
            sig : float
                  Interaction range.
            cut : :obj:`float`
                  Cutoff distance of the interaction.
            k1 : :obj:`float` or :obj:`string`
                  Molecular elongation.
            k2 : :obj:`float`, optional
                  Ratio of the potential well depths for the side-by-side
                  and end-to-end configurations.
            mu : :obj:`float`, optional
                  Adjustable exponent.
            nu  : float, optional
                  Adjustable exponent.

            """
            super(GayBerneInteraction, self).set_params(**kwargs)

        def _set_params_in_es_core(self):
            if gay_berne_set_params(self._part_types[0], self._part_types[1],
                                    self._params["eps"],
                                    self._params["sig"],
                                    self._params["cut"],
                                    self._params["k1"],
                                    self._params["k2"],
                                    self._params["mu"],
                                    self._params["nu"]):
                raise Exception("Could not set Gay-Berne parameters")

        def default_params(self):
            """Python dictionary of default parameters.

            """
            return {
                "eps": 0.0,
                "sig": 0.0,
                "cut": 0.0,
                "k1": 0.0,
                "k2": 0.0,
                "mu": 0.0,
                "nu": 0.0}

        def type_name(self):
            """Name of interaction type.

            """
            return "GayBerne"

        def valid_keys(self):
            """All parameters that can be set.

            """
            return "eps", "sig", "cut", "k1", "k2", "mu", "nu"

        def required_keys(self):
            """Parameters that have to be set.

            """
            return "eps", "sig", "cut", "k1", "k2", "mu", "nu"


# Generic Lennard Jones

IF LENNARD_JONES_GENERIC == 1:

    cdef class GenericLennardJonesInteraction(NonBondedInteraction):

        def validate_params(self):
            """Check that parameters are valid.

            Raises
            ------
            ValueError
                If not true.
            """
            if self._params["epsilon"] < 0:
                raise ValueError("Generic Lennard-Jones eps has to be >=0")
            if self._params["sigma"] < 0:
                raise ValueError("Generic Lennard-Jones sigma has to be >=0")
            if self._params["cutoff"] < 0:
                raise ValueError("Generic Lennard-Jones cutoff has to be >=0")
            return True

        def _get_params_from_es_core(self):
            cdef ia_parameters * ia_params
            ia_params = get_ia_param_safe(
                self._part_types[0],
                self._part_types[1])
            return {
                "epsilon": ia_params.LJGEN_eps,
                "sigma": ia_params.LJGEN_sig,
                "cutoff": ia_params.LJGEN_cut,
                "shift": ia_params.LJGEN_shift,
                "offset": ia_params.LJGEN_offset,
                "e1": ia_params.LJGEN_a1,
                "e2": ia_params.LJGEN_a2,
                "b1": ia_params.LJGEN_b1,
                "b2": ia_params.LJGEN_b2,
                "lam": ia_params.LJGEN_lambda,
                "delta": ia_params.LJGEN_softrad
            }

        def is_active(self):
            """Check if interaction is active.

            """
            return (self._params["epsilon"] > 0)

        def _set_params_in_es_core(self):
            # Handle the case of shift="auto"
            if self._params["shift"] == "auto":
                # Calc shift
                self._params["shift"] = -(self._params["b1"] * (self._params["sigma"] / self._params["cutoff"])**self._params[
                                          "e1"] - self._params["b2"] * (self._params["sigma"] / self._params["cutoff"])**self._params["e2"])
            IF LJGEN_SOFTCORE:
                if ljgen_set_params(self._part_types[0], self._part_types[1],
                                    self._params["epsilon"],
                                    self._params["sigma"],
                                    self._params["cutoff"],
                                    self._params["shift"],
                                    self._params["offset"],
                                    self._params["e1"],
                                    self._params["e2"],
                                    self._params["b1"],
                                    self._params["b2"],
                                    0.0,
                                    self._params["lam"],
                                    self._params["delta"]):
                    raise Exception(
                        "Could not set Generic Lennard Jones parameters")
            ELSE:
                if ljgen_set_params(self._part_types[0], self._part_types[1],
                                    self._params["epsilon"],
                                    self._params["sigma"],
                                    self._params["cutoff"],
                                    self._params["shift"],
                                    self._params["offset"],
                                    self._params["e1"],
                                    self._params["e2"],
                                    self._params["b1"],
                                    self._params["b2"],
                                    0.0):
                    raise Exception(
                        "Could not set Generic Lennard Jones parameters")

        def default_params(self):
            """Python dictionary of default parameters.

            """
            return {
                "epsilon": 0.,
                "sigma": 0.,
                "cutoff": 0.,
                "shift": 0.,
                "offset": 0.,
                "e1": 0,
                "e2": 0,
                "b1": 0.,
                "b2": 0.,
                "delta": 0.,
                "lam": 0.}

        def type_name(self):
            """Name of interaction type.

            """
            return "GenericLennardJones"

        def set_params(self, **kwargs):
            """
            Set parameters for the generic Lennard-Jones interaction.

            Parameters
            ----------
            epsilon : :obj:`float`
                      The magnitude of the interaction.
            sigma : :obj:`float`
                    Determines the interaction length scale.
            cutoff : :obj:`float`
                     Cutoff distance of the interaction.
            shift : :obj:`float`, string
                    Constant shift of the potential.
            offset : :obj:`float`
                     Offset distance of the interaction.
            e1 : :obj:`int`
                 Exponent of the repulsion term.
            e2 : :obj:`int`
                 Exponent of the attraction term.
            b1 : :obj:`float`
                 Prefactor of the repulsion term.
            b2 : :obj:`float`
                 Prefactor of the attraction term.
            delta : :obj:`float`, optional
                    LJGEN_SOFTCORE parameter. Allows control over how smoothly
                    the potential drops to zero as lambda approaches zero.
            lam : :obj:`float`, optional
                     LJGEN_SOFTCORE parameter lambda. Tune the strength of the
                     interaction.

            """
            super(GenericLennardJonesInteraction, self).set_params(**kwargs)

        def valid_keys(self):
            """All parameters that can be set.

            """
            return "epsilon", "sigma", "cutoff", "shift", "offset", "e1", "e2", "b1", "b2", "delta", "lam"

        def required_keys(self):
            """Parameters that have to be set.

            """
            return "epsilon", "sigma", "cutoff", "shift", "offset", "e1", "e2", "b1", "b2"


class NonBondedInteractionHandle(object):
    """
    Provides access to all Non-bonded interactions between
    two particle types.
    
    """

    type1 = -1
    type2 = -1

    # Here, one line per non-bonded ia
    lennard_jones = None
    generic_lennard_jones = None
    tabulated = None
    soft_sphere = None
    membrane_collision = None
    gay_berne = None

    def __init__(self, _type1, _type2):
        """Takes two particle types as argument"""
        if not (isinstance(_type1, int) and isinstance(_type2, int)):
            raise TypeError("The particle types have to be of type integer.")
        self.type1 = _type1
        self.type2 = _type2

        # Here, add one line for each nonbonded ia
        IF LENNARD_JONES:
            self.lennard_jones = LennardJonesInteraction(_type1, _type2)
        IF MEMBRANE_COLLISION:
            self.membrane_collision = MembraneCollisionInteraction(_type1, _type2)
        IF SOFT_SPHERE:
            self.soft_sphere = SoftSphereInteraction(_type1, _type2)
        IF AFFINITY:
            self.affinity = AffinityInteraction(_type1, _type2)
        IF LENNARD_JONES_GENERIC:
            self.generic_lennard_jones = GenericLennardJonesInteraction(
                _type1, _type2)
        IF TABULATED == 1:
            self.tabulated = TabulatedNonBonded(_type1, _type2)
        IF GAY_BERNE:
            self.gay_berne = GayBerneInteraction(_type1, _type2)


cdef class NonBondedInteractions(object):
    """
    Access to non-bonded interaction parameters via [i,j], where i,j are particle
    types. Returns NonBondedInteractionHandle.
    Also: access to force capping.

    """

    def __getitem__(self, key):
        if not isinstance(key, tuple):
            raise ValueError(
                "NonBondedInteractions[] expects two particle types as indices.")
        if len(key) != 2 or (not isinstance(key[0], int)) or (not isinstance(key[1], int)):
            raise ValueError(
                "NonBondedInteractions[] expects two particle types as indices.")
        return NonBondedInteractionHandle(key[0], key[1])

    def set_force_cap(self, cap):
        """Setter function for force cap.

        """
        if forcecap_set_params(cap):
            raise Exception("Could not set forcecap")

    def get_force_cap(self):
        """Getter function for force cap.

        """
        return force_cap

    def __getstate__(self):
        # contains info about ALL nonbonded interactions
        odict = NonBondedInteractionHandle(-1, -
                                           1).lennard_jones.user_interactions
        odict['force_cap'] = self.get_force_cap()
        return odict

    def __setstate__(self, odict):
        self.set_force_cap(odict['force_cap'])
        del odict['force_cap']
        for _type1 in odict:
            for _type2 in odict[_type1]:
                attrs = dir(NonBondedInteractionHandle(_type1, _type2))
                for a in attrs:
                    attr_ref = getattr(
                        NonBondedInteractionHandle(_type1, _type2), a)
                    type_name_ref = getattr(attr_ref, "type_name", None)
                    if callable(type_name_ref) and type_name_ref() == odict[_type1][_type2]['type_name']:
                        # found nonbonded inter, e.g.
                        # LennardJonesInteraction(_type1, _type2)
                        inter_instance = attr_ref
                        break
                    else:
                        continue

                del odict[_type1][_type2]['type_name']
                inter_instance.set_params(**odict[_type1][_type2])


cdef class BondedInteraction(object):
    """Base class for bonded interactions.

    """

    # This means, the instance does not yet represent a bond in the simulation
    _bond_id = -1

    def __init__(self, *args, **kwargs):
        """
        Either called with an interaction id, in which case, the interaction
        will represent the bonded interaction as it is defined in Espresso core
        Or called with keyword arguments describing a new interaction.

        """
        # Interaction id as argument
        if len(args) == 1 and isinstance(args[0], int):
            bond_id = args[0]
            # Check, if the bond in Espresso core is really defined as a FENE
            # bond
            if bonded_ia_params[bond_id].type != self.type_number():
                raise Exception(
                    "The bond with this id is not defined as a " + self.type_name() + " bond in the Espresso core.")

            self._bond_id = bond_id

            # Load the parameters currently set in the Espresso core
            self._params = self._get_params_from_es_core()
            self._bond_id = bond_id

        # Or have we been called with keyword args describing the interaction
        elif len(args) == 0:
            # Check if all required keys are given
            for k in self.required_keys():
                if k not in kwargs:
                    raise ValueError(
                        "At least the following keys have to be given as keyword arguments: " + self.required_keys().__str__())

            self.params = kwargs

            # Validation of parameters
            self.validate_params()

        else:
            raise Exception(
                "The constructor has to be called either with a bond id (as interger), or with a set of keyword arguments describing a new interaction")

    def is_valid(self):
        """Check, if the data stored in the instance still matches what is in Espresso.
        
        """
        # Check if the bond type in Espresso still matches the bond type saved
        # in this class
        if bonded_ia_params[self._bond_id].type != self.type_number():
            return False

        # check, if the bond parameters saved in the class still match those
        # saved in Espresso
        temp_params = self._get_params_from_es_core()
        if self._params != temp_params:
            return False

        # If we're still here, the instance is valid
        return True

    property params:
        def __get__(self):
            return self._params

        def __set__(self, p):
            # Check, if any key was passed, which is not known
            for k in p.keys():
                if k not in self.valid_keys():
                    raise ValueError(
                        "Only the following keys are supported: " + self.valid_keys().__str__)

            # Initialize default values
            self.set_default_params()
            # Put in values given by the user
            self._params.update(p)

    def validate_params(self):
        """Check that parameters are valid.

        """
        return True

    def __getattribute__(self, name):
        """Every time _set_params_in_es_core is called, the parameter dict is also updated.
        
        """
        attr = object.__getattribute__(self, name)
        if hasattr(attr, '__call__') and attr.__name__ == "_set_params_in_es_core":
            def sync_params(*args, **kwargs):
                result = attr(*args, **kwargs)
                self._params.update(self._get_params_from_es_core())
                return result
            return sync_params
        else:
            return attr

    def _get_params_from_es_core(self):
        raise Exception(
            "Subclasses of BondedInteraction must define the _get_params_from_es_core() method.")

    def _set_params_in_es_core(self):
        raise Exception(
            "Subclasses of BondedInteraction must define the _set_params_in_es_core() method.")

    def __str__(self):
        return self.__class__.__name__ + "(" + str(self._params) + ")"

    def set_default_params(self):
        """Sets parameters that are not required to their default value.

        """
        raise Exception(
            "Subclasses of BondedInteraction must define the set_default_params() method.")

    def type_number(self):
        raise Exception(
            "Subclasses of BondedInteraction must define the type_number() method.")

    def type_name(self):
        """Name of interaction type.

        """
        raise Exception(
            "Subclasses of BondedInteraction must define the type_name() method.")

    def valid_keys(self):
        """All parameters that can be set.

        """
        raise Exception(
            "Subclasses of BondedInteraction must define the valid_keys() method.")

    def required_keys(self):
        """Parameters that have to be set.

        """
        raise Exception(
            "Subclasses of BondedInteraction must define the required_keys() method.")

    def __repr__(self):
        if self._bond_id == -1:
            id_str = "inactive"
        else:
            id_str = str(self._bond_id)

        return self.__class__.__name__ + "(" + id_str + "): " + self._params.__str__()

    def __richcmp__(self, other, i):
        if i != 2:
            raise Exception("only == supported")
        if self.__class__ != other.__class__:
            return False
        if self._bond_id != other._bond_id:
            return False
        return self._params == other._params


class BondedInteractionNotDefined(object):

    def __init__(self, *args, **kwargs):
        raise Exception(
            self.__class__.__name__ + " not compiled into Espresso core")

    def type_number(self):
        raise Exception(("%s has to be defined in myconfig.hpp.") % self.name)

    def type_name(self):
        """Name of interaction type.

        """
        raise Exception(("%s has to be defined in myconfig.hpp.") % self.name)

    def valid_keys(self):
        """All parameters that can be set.

        """
        raise Exception(("%s has to be defined in myconfig.hpp.") % self.name)

    def required_keys(self):
        """Parameters that have to be set.

        """
        raise Exception(("%s has to be defined in myconfig.hpp.") % self.name)

    def set_default_params(self):
        """Sets parameters that are not required to their default value.

        """
        raise Exception(("%s has to be defined in myconfig.hpp.") % self.name)

    def _get_params_from_es_core(self):
        raise Exception(("%s has to be defined in myconfig.hpp.") % self.name)

    def _set_params_in_es_core(self):
        raise Exception(("%s has to be defined in myconfig.hpp.") % self.name)


class FeneBond(BondedInteraction):

    def __init__(self, *args, **kwargs):
        """
        FeneBond initializer. Used to instatiate a FeneBond identifier
        with a given set of parameters.

        Parameters
        ----------
        k : :obj:`float`
            Specifies the magnitude of the bond interaction.
        d_r_max : :obj:`float`
                  Specifies the maximum stretch and compression length of the
                  bond.
        r_0 : :obj:`float`, optional
              Specifies the equilibrium length of the bond.

        """
        super(FeneBond, self).__init__(*args, **kwargs)

    def type_number(self):
        return BONDED_IA_FENE

    def type_name(self):
        """Name of interaction type.

        """
        return "FENE"

    def valid_keys(self):
        """All parameters that can be set.

        """
        return "k", "d_r_max", "r_0"

    def required_keys(self):
        """Parameters that have to be set.

        """
        return "k", "d_r_max"

    def set_default_params(self):
        """Sets parameters that are not required to their default value.

        """
        """Sets parameters that are not required to their default value.

        """
        self._params = {"r_0": 0.}
        # Everything else has to be supplied by the user, anyway

    def _get_params_from_es_core(self):
        return \
            {"k": bonded_ia_params[self._bond_id].p.fene.k,
             "d_r_max": bonded_ia_params[self._bond_id].p.fene.drmax,
             "r_0": bonded_ia_params[self._bond_id].p.fene.r0}

    def _set_params_in_es_core(self):
        fene_set_params(
            self._bond_id, self._params["k"], self._params["d_r_max"], self._params["r_0"])


class HarmonicBond(BondedInteraction):

    def __init__(self, *args, **kwargs):
        """
        HarmonicBond initializer. Used to instatiate a HarmonicBond identifier
        with a given set of parameters.

        Parameters
        ----------
        k : :obj:`float`
            Specifies the magnitude of the bond interaction.
        r_0 : :obj:`float`
              Specifies the equilibrium length of the bond.
        r_cut : :obj:`float`, optional
                Specifies maximum distance beyond which the bond is considered
                broken.

        """
        super(HarmonicBond, self).__init__(*args, **kwargs)

    def type_number(self):
        return BONDED_IA_HARMONIC

    def type_name(self):
        """Name of interaction type.

        """
        return "HARMONIC"

    def valid_keys(self):
        """All parameters that can be set.

        """
        return "k", "r_0", "r_cut"

    def required_keys(self):
        """Parameters that have to be set.

        """
        return "k", "r_0"

    def set_default_params(self):
        """Sets parameters that are not required to their default value.

        """
        self._params = {"k'": 0., "r_0": 0., "r_cut": 0.}

    def _get_params_from_es_core(self):
        return \
            {"k": bonded_ia_params[self._bond_id].p.harmonic.k,
             "r_0": bonded_ia_params[self._bond_id].p.harmonic.r,
             "r_cut": bonded_ia_params[self._bond_id].p.harmonic.r_cut}

    def _set_params_in_es_core(self):
        harmonic_set_params(
            self._bond_id, self._params["k"], self._params["r_0"], self._params["r_cut"])


IF ROTATION:
    class HarmonicDumbbellBond(BondedInteraction):

        def __init__(self, *args, **kwargs):
            """
            HarmonicDumbbellBond initializer. Used to instatiate a
            HarmonicDumbbellBond identifier with a given set of parameters.

            Parameters
            ----------
            k1 : :obj:`float`
                Specifies the magnitude of the bond interaction.
            k2 : :obj:`float`
                Specifies the magnitude of the angular interaction.
            r_0 : :obj:`float`
                  Specifies the equilibrium length of the bond.
            r_cut : :obj:`float`, optional
                    Specifies maximum distance beyond which the bond is considered
                    broken.
            """
            super(HarmonicDumbbellBond, self).__init__(*args, **kwargs)

        def type_number(self):
            return BONDED_IA_HARMONIC_DUMBBELL

        def type_name(self):
            """Name of interaction type.

            """
            return "HARMONIC_DUMBBELL"

        def valid_keys(self):
            """All parameters that can be set.

            """
            return "k1", "k2", "r_0", "r_cut"

        def required_keys(self):
            """Parameters that have to be set.

            """
            return "k1", "k2", "r_0"

        def set_default_params(self):
            """Sets parameters that are not required to their default value.

            """
            self._params = {"r_cut": 0.}

        def _get_params_from_es_core(self):
            return \
                {"k1": bonded_ia_params[self._bond_id].p.harmonic_dumbbell.k1,
                 "k2": bonded_ia_params[self._bond_id].p.harmonic_dumbbell.k2,
                 "r_0": bonded_ia_params[self._bond_id].p.harmonic_dumbbell.r,
                 "r_cut": bonded_ia_params[self._bond_id].p.harmonic_dumbbell.r_cut}

        def _set_params_in_es_core(self):
            harmonic_dumbbell_set_params(
                self._bond_id, self._params["k1"], self._params["k2"],
                self._params["r_0"], self._params["r_cut"])

IF ROTATION != 1:
    class HarmonicDumbbellBond(BondedInteraction):

        def __init__(self, *args, **kwargs):
            """
            HarmonicDumbbellBond initializer. Used to instatiate a
            HarmonicDumbbellBond identifier with a given set of parameters.

            Parameters
            ----------
            k1 : :obj:`float`
                 Specifies the magnitude of the bond interaction.
            k2 : :obj:`float`
                 Specifies the magnitude of the angular interaction.
            r_0 : :obj:`float`
                  Specifies the equilibrium length of the bond.
            r_cut : :obj:`float`, optional
                    Specifies maximum distance beyond which the bond is considered
                    broken.

            """
            raise Exception(
                "HarmonicDumbbellBond: ROTATION has to be defined in myconfig.hpp.")

        def type_number(self):
            raise Exception(
                "HarmonicDumbbellBond: ROTATION has to be defined in myconfig.hpp.")

        def type_name(self):
            """Name of interaction type.

            """
            raise Exception(
                "HarmonicDumbbellBond: ROTATION has to be defined in myconfig.hpp.")

        def valid_keys(self):
            """All parameters that can be set.

            """
            raise Exception(
                "HarmonicDumbbellBond: ROTATION has to be defined in myconfig.hpp.")

        def required_keys(self):
            """Parameters that have to be set.

            """
            raise Exception(
                "HarmonicDumbbellBond: ROTATION has to be defined in myconfig.hpp.")

        def set_default_params(self):
            """Sets parameters that are not required to their default value.

            """
            raise Exception(
                "HarmonicDumbbellBond: ROTATION has to be defined in myconfig.hpp.")

        def _get_params_from_es_core(self):
            raise Exception(
                "HarmonicDumbbellBond: ROTATION has to be defined in myconfig.hpp.")

        def _set_params_in_es_core(self):
            raise Exception(
                "HarmonicDumbbellBond: ROTATION has to be defined in myconfig.hpp.")


IF BOND_CONSTRAINT == 1:
    class RigidBond(BondedInteraction):

        def __init__(self, *args, **kwargs):
            """
            RigidBond initializer. Used to instantiate a RigidBond identifier
            with a given set of parameters.

            Parameters
            ----------
            r : :obj:`float`
                Specifies the length of the rigid bond.
            ptol : :obj:`float`, optional
                   Specifies the tolerance for positional deviations.
            vtop : :obj:`float`, optional
                   Specifies the tolerance for velocity deviations.
            """
            super(RigidBond, self).__init__(*args, **kwargs)

        def type_number(self):
            return BONDED_IA_RIGID_BOND

        def type_name(self):
            """Name of interaction type.

            """
            return "RIGID"

        def valid_keys(self):
            """All parameters that can be set.

            """
            return "r", "ptol", "vtol"

        def required_keys(self):
            """Parameters that have to be set.

            """
            return "r"

        def set_default_params(self):
            """Sets parameters that are not required to their default value.

            """
            # TODO rationality of Default Parameters has to be checked
            self._params = {"r": 0.,
                            "ptol": 0.001,
                            "vtol": 0.001}

        def _get_params_from_es_core(self):
            return {"r": bonded_ia_params[self._bond_id].p.rigid_bond.d2**0.5, "ptol": bonded_ia_params[self._bond_id].p.rigid_bond.p_tol, "vtol": bonded_ia_params[self._bond_id].p.rigid_bond.v_tol}

        def _set_params_in_es_core(self):
            rigid_bond_set_params(
                self._bond_id, self._params["r"], self._params["ptol"], self._params["vtol"])
ELSE:
    class RigidBond(BondedInteractionNotDefined):
        name = "RIGID"


class Dihedral(BondedInteraction):

    def type_number(self):
        return BONDED_IA_DIHEDRAL

    def type_name(self):
        """Name of interaction type.

        """
        return "DIHEDRAL"

    def valid_keys(self):
        """All parameters that can be set.

        """
        return "mult", "bend", "phase"

    def required_keys(self):
        """Parameters that have to be set.

        """
        return "mult", "bend", "phase"

    def set_default_params(self):
        """Sets parameters that are not required to their default value.

        """
        self._params = {"mult'": 1., "bend": 0., "phase": 0.}

    def _get_params_from_es_core(self):
        return \
            {"mult": bonded_ia_params[self._bond_id].p.dihedral.mult,
             "bend": bonded_ia_params[self._bond_id].p.dihedral.bend,
             "phase": bonded_ia_params[self._bond_id].p.dihedral.phase}

    def _set_params_in_es_core(self):
        dihedral_set_params(
            self._bond_id, self._params["mult"], self._params["bend"], self._params["phase"])


IF TABULATED == 1:
    class Tabulated(BondedInteraction):

        def __init__(self, *args, **kwargs):
            """
            Tabulated bond initializer. Used to instantiate a Tabulated bond identifier
            with a given set of parameters.

            Parameters
            ----------
            type : :obj:`str`
                   Specifies the type of bonded interaction. Possible inputs:
                   'distance', 'angle' and 'dihedral'.
            filename : :obj:`str`
                       Filename of the tabular.

            """
            super(Tabulated, self).__init__(*args, **kwargs)

        def type_number(self):
            return BONDED_IA_TABULATED

        def type_name(self):
            """Name of interaction type.

            """
            return "TABULATED"

        def valid_keys(self):
            """All parameters that can be set.

            """
            return "type", "filename", "npoints", "minval", "maxval", "invstepsize"

        def required_keys(self):
            """Parameters that have to be set.

            """
            return "type", "filename"

        def set_default_params(self):
            """Sets parameters that are not required to their default value.

            """
            self._params = {"type": "bond", "filename": ""}

        def _get_params_from_es_core(self):
            make_bond_type_exist(self._bond_id)
            res = \
                {"type": bonded_ia_params[self._bond_id].p.tab.type,
                 "filename":
                     utils.to_str(
                         bonded_ia_params[self._bond_id].p.tab.filename),
                 "npoints": bonded_ia_params[self._bond_id].p.tab.npoints,
                 "minval": bonded_ia_params[self._bond_id].p.tab.minval,
                 "maxval": bonded_ia_params[self._bond_id].p.tab.maxval,
                 "invstepsize": bonded_ia_params[self._bond_id].p.tab.invstepsize}
            if res["type"] == 1:
                res["type"] = "distance"
            if res["type"] == 2:
                res["type"] = "angle"
            if res["type"] == 3:
                res["type"] = "dihedral"
            return res

        def _set_params_in_es_core(self):
            if self._params["type"] == "distance":
                type_num = 1
            else:
                if self._params["type"] == "angle":
                    type_num = 2
                else:
                    if self._params["type"] == "dihedral":
                        type_num = 3
                    else:
                        raise ValueError(
                            "Tabulated type needs to be distance, angle, or diherdal")

            res = tabulated_bonded_set_params(
                self._bond_id, < TabulatedBondedInteraction > type_num, utils.to_char_pointer(self._params["filename"]))
            msg = ""
            if res == 1:
                msg = "unknon bond type"
            if res == 3:
                msg = "cannot open file"
            if res == 4:
                msg = "file too short"
            if msg == 5:
                msg = "file broken"
            if msg == 6:
                msg = "parameter out of bound"
            if res:
                raise Exception("Could not setup tabulated bond. " + msg)
            # Retrieve some params, Es calculates.
            self._params = self._get_params_from_es_core()

    cdef class TabulatedNonBonded(NonBondedInteraction):

        cdef int state

        def __init__(self, *args, **kwargs):
            self.state = -1
            super(TabulatedNonBonded, self).__init__(*args, **kwargs)

        def type_number(self):
            return "TABULATED_NONBONDED"

        def type_name(self):
            """Name of interaction type.

            """
            return "TABULATED"

        def valid_keys(self):
            """All parameters that can be set.

            """
            return "filename"

        def required_keys(self):
            """Parameters that have to be set.

            """
            return ["filename", ]

        def set_default_params(self):
            """Sets parameters that are not required to their default value.

            """
            self._params = {"filename": ""}

        def _get_params_from_es_core(self):
            cdef ia_parameters * ia_params
            ia_params = get_ia_param_safe(
                self._part_types[0],
                self._part_types[1])
            return {
                "filename": utils.to_str(ia_params.TAB_filename)}

        def _set_params_in_es_core(self):
            self.state = tabulated_set_params(self._part_types[0], self._part_types[
                                              1], utils.to_char_pointer(self._params["filename"]))

        def is_active(self):
            """Check if interaction is active.

            """
            if self.state == 0:
                return True

IF TABULATED != 1:
    class Tabulated(BondedInteraction):

        def type_number(self):
            raise Exception("TABULATED has to be defined in myconfig.hpp.")

        def type_name(self):
            """Name of interaction type.

            """
            raise Exception("TABULATED has to be defined in myconfig.hpp.")

        def valid_keys(self):
            """All parameters that can be set.

            """
            raise Exception("TABULATED has to be defined in myconfig.hpp.")

        def required_keys(self):
            """Parameters that have to be set.

            """
            raise Exception("TABULATED has to be defined in myconfig.hpp.")

        def set_default_params(self):
            """Sets parameters that are not required to their default value.

            """
            raise Exception("TABULATED has to be defined in myconfig.hpp.")

        def _get_params_from_es_core(self):
            raise Exception("TABULATED has to be defined in myconfig.hpp.")

        def _set_params_in_es_core(self):
            raise Exception("TABULATED has to be defined in myconfig.hpp.")


IF LENNARD_JONES == 1:
    class Subt_Lj(BondedInteraction):
        def __init__(self, *args, **kwargs):
            super(Subt_Lj, self).__init__(*args, **kwargs)

        def type_number(self):
            return BONDED_IA_SUBT_LJ

        def type_name(self):
            """Name of interaction type.

            """
            return "SUBT_LJ"

        def valid_keys(self):
            """All parameters that can be set.

            """
            return {}

        def required_keys(self):
            """Parameters that have to be set.

            """
            return {}

        def set_default_params(self):
            """Sets parameters that are not required to their default value.

            """
            self._params = {}

        def _get_params_from_es_core(self):
            return {}

        def _set_params_in_es_core(self):
            subt_lj_set_params(self._bond_id)

IF BOND_VIRTUAL == 1:
    class Virtual(BondedInteraction):

        def __init__(self, *args, **kwargs):
            """
            VirtualBond initializer. Used to instantiate a VirtualBond identifier.

            """
            super(Virtual, self).__init__(*args, **kwargs)

        def type_number(self):
            return BONDED_IA_VIRTUAL_BOND

        def type_name(self):
            """Name of interaction type.

            """
            return "VIRTUAL"

        def valid_keys(self):
            """All parameters that can be set.

            """
            return {}

        def required_keys(self):
            """Parameters that have to be set.

            """
            return []

        def set_default_params(self):
            """Sets parameters that are not required to their default value.

            """
            self._params = {}

        def _get_params_from_es_core(self):
            return {}

        def _set_params_in_es_core(self):
            virtual_set_params(self._bond_id)

ELSE:
    class Virtual(BondedInteractionNotDefined):
        name = "BOND_VIRTUAL"

IF BOND_ENDANGLEDIST == 1:
    class Endangledist(BondedInteraction):

        def type_number(self):
            return BONDED_IA_ENDANGLEDIST

        def type_name(self):
            """Name of interaction type.

            """
            return "ENDANGLEDIST"

        def valid_keys(self):
            """All parameters that can be set.

            """
            return "bend", "phi0", "distmin", "distmax"

        def required_keys(self):
            """Parameters that have to be set.

            """
            return "bend", "phi0", "distmin", "distmax"

        def set_default_params(self):
            """Sets parameters that are not required to their default value.

            """
            self._params = {"bend": 0, "phi0": 0, "distmin": 0, "distmax": 1}

        def _get_params_from_es_core(self):
            return \
                {"bend": bonded_ia_params[self._bond_id].p.endangledist.bend,
                 "phi0": bonded_ia_params[self._bond_id].p.endangledist.phi0,
                 "distmin":
                     bonded_ia_params[self._bond_id].p.endangledist.distmin,
                 "distmax": bonded_ia_params[self._bond_id].p.endangledist.distmax}

        def _set_params_in_es_core(self):
            endangledist_set_params(
                self._bond_id, self._params["bend"], self._params[
                    "phi0"], self._params["distmin"],
                self._params["distmax"])

ELSE:
    class Endangledist(BondedInteractionNotDefined):
        name = "BOND_ENDANGLEDIST"

IF OVERLAPPED == 1:
    class Overlapped(BondedInteraction):

        def type_number(self):
            return BONDED_IA_OVERLAPPED

        def type_name(self):
            """Name of interaction type.

            """
            return "OVERLAPPED"

        def valid_keys(self):
            """All parameters that can be set.

            """
            return "overlap_type", "filename"

        def required_keys(self):
            """Parameters that have to be set.

            """
            return "overlap_type", "filename"

        def set_default_params(self):
            """Sets parameters that are not required to their default value.

            """
            self._params = {"overlap_type": 0, "filename": ""}

        def _get_params_from_es_core(self):
            make_bond_type_exist(self._bond_id)
            return \
                {"bend": bonded_ia_params[self._bond_id].p.overlap.type,
                 "phi0": utils.to_str(bonded_ia_params[self._bond_id].p.overlap.filename)}

        def _set_params_in_es_core(self):
            overlapped_bonded_set_params(
                self._bond_id, self._params["overlap_type"], utils.to_char_pointer(self._params["filename"]))

ELSE:
    class Overlapped(BondedInteractionNotDefined):
        name = "OVERLAPPED"

IF BOND_ANGLE == 1:
    class Angle_Harmonic(BondedInteraction):

        def type_number(self):
            return BONDED_IA_ANGLE_HARMONIC

        def type_name(self):
            """Name of interaction type.

            """
            return "ANGLE_HARMONIC"

        def valid_keys(self):
            """All parameters that can be set.

            """
            return "bend", "phi0"

        def required_keys(self):
            """Parameters that have to be set.

            """
            return "bend", "phi0"

        def set_default_params(self):
            """Sets parameters that are not required to their default value.

            """
            self._params = {"bend": 0, "phi0": 0}

        def _get_params_from_es_core(self):
            return \
                {"bend": bonded_ia_params[self._bond_id].p.angle_harmonic.bend,
                 "phi0": bonded_ia_params[self._bond_id].p.angle_harmonic.phi0}

        def _set_params_in_es_core(self):
            angle_harmonic_set_params(
                self._bond_id, self._params["bend"], self._params["phi0"])
ELSE:
    class Angle_Harmonic(BondedInteractionNotDefined):
        name = "BOND_ANGLE"

IF BOND_ANGLE == 1:
    class Angle_Cosine(BondedInteraction):

        def type_number(self):
            return BONDED_IA_ANGLE_COSINE

        def type_name(self):
            """Name of interaction type.

            """
            return "ANGLE_COSINE"

        def valid_keys(self):
            """All parameters that can be set.

            """
            return "bend", "phi0"

        def required_keys(self):
            """Parameters that have to be set.

            """
            return "bend", "phi0"

        def set_default_params(self):
            """Sets parameters that are not required to their default value.

            """
            self._params = {"bend": 0, "phi0": 0}

        def _get_params_from_es_core(self):
            return \
                {"bend": bonded_ia_params[self._bond_id].p.angle_cosine.bend,
                 "phi0": bonded_ia_params[self._bond_id].p.angle_cosine.phi0}

        def _set_params_in_es_core(self):
            angle_cosine_set_params(
                self._bond_id, self._params["bend"], self._params["phi0"])
ELSE:
    class Angle_Cosine(BondedInteractionNotDefined):
        name = "BOND_ANGLE"

IF BOND_ANGLE == 1:
    class Angle_Cossquare(BondedInteraction):

        def type_number(self):
            return BONDED_IA_ANGLE_COSSQUARE

        def type_name(self):
            """Name of interaction type.

            """
            return "ANGLE_COSSQUARE"

        def valid_keys(self):
            """All parameters that can be set.

            """
            return "bend", "phi0"

        def required_keys(self):
            """Parameters that have to be set.

            """
            return "bend", "phi0"

        def set_default_params(self):
            """Sets parameters that are not required to their default value.

            """
            self._params = {"bend": 0, "phi0": 0}

        def _get_params_from_es_core(self):
            return \
                {"bend": bonded_ia_params[self._bond_id].p.angle_cossquare.bend,
                 "phi0": bonded_ia_params[self._bond_id].p.angle_cossquare.phi0}

        def _set_params_in_es_core(self):
            angle_cossquare_set_params(
                self._bond_id, self._params["bend"], self._params["phi0"])
ELSE:
    class Angle_Cossquare(BondedInteractionNotDefined):
        name = "BOND_ANGLE"

class OifGlobalForces(BondedInteraction):
    def type_number(self):
        return BONDED_IA_OIF_GLOBAL_FORCES

    def type_name(self):
        """Name of interaction type.

        """
        return "OIF_GLOBAL_FORCES"

    def valid_keys(self):
        """All parameters that can be set.

        """
        return "A0_g", "ka_g", "V0", "kv"

    def required_keys(self):
        """Parameters that have to be set.

        """
        return "A0_g", "ka_g", "V0", "kv"

    def set_default_params(self):
        """Sets parameters that are not required to their default value.

        """
        self._params = {"A0_g": 1., "ka_g": 0., "V0": 1., "kv": 0.}

    def _get_params_from_es_core(self):
        return \
            {"A0_g": bonded_ia_params[self._bond_id].p.oif_global_forces.A0_g,
            "ka_g": bonded_ia_params[self._bond_id].p.oif_global_forces.ka_g,
            "V0": bonded_ia_params[self._bond_id].p.oif_global_forces.V0,
            "kv": bonded_ia_params[self._bond_id].p.oif_global_forces.kv}

    def _set_params_in_es_core(self):
        oif_global_forces_set_params(
            self._bond_id, self._params["A0_g"], self._params["ka_g"], self._params["V0"], self._params["kv"])



class OifLocalForces(BondedInteraction):

    def type_number(self):
        return BONDED_IA_OIF_LOCAL_FORCES

    def type_name(self):
        """Name of interaction type.

        """
        return "OIF_LOCAL_FORCES"

    def valid_keys(self):
<<<<<<< HEAD
        return "r0", "ks", "kslin", "phi0", "kb", "A01", "A02", "kal", "kvisc"

    def required_keys(self):
        return "r0", "ks", "kslin", "phi0", "kb", "A01", "A02", "kal", "kvisc"
=======
        """All parameters that can be set.

        """
        return "r0", "ks", "kslin", "phi0", "kb", "A01", "A02", "kal"

    def required_keys(self):
        """Parameters that have to be set.

        """
        return "r0", "ks", "kslin", "phi0", "kb", "A01", "A02", "kal"
>>>>>>> 5ad1efbf

    def set_default_params(self):
        """Sets parameters that are not required to their default value.

        """
        self._params = {"r0": 1., "ks": 0., "kslin": 0.,
                        "phi0": 0., "kb": 0., "A01": 0., "A02": 0., "kal": 0., "kvisc": 0.}

    def _get_params_from_es_core(self):
        return \
            {"r0": bonded_ia_params[self._bond_id].p.oif_local_forces.r0,
             "ks": bonded_ia_params[self._bond_id].p.oif_local_forces.ks,
             "kslin": bonded_ia_params[self._bond_id].p.oif_local_forces.kslin,
             "phi0": bonded_ia_params[self._bond_id].p.oif_local_forces.phi0,
             "kb": bonded_ia_params[self._bond_id].p.oif_local_forces.kb,
             "A01": bonded_ia_params[self._bond_id].p.oif_local_forces.A01,
             "A02": bonded_ia_params[self._bond_id].p.oif_local_forces.A02,
             "kal": bonded_ia_params[self._bond_id].p.oif_local_forces.kal,
             "kvisc": bonded_ia_params[self._bond_id].p.oif_local_forces.kvisc}

    def _set_params_in_es_core(self):
        oif_local_forces_set_params(
            self._bond_id, self._params["r0"], self._params["ks"], self._params["kslin"], self._params["phi0"], self._params["kb"], self._params["A01"], self._params["A02"], self._params["kal"], self._params["kvisc"])

IF MEMBRANE_COLLISION == 1:
    class OifOutDirection(BondedInteraction):
        def type_number(self):
            return BONDED_IA_OIF_OUT_DIRECTION

        def type_name(self):
            return "OIF_OUT_DIRECTION"

        def valid_keys(self):
            return ""

        def required_keys(self):
            return ""

        def set_default_params(self):
            self._params = {}

        def _get_params_from_es_core(self):
            return \
                {}

        def _set_params_in_es_core(self):
            oif_out_direction_set_params(
                self._bond_id)

ELSE:
    class OifOutDirection(BondedInteractionNotDefined):
        name = "OIF_OUT_DIRECTION"

bonded_interaction_classes = {
    int(BONDED_IA_FENE): FeneBond,
    int(BONDED_IA_HARMONIC): HarmonicBond,
    int(BONDED_IA_HARMONIC_DUMBBELL): HarmonicDumbbellBond,
    int(BONDED_IA_RIGID_BOND): RigidBond,
    int(BONDED_IA_DIHEDRAL): Dihedral,
    int(BONDED_IA_TABULATED): Tabulated,
    int(BONDED_IA_VIRTUAL_BOND): Virtual,
    int(BONDED_IA_ENDANGLEDIST): Endangledist,
    int(BONDED_IA_OVERLAPPED): Overlapped,
    int(BONDED_IA_ANGLE_HARMONIC): Angle_Harmonic,
    int(BONDED_IA_ANGLE_COSINE): Angle_Cosine,
    int(BONDED_IA_ANGLE_COSSQUARE): Angle_Cossquare,
    int(BONDED_IA_OIF_GLOBAL_FORCES): OifGlobalForces,
    int(BONDED_IA_OIF_LOCAL_FORCES): OifLocalForces,
    int(BONDED_IA_OIF_OUT_DIRECTION): OifOutDirection,
}
IF LENNARD_JONES:
    bonded_interaction_classes[int(BONDED_IA_SUBT_LJ)] = Subt_Lj


class BondedInteractions(object):
    """Represents the bonded interactions.
    
    Individual interactions can be accessed using
    BondedInteractions[i], where i is the bond id. Will return a bonded interaction
    from bonded_interaction_classes"""

    def __getitem__(self, key):
        if not isinstance(key, int):
            raise ValueError(
                "Index to BondedInteractions[] has to be an integer referring to a bond id")

        # Find out the type of the interaction from Espresso
        if key >= n_bonded_ia:
            raise IndexError(
                "Index to BondedInteractions[] out of range")
        bond_type = bonded_ia_params[key].type

        # Check if the bonded interaction exists in Espresso core
        if bond_type == -1:
            raise ValueError(
                "The bonded interaction with the id " + str(key) + " is not yet defined.")

        # Find the appropriate class representing such a bond
        bond_class = bonded_interaction_classes[bond_type]

        # And return an instance of it, which refers to the bonded interaction
        # id in Espresso
        return bond_class(key)

    def __setitem__(self, key, value):
        # Validate arguments

        # type of key must be int
        if not isinstance(key, int):
            raise ValueError(
                "Index to BondedInteractions[] has to ba an integer referring to a bond id")

        # Value must be subclass off BondedInteraction
        if not isinstance(value, BondedInteraction):
            raise ValueError(
                "Only subclasses of BondedInteraction can be assigned.")

        # Save the bond id in the BondedInteraction instance
        value._bond_id = key

        # Set the parameters of the BondedInteraction instance in the Es core
        value._set_params_in_es_core()

    def __len__(self):
        return n_bonded_ia

    # Support iteration over active bonded interactions
    def __iter__(self):
        for i in range(n_bonded_ia):
            if bonded_ia_params[i].type != -1:
                yield self[i]

    def add(self, bonded_ia):
        """Add a bonded ia to the simulation>"""
        self[n_bonded_ia] = bonded_ia

    def __getstate__(self):
        params = {}
        for i, bonded_instance in enumerate(self):
            if hasattr(bonded_instance, 'params'):
                params[i] = bonded_instance.params
                params[i]['bond_type'] = bonded_instance.type_number()
            else:
                params[i] = None
        return params

    def __setstate__(self, params):
        for i in params:
            if params[i] is not None:
                bond_type = params[i]['bond_type']
                del params[i]['bond_type']
                self[i] = bonded_interaction_classes[bond_type](**params[i])<|MERGE_RESOLUTION|>--- conflicted
+++ resolved
@@ -319,8 +319,6 @@
             """
             return "epsilon", "sigma", "cutoff", "shift"
 
-<<<<<<< HEAD
-
 IF MEMBRANE_COLLISION == 1:
     cdef class MembraneCollisionInteraction(NonBondedInteraction):
 
@@ -476,10 +474,7 @@
             return "affinity_type", "affinity_kappa", "affinity_r0", "affinity_Kon", "affinity_Koff", "affinity_maxBond", "affinity_cut"
 
 
-# Lennard Jones
-=======
 # Gay-Berne
->>>>>>> 5ad1efbf
 
 IF GAY_BERNE:
     cdef class GayBerneInteraction(NonBondedInteraction):
@@ -511,18 +506,11 @@
             return (self._params["eps"] > 0)
 
         def set_params(self, **kwargs):
-<<<<<<< HEAD
-            """ Set parameters for the Lennard-Jones interaction.
-            Parameters
-            ----------
-            eps : float
-=======
             """Set parameters for the Lennard-Jones interaction.
 
             Parameters
             ----------
             eps : :obj:`float`
->>>>>>> 5ad1efbf
                   Potential well depth.
             sig : float
                   Interaction range.
@@ -1931,23 +1919,16 @@
         return "OIF_LOCAL_FORCES"
 
     def valid_keys(self):
-<<<<<<< HEAD
+        """All parameters that can be set.
+
+        """
         return "r0", "ks", "kslin", "phi0", "kb", "A01", "A02", "kal", "kvisc"
-
-    def required_keys(self):
-        return "r0", "ks", "kslin", "phi0", "kb", "A01", "A02", "kal", "kvisc"
-=======
-        """All parameters that can be set.
-
-        """
-        return "r0", "ks", "kslin", "phi0", "kb", "A01", "A02", "kal"
 
     def required_keys(self):
         """Parameters that have to be set.
 
         """
-        return "r0", "ks", "kslin", "phi0", "kb", "A01", "A02", "kal"
->>>>>>> 5ad1efbf
+        return "r0", "ks", "kslin", "phi0", "kb", "A01", "A02", "kal", "kvisc"
 
     def set_default_params(self):
         """Sets parameters that are not required to their default value.
