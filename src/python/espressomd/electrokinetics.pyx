from __future__ import print_function, absolute_import
include "myconfig.pxi"
from .lb cimport HydrodynamicInteraction
from .ekboundaries import EKBoundary
from . import utils
import numpy as np
from espressomd.utils import is_valid_type

IF ELECTROKINETICS:
    cdef class Electrokinetics(HydrodynamicInteraction):
        """
        Creates the electrokinetic method using the GPU unit.
        """
        species_list = []

        def __getitem__(self, key):
            if isinstance(key, tuple) or isinstance(key, list) or isinstance(key, np.ndarray):
                if len(key) == 3:
                    return ElectrokineticsRoutines(np.array(key))
            else: 
                raise Exception("%s is not a valid key. Should be a point on the nodegrid e.g. ek[0,0,0]," %key)


        def validate_params(self):
            """
            Checks if the parameters for "stencil" and "fluid_coupling" are valid.
            """
            default_params = self.default_params()

            if not (self._params["stencil"] in ["linkcentered", "nonlinear", "nodecentered"]):
                raise ValueError("stencil has to be 'linkcentered', 'nonlinear' or 'nodecentered'.")

            if not (self._params["fluid_coupling"] in ["friction", "estatics"]):
                raise ValueError("fluid_coupling has to be 'friction' or 'estatics'.")


        def valid_keys(self):
<<<<<<< HEAD
            """
            Retruns the valid options used for the electrokinetic method.
            """
            return "agrid", "lb_density", "viscosity", "friction", "bulk_viscosity", "gamma_even", "gamma_odd", "T", "prefactor", "stencil", "advection", "fluid_coupling"

        def required_keys(self):
            """
            Retruns the nessesary options to initialize the electokinetic method.
            """
=======
            return "agrid", "lb_density", "viscosity", "friction", "bulk_viscosity", "gamma_even", "gamma_odd", "T", "prefactor", "stencil", "advection", "fluid_coupling"

        def required_keys(self):
>>>>>>> f74064d6
            return ["agrid", "lb_density", "viscosity", "friction", "T", "prefactor"]

        def default_params(self):
            """
            Retruns the default paramters.
            """
            return {"agrid": -1,
                    "lb_density": -1,
                    "viscosity": -1,
                    "bulk_viscosity": -1,
                    "gamma_odd": 0.0,
                    "gamma_even": 0.0,
                    "friction": 0.0,
                    "T": -1,
                    "prefactor": -1,
                    "stencil": "linkcentered",
                    "advection": True,
                    "fluid_coupling": "friction"}

        def _get_params_from_es_core(self):
            if ek_parameters.stencil == 0:
                stencil = "linkcentered"
            elif ek_parameters.stencil == 1:
                stencil = "nonlinear"
            elif ek_parameters.stencil == 2:
                stencil = "nodecentered"
            else: 
                raise Exception("Value of stencil could not be identified.")

            if ek_parameters.fluidcoupling_ideal_contribution == True:
                fluid_coupling = "friction"
            else:
                fluid_coupling = "estatics"

            return {"agrid": ek_parameters.agrid,
                    "lb_density": ek_parameters.lb_density,
                    "viscosity": ek_parameters.viscosity,
                    "bulk_viscosity": ek_parameters.bulk_viscosity,
                    "gamma_odd": ek_parameters.gamma_odd,
                    "gamma_even": ek_parameters.gamma_even,
                    "friction": ek_parameters.friction,
                    "T": ek_parameters.T,
                    "prefactor":ek_parameters.prefactor,
                    "stencil": stencil,
                    "advection": ek_parameters.advection,
                    "fluid_coupling": fluid_coupling}


        def _set_params_in_es_core(self):
            if self._params["stencil"] == "linkcentered":
                ek_set_stencil(0)
            elif self._params["stencil"] == "nonlinear":
                ek_set_stencil(1)
            elif self._params["stencil"] == "nodecentered":
                ek_set_stencil(2)

            if self._params["fluid_coupling"] == "friction":
                ek_set_fluidcoupling(True)
            elif self._params["fluid_coupling"] == "estatics":
                ek_set_fluidcoupling(False)

            ek_set_agrid(self._params["agrid"])
            ek_set_lb_density(self._params["lb_density"])
            ek_set_viscosity(self._params["viscosity"])
            ek_set_friction(self._params["friction"])
            ek_set_T(self._params["T"])
            ek_set_prefactor(self._params["prefactor"])
            ek_set_bulk_viscosity(self._params["bulk_viscosity"])
            ek_set_gamma_odd(self._params["gamma_odd"])
            ek_set_gamma_even(self._params["gamma_even"])
            ek_set_advection(self._params["advection"])


        def set_density(self, species=None, density=None, node=None):
            """
            Sets the density of a species at a speciffic node.
            If no node is given the density will be set global for the species
            
            Parameters
            ----------
            species : :obj: `integer`
                      species for which the density will apply.
            
            density : :obj: `float`
                      The value to which the density will be set to.
            
            node : numpy-array of type :obj:`integer` of length (3)
                   If set the density will be only applied on tis specific node.
            """
            if species == None or density == None:
                raise ValueError("species and density has to be set.")
            if not is_valid_type(species, int):
                raise ValueError("species needs to be an integer.")
            if node == None:
                ek_set_density(species, density)
            else:
                if not (isinstance(node, list) or isinstance(node, np.ndarray)):
                    if len(node) != 3:
                        raise ValueError("node has to be an array of length 3 of integers.")
                ek_node_set_density(species, node[0], node[1], node[2], density)


        def _activate_method(self):
            self._set_params_in_es_core()
            for species in self.species_list:
                species._activate_method()
            self.ek_init()


        def neutralize_system(self, species):
            """
            Sets the global density of a species to a specific value 
            for which the whole system will have no net charge.
            
            Parameters
            ----------
            species : :obj: `integer`
                      The species which will be changed to neutralize the system.
            
            note : The previous density of the species will be ignored and 
                   it will be homogenious distributed over the whole system
                   The species must be charged to begin with.
                   If the neutralization would lead to a negative species density
                   an exeption will be raised.
            """
            err = ek_neutralize_system(species.id)

            if err == 1:
                raise Exception('Species used for neutralization must be added to electrokinetics')
            elif err == 2:
                raise Exception('Species used for neutralization must be charged')
            elif err == 3:
                raise Exception('Neutralization with specified species would result in negative density')
            elif err != 0: 
                raise Exception('Unknown error')

            self.ek_init()


        def ek_init(self):
            """
            Initializes the electrikinetic system.
            This automatically initializes the lattice Boltzman method on the GPU.
            """
            err = ek_init()
            if err == 2:
                raise Exception('EK init failed', 'agrid incompatible with box size')
            elif err != 0:
                raise Exception('EK init failed', 'unknown error')


        def add_species(self, species):
            """
            Initializes a new species for the electrokinetic method.

            Parameters
            ----------
            species : :obj: `integer`
                      Species to be initialized.
            """
            self.species_list.append(species)

        def get_params(self):
            """
            Prints out the parameters of the electrokinetic system.
            """
            self._params.update(self._get_params_from_es_core())
            return self._params

        def print_vtk_boundary(self, path):
            """
            Writes the boundary information into a vtk-file.
            
            Parameters
            ----------
            path : :obj: `string`
                   The path and vtk-file name the boundary is written to.
            """
            lb_lbfluid_print_vtk_boundary(utils.to_char_pointer(path))

        def print_vtk_velocity(self, path):
            """
            Writes the lattice Boltzmann velocity information into a vtk-file.
            
            Parameters
            ----------
            path : :obj: `string`
                   The path and vtk-file name the velocity is written to.
            """
            ek_lb_print_vtk_velocity(utils.to_char_pointer(path))

        def print_vtk_density(self, path):
            """
            Writes the LB density information into a vtk-file.
            
            Parameters
            ----------
            path : :obj: `string`
                   The path and vtk-file name the LB density is written to.
            """
            ek_lb_print_vtk_density(utils.to_char_pointer(path))

        def print_vtk_potential(self, path):
            """
            Writes the electrostatic potential into a vtk-file.
            
            Parameters
            ----------
            path : :obj: `string`
                   The path and vtk-file name the electrostatic potential is written to.
            """
            ek_print_vtk_potential(utils.to_char_pointer(path))

        def print_vtk_lbforce(self, path):
            """
            Writes the LB force information into a vtk-file.
            
            Parameters
            ----------
            path : :obj: `string`
                   The path and vtk-file name the LB force is written to.
            """
            ek_print_vtk_lbforce(utils.to_char_pointer(path))

        def print_vtk_particle_potential(self, path):
            """
            Writes the electrostatic particle potential into a vtk-file.
            
            Parameters
            ----------
            path : :obj: `string`
                   The path and vtk-file name the electrostatic potential is written to.
            
            note : This only works if 'EK_ELECTROSTATIC_COUPLING' is active.
            """
            IF EK_ELECTROSTATIC_COUPLING:
                ek_print_vtk_particle_potential(utils.to_char_pointer(path))
            ELSE:
                raise Exception("'EK_ELECTROSTATIC_COUPLING' ist not active.")


        # TODO:
        def checkpoint(self):
            raise Exception("Please implement this method in the pickle routine.")

        def add_reaction(self, shape):
            raise Exception("This method is not implemented yet.")

        def add_boundary(self, shape):
            raise Exception("This method is not implemented yet.")


    cdef class ElectrokineticsRoutines(object):
        cdef int node[3]

        def __init__(self, key):
            self.node[0] = key[0]
            self.node[1] = key[1]
            self.node[2] = key[2]

        property potential:
            def __get__(self):
                cdef double potential
                ek_node_print_potential(self.node[0], self.node[1], self.node[2], &potential)
                return potential

            def __set__(self, value):
                raise Exception("Potential can not be set.")

        property velocity:
            def __get__(self):
                cdef double velocity[3]
                ek_node_print_velocity(self.node[0], self.node[1], self.node[2], velocity)
                return [velocity[0], velocity[1], velocity[2]]

            def __set__(self, value):
                raise Exception("Not implemented.")

        property pressure:
            def __get__(self):
                cdef double pi[6]
                lb_lbnode_get_pi(self.node, pi)
                return np.array([[pi[0],pi[1],pi[3]],
                                 [pi[1],pi[2],pi[4]],
                                 [pi[3],pi[4],pi[5]]])

            def __set__(self, value):
                raise Exception("Not implemented.")

    class Species(object):
        """Creates a species object that is passed to the ek instance"""
        py_number_of_species = 0
        id = -1
        _params = {}


        def __getitem__(self, key):
            if isinstance(key, tuple) or isinstance(key, list) or isinstance(key, np.ndarray):
                if len(key) == 3:
                    return SpecieRoutines(np.array(key), self.id)
            else: 
                raise Exception("%s is not a valid key. Should be a point on the nodegrid e.g. species[0,0,0]," %key)

        def __init__(self, **kwargs):
            Species.py_number_of_species += 1
            self.id = Species.py_number_of_species
            self._params = self.default_params()

            # Check if all required keys are given
            for k in self.required_keys():
                if k not in kwargs:
                    raise ValueError(
                        "At least the following keys have to be given as keyword arguments: " + self.required_keys().__str__() + " got " + kwargs.__str__())
                self._params[k] = kwargs[k]

            for k in kwargs:
                if k in self.valid_keys():
                    self._params[k] = kwargs[k]
                else:
                    raise KeyError("%s is not a vaild key" % k)

        def valid_keys(self):
            """
            Returns the valid keys for the species
            """
            return "density", "D", "valency", "ext_force"

        def required_keys(self):
            """
            Returns the required keys for the species
            """
            return ["density", "D", "valency"]

        def default_params(self):
            """
            Returns the default parameters for the species
            """
            return {"ext_force": [0, 0, 0]}

        def _get_params_from_es_core(self):
            return {"density": ek_parameters.density[ek_parameters.species_index[self.id]],
                    "D": ek_parameters.D[ek_parameters.species_index[self.id]],
                    "valency": ek_parameters.valency[ek_parameters.species_index[self.id]],
                    "ext_force": [ek_parameters.ext_force[0][ek_parameters.species_index[self.id]],
                                  ek_parameters.ext_force[1][ek_parameters.species_index[self.id]],
                                  ek_parameters.ext_force[2][ek_parameters.species_index[self.id]]]}

        def _set_params_in_es_core(self):
            ek_set_D(self.id, self._params["D"])
            ek_set_valency(self.id, self._params["valency"])
            ek_set_density(self.id, self._params["density"])
            ek_set_ext_force(self.id, self._params["ext_force"][0], self._params["ext_force"][1], self._params["ext_force"][2])

        def _activate_method(self):
            self._set_params_in_es_core()

        def get_params(self):
            """
            Returns the parameters of the species
            """
            self._params.update(self._get_params_from_es_core())
            return self._params

        def print_vtk_density(self, path):
            """
            Writes the species density into a vtk-file.
            
            Parameters
            ----------
            path : :obj: `string`
                   The path and vtk-file name the species density is written to.
            """
            ek_print_vtk_density(self.id, utils.to_char_pointer(path))

        def print_vtk_flux(self, path):
            """
            Writes the species flux into a vtk-file.
            
            Parameters
            ----------
            path : :obj: `string`
                   The path and vtk-file name the species flux is written to.
            """
            ek_print_vtk_flux(self.id, utils.to_char_pointer(path))



    cdef class SpecieRoutines(object):
        cdef int node[3]
        cdef int id

        def __init__(self, key, id):
            self.node = key
            self.id = id

        property density:
            def __set__(self, value):
                if is_valid_type(value, float) or is_valid_type(value, int):
                    if ek_node_set_density(self.id, self.node[0], self.node[1], self.node[2], value) != 0:
                        raise Exception("Species has not been added to EK.")

                else:
                    raise ValueError("Type of property is wrong. Expected: float.")

            def __get__(self):
                cdef double density
                if ek_node_print_density(self.id, self.node[0], self.node[1], self.node[2], &density) != 0:
                    raise Exception("Species has not been added to EK.")
                return density

        property flux:
            def __set__(self, value):
                raise ValueError("Node flux is not settable.")

            def __get__(self):
                cdef double flux[3]
                if ek_node_print_flux(self.id, self.node[0], self.node[1], self.node[2], flux) != 0:
                    raise Exception("Species has not been added to EK.")

                return np.array(flux[0], flux[1], flux[2])<|MERGE_RESOLUTION|>--- conflicted
+++ resolved
@@ -11,6 +11,7 @@
         """
         Creates the electrokinetic method using the GPU unit.
         """
+
         species_list = []
 
         def __getitem__(self, key):
@@ -25,6 +26,7 @@
             """
             Checks if the parameters for "stencil" and "fluid_coupling" are valid.
             """
+
             default_params = self.default_params()
 
             if not (self._params["stencil"] in ["linkcentered", "nonlinear", "nodecentered"]):
@@ -35,27 +37,24 @@
 
 
         def valid_keys(self):
-<<<<<<< HEAD
-            """
-            Retruns the valid options used for the electrokinetic method.
-            """
+            """
+            Returns the valid options used for the electrokinetic method.
+            """
+
             return "agrid", "lb_density", "viscosity", "friction", "bulk_viscosity", "gamma_even", "gamma_odd", "T", "prefactor", "stencil", "advection", "fluid_coupling"
 
         def required_keys(self):
             """
-            Retruns the nessesary options to initialize the electokinetic method.
-            """
-=======
-            return "agrid", "lb_density", "viscosity", "friction", "bulk_viscosity", "gamma_even", "gamma_odd", "T", "prefactor", "stencil", "advection", "fluid_coupling"
-
-        def required_keys(self):
->>>>>>> f74064d6
+            Returns the nessesary options to initialize the electokinetic method.
+            """
+
             return ["agrid", "lb_density", "viscosity", "friction", "T", "prefactor"]
 
         def default_params(self):
             """
-            Retruns the default paramters.
-            """
+            Returns the default paramters.
+            """
+
             return {"agrid": -1,
                     "lb_density": -1,
                     "viscosity": -1,
@@ -130,15 +129,16 @@
             
             Parameters
             ----------
-            species : :obj: `integer`
+            species : :obj:`integer`
                       species for which the density will apply.
             
-            density : :obj: `float`
+            density : :obj:`float`
                       The value to which the density will be set to.
             
             node : numpy-array of type :obj:`integer` of length (3)
                    If set the density will be only applied on tis specific node.
             """
+
             if species == None or density == None:
                 raise ValueError("species and density has to be set.")
             if not is_valid_type(species, int):
@@ -166,7 +166,7 @@
             
             Parameters
             ----------
-            species : :obj: `integer`
+            species : :obj:`integer`
                       The species which will be changed to neutralize the system.
             
             note : The previous density of the species will be ignored and 
@@ -175,6 +175,7 @@
                    If the neutralization would lead to a negative species density
                    an exeption will be raised.
             """
+
             err = ek_neutralize_system(species.id)
 
             if err == 1:
@@ -194,6 +195,7 @@
             Initializes the electrikinetic system.
             This automatically initializes the lattice Boltzman method on the GPU.
             """
+
             err = ek_init()
             if err == 2:
                 raise Exception('EK init failed', 'agrid incompatible with box size')
@@ -207,15 +209,17 @@
 
             Parameters
             ----------
-            species : :obj: `integer`
+            species : :obj:`integer`
                       Species to be initialized.
             """
+
             self.species_list.append(species)
 
         def get_params(self):
             """
             Prints out the parameters of the electrokinetic system.
             """
+
             self._params.update(self._get_params_from_es_core())
             return self._params
 
@@ -225,9 +229,10 @@
             
             Parameters
             ----------
-            path : :obj: `string`
+            path : :obj:`string`
                    The path and vtk-file name the boundary is written to.
             """
+
             lb_lbfluid_print_vtk_boundary(utils.to_char_pointer(path))
 
         def print_vtk_velocity(self, path):
@@ -236,9 +241,10 @@
             
             Parameters
             ----------
-            path : :obj: `string`
+            path : :obj:`string`
                    The path and vtk-file name the velocity is written to.
             """
+
             ek_lb_print_vtk_velocity(utils.to_char_pointer(path))
 
         def print_vtk_density(self, path):
@@ -247,9 +253,10 @@
             
             Parameters
             ----------
-            path : :obj: `string`
+            path : :obj:`string`
                    The path and vtk-file name the LB density is written to.
             """
+
             ek_lb_print_vtk_density(utils.to_char_pointer(path))
 
         def print_vtk_potential(self, path):
@@ -258,9 +265,10 @@
             
             Parameters
             ----------
-            path : :obj: `string`
+            path : :obj:`string`
                    The path and vtk-file name the electrostatic potential is written to.
             """
+
             ek_print_vtk_potential(utils.to_char_pointer(path))
 
         def print_vtk_lbforce(self, path):
@@ -269,9 +277,10 @@
             
             Parameters
             ----------
-            path : :obj: `string`
+            path : :obj:`string`
                    The path and vtk-file name the LB force is written to.
             """
+
             ek_print_vtk_lbforce(utils.to_char_pointer(path))
 
         def print_vtk_particle_potential(self, path):
@@ -280,11 +289,12 @@
             
             Parameters
             ----------
-            path : :obj: `string`
+            path : :obj:`string`
                    The path and vtk-file name the electrostatic potential is written to.
             
             note : This only works if 'EK_ELECTROSTATIC_COUPLING' is active.
             """
+
             IF EK_ELECTROSTATIC_COUPLING:
                 ek_print_vtk_particle_potential(utils.to_char_pointer(path))
             ELSE:
@@ -375,18 +385,21 @@
             """
             Returns the valid keys for the species
             """
+
             return "density", "D", "valency", "ext_force"
 
         def required_keys(self):
             """
             Returns the required keys for the species
             """
+
             return ["density", "D", "valency"]
 
         def default_params(self):
             """
             Returns the default parameters for the species
             """
+
             return {"ext_force": [0, 0, 0]}
 
         def _get_params_from_es_core(self):
@@ -410,6 +423,7 @@
             """
             Returns the parameters of the species
             """
+
             self._params.update(self._get_params_from_es_core())
             return self._params
 
@@ -419,9 +433,10 @@
             
             Parameters
             ----------
-            path : :obj: `string`
+            path : :obj:`string`
                    The path and vtk-file name the species density is written to.
             """
+
             ek_print_vtk_density(self.id, utils.to_char_pointer(path))
 
         def print_vtk_flux(self, path):
@@ -430,9 +445,10 @@
             
             Parameters
             ----------
-            path : :obj: `string`
+            path : :obj:`string`
                    The path and vtk-file name the species flux is written to.
             """
+
             ek_print_vtk_flux(self.id, utils.to_char_pointer(path))
 
 
