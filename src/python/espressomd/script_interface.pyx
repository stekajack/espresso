from espressomd.utils import to_char_pointer,to_str
import numpy as np
from espressomd.utils import is_valid_type

cdef class PObjectId(object):
    cdef ObjectId id

    def __richcmp__(PObjectId a, PObjectId b, op):
        if op == 2:
            return a.id == b.id
        else:
            raise NotImplementedError

cdef class PScriptInterface(object):
    def __init__(self, name=None, policy="GLOBAL", oid=None, **kwargs):
        cdef CreationPolicy policy_
        cdef map[string, Variant] ctor_args

        if policy == "GLOBAL":
            policy_ = GLOBAL
        elif policy == "LOCAL":
            policy_ = LOCAL
        else:
            raise Exception("Unknown policy '{}'.".format(policy))

        if oid:
            self.set_sip_via_oid(oid)
        else:
            self.set_sip(make_shared(to_char_pointer(name), policy_))

            ctor_args = self._sanitize_params(kwargs)
            self.sip.get().construct(ctor_args)

    def __richcmp__(a, b, op):
        if op == 2:
            return a.id() == b.id()
        else:
            raise NotImplementedError

    def _ref_count(self):
        return self.sip.use_count()

    cdef set_sip(self, shared_ptr[ScriptInterfaceBase] sip):
        self.sip = sip
        self.parameters = self.sip.get().valid_parameters()

    def set_sip_via_oid(self,PObjectId id):
        """Set the shared_ptr to the script object in the core via the object id"""
        oid=id.id
        try:
            ptr = get_instance(oid).lock()
            self.set_sip(ptr)
        except:
            raise Exception("Could not get sip for given_id")

    def _valid_parameters(self):
        parameters = []

        for p in self.sip.get().valid_parameters():
            parameters.append(to_str(p.first))

        return parameters

    def id(self):
        oid = PObjectId()
        oid.id = self.sip.get().id()
        return oid

    def call_method(self, method, **kwargs):
        cdef map[string, Variant] parameters

        for name in kwargs:
            parameters[to_char_pointer(name)] = self.python_object_to_variant(kwargs[name])

        return self.variant_to_python_object(self.sip.get().call_method(to_char_pointer(method), parameters))

    def name(self):
        return to_str(self.sip.get().name())

    def _serialize(self):
        return self.sip.get().serialize()

    def _unserialize(self, state):
        cdef shared_ptr[ScriptInterfaceBase] so_ptr = ScriptInterfaceBase.unserialize(state)
        self.set_sip(so_ptr)

    cdef map[string, Variant] _sanitize_params(self, in_params):
        cdef map[string, Variant] out_params
        cdef Variant v

        for pname in in_params:
            name = to_char_pointer(pname)

            try:
                type = self.parameters.at(name).type()
            except:
                raise ValueError("Unknown parameter %s" % name)

            # Check number of elements if applicable
            if < int > type in [ < int > INT_VECTOR, < int > DOUBLE_VECTOR]:
                n_elements = self.parameters[name].n_elements()
                if n_elements!=0 and not (len(in_params[pname]) == n_elements):
                    raise ValueError(
                        "Value of %s expected to be %i elements" % (name, n_elements))

<<<<<<< HEAD
            # We accept ints for floats (but not the other way round)
            if <int> type == <int> DOUBLE and isinstance(in_params[pname], int):
                in_params[pname] = float(in_params[pname])
            # We already know that the argument is an iterable of the correct length
            elif <int> type == <int> DOUBLE_VECTOR:
                for i in range(len(in_params[pname])):
                    if isinstance(in_params[pname][i], int):
                        in_params[pname][i] = float(in_params[pname][i])
=======
            # We accept floats for ints (but not the other way round)
            if <int> type == <int> DOUBLE and is_valid_type(kwargs[pname], int):
                kwargs[pname] = float(kwargs[pname])
            # We already know that the argument is an iterable of the correct length
            elif <int> type == <int> DOUBLE_VECTOR:
                for i in range(len(kwargs[pname])):
                    if is_valid_type(kwargs[pname][i], int):
                        kwargs[pname][i] = float(kwargs[pname][i])
>>>>>>> 4ccff357

            v = self.python_object_to_variant(in_params[pname])

            if v.which() == <int> type:
                out_params[name] = v
            else:
                raise ValueError("Wrong type for parameter '%s': Expected %s, but got %s" % (pname, get_type_label(type), get_type_label(v)))

        return out_params

    def set_params(self, **kwargs):
        cdef ParameterType type
        cdef map[string, Variant] parameters = self._sanitize_params(kwargs)

        self.sip.get().set_parameters(parameters)

    cdef Variant python_object_to_variant(self, value):
        cdef Variant v
        cdef vector[Variant] vec
        cdef PObjectId oid

        if value is None:
            return Variant()

        # The order is important, the object character should
        # be preserved even if the PScriptInterface derived class
        # is iterable.
        if isinstance(value, PScriptInterface):
            # Map python object do id
            oid = value.id()
            return make_variant[ObjectId](oid.id)
        elif hasattr(value, '__iter__') and not(type(value) == str):
            for e in value:
                vec.push_back(self.python_object_to_variant(e))
            v = make_variant[vector[Variant]](vec)
            transform_vectors(v)
            return v
        elif type(value) == str:
            return make_variant[string](to_char_pointer(value))
        elif type(value) == type(True):
            return make_variant[bool](value)
        elif np.issubdtype(np.dtype(type(value)),int):
            return make_variant[int](value)
        elif np.issubdtype(np.dtype(type(value)),float):
            return make_variant[float](value)
        else:
            raise TypeError("Unkown type for conversion to Variant")

    cdef variant_to_python_object(self, Variant value) except +:
        cdef ObjectId oid
        cdef vector[Variant] vec
        cdef int type = value.which()
        cdef shared_ptr[ScriptInterfaceBase] ptr

        if < int > type == <int > NONE:
            return None
        if < int > type == <int > BOOL:
            return get[bool](value)
        if < int > type == <int > INT:
            return get[int](value)
        if < int > type == <int > DOUBLE:
            return get[double](value)
        if < int > type == <int > STRING:
            return to_str(get[string](value))
        if < int > type == <int > INT_VECTOR:
            return get[vector[int]](value)
        if < int > type == <int > DOUBLE_VECTOR:
            return get[vector[double]](value)
        if < int > type == <int > OBJECTID:
            # Get the id and build a curresponding object
            try:
                oid = get[ObjectId](value)
                ptr = get_instance(oid).lock()
                if ptr != shared_ptr[ScriptInterfaceBase]():
                    so_name=to_str(ptr.get().name())
                    # Fallback class, if nothing more specific is registered for the script object name
                    pclass=ScriptInterfaceHelper
                    # Look up class
                    if so_name in _python_class_by_so_name:
                        pclass =_python_class_by_so_name[so_name]
                    pobj = pclass()
                    poid=PObjectId()
                    poid.id=ptr.get().id()
                    pobj.set_sip_via_oid(poid)
                    return pobj
                else:
                    return None
            except:
                return None
        if < int > type == < int > VECTOR:
            vec = get[vector[Variant]](value)
            res = []

            for i in vec:
                res.append(self.variant_to_python_object(i))

            return res

        raise Exception("Unkown type")

    def get_parameter(self, name):
        cdef Variant value = self.sip.get().get_parameter(to_char_pointer(name))
        return self.variant_to_python_object(value)

    def get_params(self):
        cdef map[string, Variant] params = self.sip.get().get_parameters()
        odict = {}
        for pair in params:
            odict[to_str(pair.first)] = self.variant_to_python_object(pair.second)

        return odict

def _unpickle_so_class(so_name, state):
    cdef shared_ptr[ScriptInterfaceBase] sip = ScriptInterfaceBase.unserialize(state)

    poid=PObjectId()
    poid.id=sip.get().id()

    so = _python_class_by_so_name[so_name](oid=poid)
    so.define_bound_methods()

    return so

class ScriptInterfaceHelper(PScriptInterface):
    _so_name = None
    _so_bind_methods =()
    _so_creation_policy = "GLOBAL"

    def __init__(self, **kwargs):
        super(ScriptInterfaceHelper,self).__init__(self._so_name, policy=self._so_creation_policy, **kwargs)
        self.define_bound_methods()

    def __reduce__(self):
        return (_unpickle_so_class , (self._so_name, self._serialize()))

    def __dir__(self):
        return self.__dict__.keys() + self._valid_parameters()

    def __getattr__(self, attr):
        if attr in self._valid_parameters():
            return self.get_parameter(to_char_pointer(attr))
        else:
            try:
                return self.__dict__[attr]
            except KeyError:
                raise AttributeError("Class "+self.__class__.__name__+" does not have an attribute "+attr)

    def __setattr__(self, attr, value):
        if attr in self._valid_parameters():
            self.set_params(**{attr:value})
        else:
            self.__dict__[attr] = value

    def generate_caller(self,method_name):
        def template_method(**kwargs):
            res=self.call_method(method_name,**kwargs)
            return res

        return template_method

    def define_bound_methods(self):
        for method_name in self._so_bind_methods:
            setattr(self,method_name,self.generate_caller(method_name))

# Map from script object names to corresponding python classes
_python_class_by_so_name ={}

def script_interface_register(c):
    """Decorator used to register script interface classes
       This will store a name<->class relationship in a registry, so that parameters
       of type object can be instanciated as the correct python class
    """
    if not hasattr(c,"_so_name"):
        raise Exception("Python classes representing a script object must define an _so_name attribute at class level")
    _python_class_by_so_name[c._so_name]=c
    return c

def init():
    initialize()<|MERGE_RESOLUTION|>--- conflicted
+++ resolved
@@ -103,25 +103,14 @@
                     raise ValueError(
                         "Value of %s expected to be %i elements" % (name, n_elements))
 
-<<<<<<< HEAD
             # We accept ints for floats (but not the other way round)
-            if <int> type == <int> DOUBLE and isinstance(in_params[pname], int):
+            if <int> type == <int> DOUBLE and is_valid_type(in_params, int):
                 in_params[pname] = float(in_params[pname])
             # We already know that the argument is an iterable of the correct length
             elif <int> type == <int> DOUBLE_VECTOR:
                 for i in range(len(in_params[pname])):
                     if isinstance(in_params[pname][i], int):
                         in_params[pname][i] = float(in_params[pname][i])
-=======
-            # We accept floats for ints (but not the other way round)
-            if <int> type == <int> DOUBLE and is_valid_type(kwargs[pname], int):
-                kwargs[pname] = float(kwargs[pname])
-            # We already know that the argument is an iterable of the correct length
-            elif <int> type == <int> DOUBLE_VECTOR:
-                for i in range(len(kwargs[pname])):
-                    if is_valid_type(kwargs[pname][i], int):
-                        kwargs[pname][i] = float(kwargs[pname][i])
->>>>>>> 4ccff357
 
             v = self.python_object_to_variant(in_params[pname])
 
