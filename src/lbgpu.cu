/* 
   Copyright (C) 2010,2011,2012,2013 The ESPResSo project

   This file is part of ESPResSo.
  
   ESPResSo is free software: you can redistribute it and/or modify
   it under the terms of the GNU General Public License as published by
   the Free Software Foundation, either version 3 of the License, or
   (at your option) any later version.
   
   ESPResSo is distributed in the hope that it will be useful,
   but WITHOUT ANY WARRANTY; without even the implied warranty of
   MERCHANTABILITY or FITNESS FOR A PARTICULAR PURPOSE.  See the
   GNU General Public License for more details.
   
   You should have received a copy of the GNU General Public License
   along with this program.  If not, see <http://www.gnu.org/licenses/>.
*/

/** \file lbgpu.cu
 *
 * Cuda (.cu) file for the Lattice Boltzmann implementation on GPUs.
 * Header file for \ref lbgpu.h.
 */

#include <stdio.h>
#include <cuda.h>
#include <stdlib.h>

extern "C" {
#include "electrokinetics.h"
#include "lbgpu.h"
#include "config.h"
//#include "cuda_common.h"
}

#ifdef LB_GPU
#ifndef GAUSSRANDOM
#define GAUSSRANDOM
#endif

int extended_values_flag=0; /* TODO: this has to be set to one by
                               appropriate functions if there is 
                               the need to compute pi at every 
                               step (e.g. moving boundaries)*/

/**defining structures residing in global memory */

/** device_rho_v: struct for hydrodynamic fields: this is for internal use 
    (i.e. stores values in LB units) and should not used for 
    printing values  */
static LB_rho_v_gpu *device_rho_v= NULL;

/** device_rho_v_pi: extended struct for hydrodynamic fields: this is the interface
    to tcl, and stores values in MD units. It should not used
    as an input for any LB calculations. TODO: This structure is not yet 
    used, and it is here to allow access to the stress tensor at any
    timestep, e.g. for future implementations of moving boundary codes */
static LB_rho_v_gpu *device_rho_v_pi= NULL;

/** print_rho_v_pi: struct for hydrodynamic fields: this is the interface
    to tcl, and stores values in MD units. It should not used
    as an input for any LB calculations. TODO: in the future,
    one might want to have several structures for printing 
    separately rho, v, pi without having to compute/store 
    the complete set. */
static LB_rho_v_pi_gpu *print_rho_v_pi= NULL;

/** structs for velocity densities */
static LB_nodes_gpu nodes_a = {.vd=NULL,.seed=NULL,.boundary=NULL};
static LB_nodes_gpu nodes_b = {.vd=NULL,.seed=NULL,.boundary=NULL};;
/** struct for node force */
<<<<<<< HEAD
LB_node_force_gpu node_f;
=======
static LB_node_force_gpu node_f = {.force=NULL} ;
>>>>>>> 65e58193

static LB_extern_nodeforce_gpu *extern_nodeforces = NULL;

#ifdef LB_BOUNDARIES_GPU
static float* LB_boundary_force = NULL;
static float* LB_boundary_velocity = NULL;
/** pointer for bound index array*/
static int *boundary_node_list;
static int *boundary_index_list;
static __device__ __constant__ int n_lb_boundaries_gpu = 0;
static size_t size_of_boundindex;
#endif

static EK_parameters* ek_parameters_gpu;

/** pointers for additional cuda check flag*/
static int *gpu_check = NULL;
static int *h_gpu_check = NULL;

static unsigned int intflag = 1;
LB_nodes_gpu *current_nodes = NULL;
/**defining size values for allocating global memory */
static size_t size_of_rho_v;
static size_t size_of_rho_v_pi;
static size_t size_of_extern_nodeforces;

/**parameters residing in constant memory */
static __device__ __constant__ LB_parameters_gpu para;
static const float c_sound_sq = 1.f/3.f;

/**cuda streams for parallel computing on cpu and gpu */
//extern cudaStream_t stream[1];

//extern cudaError_t err;
//extern cudaError_t _err;

/*-------------------------------------------------------*/
/*********************************************************/
/** \name device functions called by kernel functions */
/*********************************************************/
/*-------------------------------------------------------*/

/*-------------------------------------------------------*/

/** atomic add function for sveral cuda architectures 
*/
__device__ inline void atomicadd(float* address, float value){
#if !defined __CUDA_ARCH__ || __CUDA_ARCH__ >= 200 // for Fermi, atomicAdd supports floats
  atomicAdd(address, value);
#elif __CUDA_ARCH__ >= 110
#warning Using slower atomicAdd emulation
// float-atomic-add from 
// [url="http://forums.nvidia.com/index.php?showtopic=158039&view=findpost&p=991561"]
  float old = value;
  while ((old = atomicExch(address, atomicExch(address, 0.0f)+old))!=0.0f);
#else
#error I need at least compute capability 1.1
#endif
}

/**randomgenerator which generates numbers [0,1]
 * @param *rn	Pointer to randomnumber array of the local node or particle 
*/
__device__ void random_01(LB_randomnr_gpu *rn){

  const float mxi = 1.f/(float)(1ul<<31);
  unsigned int curr = rn->seed;

  curr = 1103515245 * curr + 12345;
  rn->randomnr[0] = (float)(curr & ((1ul<<31)-1))*mxi;
  curr = 1103515245 * curr + 12345;
  rn->randomnr[1] = (float)(curr & ((1ul<<31)-1))*mxi;
  rn->seed = curr;

}

/** gaussian random nummber generator for thermalisation
 * @param *rn	Pointer to randomnumber array of the local node node or particle 
*/
__device__ void gaussian_random(LB_randomnr_gpu *rn){

  float x1, x2;
  float r2, fac;
  /** On every second call two gaussian random numbers are calculated
   via the Box-Muller transformation.*/
  /** draw two uniform random numbers in the unit circle */
  do {
    random_01(rn);
    x1 = 2.f*rn->randomnr[0]-1.f;
    x2 = 2.f*rn->randomnr[1]-1.f;
    r2 = x1*x1 + x2*x2;
  } while (r2 >= 1.f || r2 == 0.f);

  /** perform Box-Muller transformation */
  fac = sqrtf(-2.f*__logf(r2)/r2);
  rn->randomnr[0] = x2*fac;
  rn->randomnr[1] = x1*fac;
  
}
/* wrapper */
__device__ void random_wrapper(LB_randomnr_gpu *rn) { 

#ifdef GAUSSRANDOM
	gaussian_random(rn);	
#else 
#define sqrt12i 0.288675134594813f
        random_01(rn);
        rn->randomnr[0]-=0.5f;
        rn->randomnr[0]*=sqrt12i;
        rn->randomnr[1]-=0.5f;
        rn->randomnr[1]*=sqrt12i;
#endif   
}


/**tranformation from 1d array-index to xyz
 * @param index		node index / thread index (Input)
 * @param xyz		Pointer to calculated xyz array (Output)
 */
__device__ void index_to_xyz(unsigned int index, unsigned int *xyz){

  xyz[0] = index%para.dim_x;
  index /= para.dim_x;
  xyz[1] = index%para.dim_y;
  index /= para.dim_y;
  xyz[2] = index;
}

/**calculation of the modes from the velocitydensities (space-transform.)
 * @param n_a		Pointer to local node residing in array a (Input)
 * @param index		node index / thread index (Input)
 * @param mode		Pointer to the local register values mode (Output)
*/
__device__ void calc_m_from_n(LB_nodes_gpu n_a, unsigned int index, float *mode){
<<<<<<< HEAD

//#ifndef ELECTROKINETICS
  /* mass mode */
  mode[0] = n_a.vd[0*para.number_of_nodes + index] + n_a.vd[1*para.number_of_nodes + index] + n_a.vd[2*para.number_of_nodes + index]
          + n_a.vd[3*para.number_of_nodes + index] + n_a.vd[4*para.number_of_nodes + index] + n_a.vd[5*para.number_of_nodes + index]
          + n_a.vd[6*para.number_of_nodes + index] + n_a.vd[7*para.number_of_nodes + index] + n_a.vd[8*para.number_of_nodes + index]
          + n_a.vd[9*para.number_of_nodes + index] + n_a.vd[10*para.number_of_nodes + index] + n_a.vd[11*para.number_of_nodes + index] + n_a.vd[12*para.number_of_nodes + index]
          + n_a.vd[13*para.number_of_nodes + index] + n_a.vd[14*para.number_of_nodes + index] + n_a.vd[15*para.number_of_nodes + index] + n_a.vd[16*para.number_of_nodes + index]
          + n_a.vd[17*para.number_of_nodes + index] + n_a.vd[18*para.number_of_nodes + index];
//#endif
=======
  #pragma unroll
  for(int ii=0;ii<LB_COMPONENTS;++ii) { 
  /* mass mode */
  mode[0 + ii * LBQ] = n_a.vd[(0 + ii*LBQ ) * para.number_of_nodes + index] + n_a.vd[(1 + ii*LBQ ) * para.number_of_nodes + index] + n_a.vd[(2 + ii*LBQ ) * para.number_of_nodes + index]
          + n_a.vd[(3 + ii*LBQ ) * para.number_of_nodes + index] + n_a.vd[(4 + ii*LBQ ) * para.number_of_nodes + index] + n_a.vd[(5 + ii*LBQ ) * para.number_of_nodes + index]
          + n_a.vd[(6 + ii*LBQ ) * para.number_of_nodes + index] + n_a.vd[(7 + ii*LBQ ) * para.number_of_nodes + index] + n_a.vd[(8 + ii*LBQ ) * para.number_of_nodes + index]
          + n_a.vd[(9 + ii*LBQ ) * para.number_of_nodes + index] + n_a.vd[(10 + ii*LBQ ) * para.number_of_nodes + index] + n_a.vd[(11 + ii*LBQ ) * para.number_of_nodes + index] + n_a.vd[(12 + ii*LBQ ) * para.number_of_nodes + index]
          + n_a.vd[(13 + ii*LBQ ) * para.number_of_nodes + index] + n_a.vd[(14 + ii*LBQ ) * para.number_of_nodes + index] + n_a.vd[(15 + ii*LBQ ) * para.number_of_nodes + index] + n_a.vd[(16 + ii*LBQ ) * para.number_of_nodes + index]
          + n_a.vd[(17 + ii*LBQ ) * para.number_of_nodes + index] + n_a.vd[(18 + ii*LBQ ) * para.number_of_nodes + index];
>>>>>>> 65e58193

  /* momentum modes */
  mode[1 + ii * LBQ] = (n_a.vd[(1 + ii*LBQ ) * para.number_of_nodes + index] - n_a.vd[(2 + ii*LBQ ) * para.number_of_nodes + index]) + (n_a.vd[(7 + ii*LBQ ) * para.number_of_nodes + index] - n_a.vd[(8 + ii*LBQ ) * para.number_of_nodes + index])
          + (n_a.vd[(9 + ii*LBQ ) * para.number_of_nodes + index] - n_a.vd[(10 + ii*LBQ ) * para.number_of_nodes + index]) + (n_a.vd[(11 + ii*LBQ ) * para.number_of_nodes + index] - n_a.vd[(12 + ii*LBQ ) * para.number_of_nodes + index])
          + (n_a.vd[(13 + ii*LBQ ) * para.number_of_nodes + index] - n_a.vd[(14 + ii*LBQ ) * para.number_of_nodes + index]);
  mode[2 + ii * LBQ] = (n_a.vd[(3 + ii*LBQ ) * para.number_of_nodes + index] - n_a.vd[(4 + ii*LBQ ) * para.number_of_nodes + index]) + (n_a.vd[(7 + ii*LBQ ) * para.number_of_nodes + index] - n_a.vd[(8 + ii*LBQ ) * para.number_of_nodes + index])
          - (n_a.vd[(9 + ii*LBQ ) * para.number_of_nodes + index] - n_a.vd[(10 + ii*LBQ ) * para.number_of_nodes + index]) + (n_a.vd[(15 + ii*LBQ ) * para.number_of_nodes + index] - n_a.vd[(16 + ii*LBQ ) * para.number_of_nodes + index])
          + (n_a.vd[(17 + ii*LBQ ) * para.number_of_nodes + index] - n_a.vd[(18 + ii*LBQ ) * para.number_of_nodes + index]);
  mode[3 + ii * LBQ] = (n_a.vd[(5 + ii*LBQ ) * para.number_of_nodes + index] - n_a.vd[(6 + ii*LBQ ) * para.number_of_nodes + index]) + (n_a.vd[(11 + ii*LBQ ) * para.number_of_nodes + index] - n_a.vd[(12 + ii*LBQ ) * para.number_of_nodes + index])
          - (n_a.vd[(13 + ii*LBQ ) * para.number_of_nodes + index] - n_a.vd[(14 + ii*LBQ ) * para.number_of_nodes + index]) + (n_a.vd[(15 + ii*LBQ ) * para.number_of_nodes + index] - n_a.vd[(16 + ii*LBQ ) * para.number_of_nodes + index])
          - (n_a.vd[(17 + ii*LBQ ) * para.number_of_nodes + index] - n_a.vd[(18 + ii*LBQ ) * para.number_of_nodes + index]);

  /* stress modes */
  mode[4 + ii * LBQ] = -(n_a.vd[(0 + ii*LBQ ) * para.number_of_nodes + index]) + n_a.vd[(7 + ii*LBQ ) * para.number_of_nodes + index] + n_a.vd[(8 + ii*LBQ ) * para.number_of_nodes + index] + n_a.vd[(9 + ii*LBQ ) * para.number_of_nodes + index] + n_a.vd[(10 + ii*LBQ ) * para.number_of_nodes + index]
          + n_a.vd[(11 + ii*LBQ ) * para.number_of_nodes + index] + n_a.vd[(12 + ii*LBQ ) * para.number_of_nodes + index] + n_a.vd[(13 + ii*LBQ ) * para.number_of_nodes + index] + n_a.vd[(14 + ii*LBQ ) * para.number_of_nodes + index]
          + n_a.vd[(15 + ii*LBQ ) * para.number_of_nodes + index] + n_a.vd[(16 + ii*LBQ ) * para.number_of_nodes + index] + n_a.vd[(17 + ii*LBQ ) * para.number_of_nodes + index] + n_a.vd[(18 + ii*LBQ ) * para.number_of_nodes + index];
  mode[5 + ii * LBQ] = n_a.vd[(1 + ii*LBQ ) * para.number_of_nodes + index] + n_a.vd[(2 + ii*LBQ ) * para.number_of_nodes + index] - (n_a.vd[(3 + ii*LBQ ) * para.number_of_nodes + index] + n_a.vd[(4 + ii*LBQ ) * para.number_of_nodes + index])
          + (n_a.vd[(11 + ii*LBQ ) * para.number_of_nodes + index] + n_a.vd[(12 + ii*LBQ ) * para.number_of_nodes + index]) + (n_a.vd[(13 + ii*LBQ ) * para.number_of_nodes + index] + n_a.vd[(14 + ii*LBQ ) * para.number_of_nodes + index])
          - (n_a.vd[(15 + ii*LBQ ) * para.number_of_nodes + index] + n_a.vd[(16 + ii*LBQ ) * para.number_of_nodes + index]) - (n_a.vd[(17 + ii*LBQ ) * para.number_of_nodes + index] + n_a.vd[(18 + ii*LBQ ) * para.number_of_nodes + index]);
  mode[6 + ii * LBQ] = (n_a.vd[(1 + ii*LBQ ) * para.number_of_nodes + index] + n_a.vd[(2 + ii*LBQ ) * para.number_of_nodes + index]) + (n_a.vd[(3 + ii*LBQ ) * para.number_of_nodes + index] + n_a.vd[(4 + ii*LBQ ) * para.number_of_nodes + index])
          - (n_a.vd[(11 + ii*LBQ ) * para.number_of_nodes + index] + n_a.vd[(12 + ii*LBQ ) * para.number_of_nodes + index]) - (n_a.vd[(13 + ii*LBQ ) * para.number_of_nodes + index] + n_a.vd[(14 + ii*LBQ ) * para.number_of_nodes + index])
          - (n_a.vd[(15 + ii*LBQ ) * para.number_of_nodes + index] + n_a.vd[(16 + ii*LBQ ) * para.number_of_nodes + index]) - (n_a.vd[(17 + ii*LBQ ) * para.number_of_nodes + index] + n_a.vd[(18 + ii*LBQ ) * para.number_of_nodes + index])
          - 2.f*(n_a.vd[(5 + ii*LBQ ) * para.number_of_nodes + index] + n_a.vd[(6 + ii*LBQ ) * para.number_of_nodes + index] - (n_a.vd[(7 + ii*LBQ ) * para.number_of_nodes + index] + n_a.vd[(8 + ii*LBQ ) * para.number_of_nodes + index])
          - (n_a.vd[(9 + ii*LBQ ) * para.number_of_nodes + index] +n_a.vd[(10 + ii*LBQ ) * para.number_of_nodes + index]));
  mode[7 + ii * LBQ] = n_a.vd[(7 + ii*LBQ ) * para.number_of_nodes + index] + n_a.vd[(8 + ii*LBQ ) * para.number_of_nodes + index] - (n_a.vd[(9 + ii*LBQ ) * para.number_of_nodes + index] + n_a.vd[(10 + ii*LBQ ) * para.number_of_nodes + index]);
  mode[8 + ii * LBQ] = n_a.vd[(11 + ii*LBQ ) * para.number_of_nodes + index] + n_a.vd[(12 + ii*LBQ ) * para.number_of_nodes + index] - (n_a.vd[(13 + ii*LBQ ) * para.number_of_nodes + index] + n_a.vd[(14 + ii*LBQ ) * para.number_of_nodes + index]);
  mode[9 + ii * LBQ] = n_a.vd[(15 + ii*LBQ ) * para.number_of_nodes + index] + n_a.vd[(16 + ii*LBQ ) * para.number_of_nodes + index] - (n_a.vd[(17 + ii*LBQ ) * para.number_of_nodes + index] + n_a.vd[(18 + ii*LBQ ) * para.number_of_nodes + index]);

  /* kinetic modes */
  mode[10 + ii * LBQ] = -2.f*(n_a.vd[(1 + ii*LBQ ) * para.number_of_nodes + index] - n_a.vd[(2 + ii*LBQ ) * para.number_of_nodes + index]) + (n_a.vd[(7 + ii*LBQ ) * para.number_of_nodes + index] - n_a.vd[(8 + ii*LBQ ) * para.number_of_nodes + index])
           + (n_a.vd[(9 + ii*LBQ ) * para.number_of_nodes + index] - n_a.vd[(10 + ii*LBQ ) * para.number_of_nodes + index]) + (n_a.vd[(11 + ii*LBQ ) * para.number_of_nodes + index] - n_a.vd[(12 + ii*LBQ ) * para.number_of_nodes + index])
           + (n_a.vd[(13 + ii*LBQ ) * para.number_of_nodes + index] - n_a.vd[(14 + ii*LBQ ) * para.number_of_nodes + index]);
  mode[11 + ii * LBQ] = -2.f*(n_a.vd[(3 + ii*LBQ ) * para.number_of_nodes + index] - n_a.vd[(4 + ii*LBQ ) * para.number_of_nodes + index]) + (n_a.vd[(7 + ii*LBQ ) * para.number_of_nodes + index] - n_a.vd[(8 + ii*LBQ ) * para.number_of_nodes + index])
           - (n_a.vd[(9 + ii*LBQ ) * para.number_of_nodes + index] - n_a.vd[(10 + ii*LBQ ) * para.number_of_nodes + index]) + (n_a.vd[(15 + ii*LBQ ) * para.number_of_nodes + index] - n_a.vd[(16 + ii*LBQ ) * para.number_of_nodes + index])
           + (n_a.vd[(17 + ii*LBQ ) * para.number_of_nodes + index] - n_a.vd[(18 + ii*LBQ ) * para.number_of_nodes + index]);
  mode[12 + ii * LBQ] = -2.f*(n_a.vd[(5 + ii*LBQ ) * para.number_of_nodes + index] - n_a.vd[(6 + ii*LBQ ) * para.number_of_nodes + index]) + (n_a.vd[(11 + ii*LBQ ) * para.number_of_nodes + index] - n_a.vd[(12 + ii*LBQ ) * para.number_of_nodes + index])
           - (n_a.vd[(13 + ii*LBQ ) * para.number_of_nodes + index] - n_a.vd[(14 + ii*LBQ ) * para.number_of_nodes + index]) + (n_a.vd[(15 + ii*LBQ ) * para.number_of_nodes + index] - n_a.vd[(16 + ii*LBQ ) * para.number_of_nodes + index])
           - (n_a.vd[(17 + ii*LBQ ) * para.number_of_nodes + index] - n_a.vd[(18 + ii*LBQ ) * para.number_of_nodes + index]);
  mode[13 + ii * LBQ] = (n_a.vd[(7 + ii*LBQ ) * para.number_of_nodes + index] - n_a.vd[(8 + ii*LBQ ) * para.number_of_nodes + index]) + (n_a.vd[(9 + ii*LBQ ) * para.number_of_nodes + index] - n_a.vd[(10 + ii*LBQ ) * para.number_of_nodes + index])
           - (n_a.vd[(11 + ii*LBQ ) * para.number_of_nodes + index] - n_a.vd[(12 + ii*LBQ ) * para.number_of_nodes + index]) - (n_a.vd[(13 + ii*LBQ ) * para.number_of_nodes + index] - n_a.vd[(14 + ii*LBQ ) * para.number_of_nodes + index]);
  mode[14 + ii * LBQ] = (n_a.vd[(7 + ii*LBQ ) * para.number_of_nodes + index] - n_a.vd[(8 + ii*LBQ ) * para.number_of_nodes + index]) - (n_a.vd[(9 + ii*LBQ ) * para.number_of_nodes + index] - n_a.vd[(10 + ii*LBQ ) * para.number_of_nodes + index])
           - (n_a.vd[(15 + ii*LBQ ) * para.number_of_nodes + index] - n_a.vd[(16 + ii*LBQ ) * para.number_of_nodes + index]) - (n_a.vd[(17 + ii*LBQ ) * para.number_of_nodes + index] - n_a.vd[(18 + ii*LBQ ) * para.number_of_nodes + index]);
  mode[15 + ii * LBQ] = (n_a.vd[(11 + ii*LBQ ) * para.number_of_nodes + index] - n_a.vd[(12 + ii*LBQ ) * para.number_of_nodes + index]) - (n_a.vd[(13 + ii*LBQ ) * para.number_of_nodes + index] - n_a.vd[(14 + ii*LBQ ) * para.number_of_nodes + index])
           - (n_a.vd[(15 + ii*LBQ ) * para.number_of_nodes + index] - n_a.vd[(16 + ii*LBQ ) * para.number_of_nodes + index]) + (n_a.vd[(17 + ii*LBQ ) * para.number_of_nodes + index] - n_a.vd[(18 + ii*LBQ ) * para.number_of_nodes + index]);
  mode[16 + ii * LBQ] = n_a.vd[(0 + ii*LBQ ) * para.number_of_nodes + index] + n_a.vd[(7 + ii*LBQ ) * para.number_of_nodes + index] + n_a.vd[(8 + ii*LBQ ) * para.number_of_nodes + index] + n_a.vd[(9 + ii*LBQ ) * para.number_of_nodes + index] + n_a.vd[(10 + ii*LBQ ) * para.number_of_nodes + index]
           + n_a.vd[(11 + ii*LBQ ) * para.number_of_nodes + index] + n_a.vd[(12 + ii*LBQ ) * para.number_of_nodes + index] + n_a.vd[(13 + ii*LBQ ) * para.number_of_nodes + index] + n_a.vd[(14 + ii*LBQ ) * para.number_of_nodes + index]
           + n_a.vd[(15 + ii*LBQ ) * para.number_of_nodes + index] + n_a.vd[(16 + ii*LBQ ) * para.number_of_nodes + index] + n_a.vd[(17 + ii*LBQ ) * para.number_of_nodes + index] + n_a.vd[(18 + ii*LBQ ) * para.number_of_nodes + index]
           - 2.f*((n_a.vd[(1 + ii*LBQ ) * para.number_of_nodes + index] + n_a.vd[(2 + ii*LBQ ) * para.number_of_nodes + index]) + (n_a.vd[(3 + ii*LBQ ) * para.number_of_nodes + index] + n_a.vd[(4 + ii*LBQ ) * para.number_of_nodes + index])
           + (n_a.vd[(5 + ii*LBQ ) * para.number_of_nodes + index] + n_a.vd[(6 + ii*LBQ ) * para.number_of_nodes + index]));
  mode[17 + ii * LBQ] = -(n_a.vd[(1 + ii*LBQ ) * para.number_of_nodes + index] + n_a.vd[(2 + ii*LBQ ) * para.number_of_nodes + index]) + (n_a.vd[(3 + ii*LBQ ) * para.number_of_nodes + index] + n_a.vd[(4 + ii*LBQ ) * para.number_of_nodes + index])
           + (n_a.vd[(11 + ii*LBQ ) * para.number_of_nodes + index] + n_a.vd[(12 + ii*LBQ ) * para.number_of_nodes + index]) + (n_a.vd[(13 + ii*LBQ ) * para.number_of_nodes + index] + n_a.vd[(14 + ii*LBQ ) * para.number_of_nodes + index])
           - (n_a.vd[(15 + ii*LBQ ) * para.number_of_nodes + index] + n_a.vd[(16 + ii*LBQ ) * para.number_of_nodes + index]) - (n_a.vd[(17 + ii*LBQ ) * para.number_of_nodes + index] + n_a.vd[(18 + ii*LBQ ) * para.number_of_nodes + index]);
  mode[18 + ii * LBQ] = -(n_a.vd[(1 + ii*LBQ ) * para.number_of_nodes + index] + n_a.vd[(2 + ii*LBQ ) * para.number_of_nodes + index]) - (n_a.vd[(3 + ii*LBQ ) * para.number_of_nodes + index] + n_a.vd[(4 + ii*LBQ ) * para.number_of_nodes + index])
           - (n_a.vd[(11 + ii*LBQ ) * para.number_of_nodes + index] + n_a.vd[(12 + ii*LBQ ) * para.number_of_nodes + index]) - (n_a.vd[(13 + ii*LBQ ) * para.number_of_nodes + index] + n_a.vd[(14 + ii*LBQ ) * para.number_of_nodes + index])
           - (n_a.vd[(15 + ii*LBQ ) * para.number_of_nodes + index] + n_a.vd[(16 + ii*LBQ ) * para.number_of_nodes + index]) - (n_a.vd[(17 + ii*LBQ ) * para.number_of_nodes + index] + n_a.vd[(18 + ii*LBQ ) * para.number_of_nodes + index])
           + 2.f*((n_a.vd[(5 + ii*LBQ ) * para.number_of_nodes + index] + n_a.vd[(6 + ii*LBQ ) * para.number_of_nodes + index]) + (n_a.vd[(7 + ii*LBQ ) * para.number_of_nodes + index] + n_a.vd[(8 + ii*LBQ ) * para.number_of_nodes + index])
           + (n_a.vd[(9 + ii*LBQ ) * para.number_of_nodes + index] + n_a.vd[(10 + ii*LBQ ) * para.number_of_nodes + index]));

 }
}

__device__ void update_rho_v(float *mode, unsigned int index, LB_node_force_gpu node_f, LB_rho_v_gpu *d_v){

  float Rho_tot=0.f;
  float u_tot[3]={0.f,0.f,0.f};
  
  #pragma unroll
  for(int ii=0;ii<LB_COMPONENTS;++ii) { 
      /** re-construct the real density
      * remember that the populations are stored as differences to their
      * equilibrium value */
      d_v[index].rho[ii]= mode[0 + ii * LBQ]+ para.rho[ii]*para.agrid*para.agrid*para.agrid;
      Rho_tot  += mode[0 + ii * LBQ]+ para.rho[ii]*para.agrid*para.agrid*para.agrid;
      u_tot[0] += mode[1 + ii * LBQ];
      u_tot[1] += mode[2 + ii * LBQ];
      u_tot[2] += mode[3 + ii * LBQ];

      /** if forces are present, the momentum density is redefined to
      * inlcude one half-step of the force action.  See the
      * Chapman-Enskog expansion in [Ladd & Verberg]. */
      u_tot[0] += 0.5f*node_f.force[(0+ii*3)*para.number_of_nodes + index];
      u_tot[1] += 0.5f*node_f.force[(1+ii*3)*para.number_of_nodes + index];
      u_tot[2] += 0.5f*node_f.force[(2+ii*3)*para.number_of_nodes + index];
  }
  u_tot[0]/=Rho_tot;
  u_tot[1]/=Rho_tot;
  u_tot[2]/=Rho_tot;

  d_v[index].v[0]=u_tot[0]; 
  d_v[index].v[1]=u_tot[1]; 
  d_v[index].v[2]=u_tot[2]; 
}

/**lb_relax_modes, means collision update of the modes
 * @param index		node index / thread index (Input)
 * @param mode		Pointer to the local register values mode (Input/Output)
 * @param node_f	Pointer to local node force (Input)
*/
__device__ void relax_modes(float *mode, unsigned int index, LB_node_force_gpu node_f, LB_rho_v_gpu *d_v){
  float u_tot[3]={0.f,0.f,0.f};

  update_rho_v(mode, index, node_f, d_v);
  u_tot[0]=d_v[index].v[0];  
  u_tot[1]=d_v[index].v[1];  
  u_tot[2]=d_v[index].v[2];  
 
  #pragma unroll
  for(int ii=0;ii<LB_COMPONENTS;++ii) { 
      float Rho; float j[3]; float pi_eq[6];

      Rho = mode[0 + ii * LBQ] + para.rho[ii]*para.agrid*para.agrid*para.agrid ;
      j[0] = Rho * u_tot[0];
      j[1] = Rho * u_tot[1];
      j[2] = Rho * u_tot[2];
      /** equilibrium part of the stress modes (eq13 schiller)*/

      pi_eq[0] = ((j[0]*j[0])+(j[1]*j[1])+(j[2]*j[2]))/Rho;
      pi_eq[1] = ((j[0]*j[0])-(j[1]*j[1]))/Rho;
      pi_eq[2] = (((j[0]*j[0])+(j[1]*j[1])+(j[2]*j[2])) - 3.0f*(j[2]*j[2]))/Rho;
      pi_eq[3] = j[0]*j[1]/Rho;
      pi_eq[4] = j[0]*j[2]/Rho;
      pi_eq[5] = j[1]*j[2]/Rho;
 
      /** in Shan-Chen we have to relax the momentum modes as well using the mobility, but
          the total momentum is conserved */  
#ifdef SHANCHEN
      mode[1 + ii * LBQ] = j[0] + para.gamma_mobility[0]*(mode[1 + ii * LBQ] - j[0]);
      mode[2 + ii * LBQ] = j[1] + para.gamma_mobility[0]*(mode[2 + ii * LBQ] - j[1]);
      mode[3 + ii * LBQ] = j[2] + para.gamma_mobility[0]*(mode[3 + ii * LBQ] - j[2]);
#endif
 
      /** relax the stress modes (eq14 schiller)*/
      mode[4 + ii * LBQ] = pi_eq[0] + para.gamma_bulk[ii]*(mode[4 + ii * LBQ] - pi_eq[0]);
      mode[5 + ii * LBQ] = pi_eq[1] + para.gamma_shear[ii]*(mode[5 + ii * LBQ] - pi_eq[1]);
      mode[6 + ii * LBQ] = pi_eq[2] + para.gamma_shear[ii]*(mode[6 + ii * LBQ] - pi_eq[2]);
      mode[7 + ii * LBQ] = pi_eq[3] + para.gamma_shear[ii]*(mode[7 + ii * LBQ] - pi_eq[3]);
      mode[8 + ii * LBQ] = pi_eq[4] + para.gamma_shear[ii]*(mode[8 + ii * LBQ] - pi_eq[4]);
      mode[9 + ii * LBQ] = pi_eq[5] + para.gamma_shear[ii]*(mode[9 + ii * LBQ] - pi_eq[5]);
    
      /** relax the ghost modes (project them out) */
      /** ghost modes have no equilibrium part due to orthogonality */
      mode[10 + ii * LBQ] = para.gamma_odd[ii]*mode[10 + ii * LBQ];
      mode[11 + ii * LBQ] = para.gamma_odd[ii]*mode[11 + ii * LBQ];
      mode[12 + ii * LBQ] = para.gamma_odd[ii]*mode[12 + ii * LBQ];
      mode[13 + ii * LBQ] = para.gamma_odd[ii]*mode[13 + ii * LBQ];
      mode[14 + ii * LBQ] = para.gamma_odd[ii]*mode[14 + ii * LBQ];
      mode[15 + ii * LBQ] = para.gamma_odd[ii]*mode[15 + ii * LBQ];
      mode[16 + ii * LBQ] = para.gamma_even[ii]*mode[16 + ii * LBQ];
      mode[17 + ii * LBQ] = para.gamma_even[ii]*mode[17 + ii * LBQ];
      mode[18 + ii * LBQ] = para.gamma_even[ii]*mode[18 + ii * LBQ];
 }
}


/**thermalization of the modes with gaussian random numbers
 * @param index		node index / thread index (Input)
 * @param mode		Pointer to the local register values mode (Input/Output)
 * @param *rn		Pointer to randomnumber array of the local node
*/
__device__ void thermalize_modes(float *mode, unsigned int index, LB_randomnr_gpu *rn){
  float Rho;
#ifdef SHANCHEN
  random_wrapper(rn);
  for(int ii=0;ii<LB_COMPONENTS;++ii) { 
      mode[1 + ii * LBQ] += sqrt((para.mu[ii]*(2.f/3.f)*(1.f-(para.gamma_mobility[0]*para.gamma_mobility[0])))) * (2*ii-1) * rn->randomnr[0];
      mode[2 + ii * LBQ] += sqrt((para.mu[ii]*(2.f/3.f)*(1.f-(para.gamma_mobility[0]*para.gamma_mobility[0])))) * (2*ii-1) * rn->randomnr[1];
  }
  random_wrapper(rn);
  for(int ii=0;ii<LB_COMPONENTS;++ii)  
      mode[3 + ii * LBQ] += sqrt((para.mu[ii]*(2.f/3.f)*(1.f-(para.gamma_mobility[0]*para.gamma_mobility[0])))) * (2*ii-1) * rn->randomnr[0];
#endif
  
  
  for(int ii=0;ii<LB_COMPONENTS;++ii) {  
      
      Rho = mode[0 + ii * LBQ] + para.rho[ii]*para.agrid*para.agrid*para.agrid;
      /** momentum modes */
      random_wrapper(rn);
      /** stress modes */
      mode[4 + ii * LBQ] += sqrt(Rho*(para.mu[ii]*(2.f/3.f)*(1.f-(para.gamma_bulk[ii]*para.gamma_bulk[ii])))) * rn->randomnr[0];
      mode[5 + ii * LBQ] += sqrt(Rho*(para.mu[ii]*(4.f/9.f)*(1.f-(para.gamma_shear[ii]*para.gamma_shear[ii])))) * rn->randomnr[1];
      random_wrapper(rn);
      mode[6 + ii * LBQ] += sqrt(Rho*(para.mu[ii]*(4.f/3.f)*(1.f-(para.gamma_shear[ii]*para.gamma_shear[ii])))) * rn->randomnr[0];
      mode[7 + ii * LBQ] += sqrt(Rho*(para.mu[ii]*(1.f/9.f)*(1.f-(para.gamma_shear[ii]*para.gamma_shear[ii])))) * rn->randomnr[1];
      random_wrapper(rn);
      mode[8 + ii * LBQ] += sqrt(Rho*(para.mu[ii]*(1.f/9.f)*(1.f-(para.gamma_shear[ii]*para.gamma_shear[ii])))) * rn->randomnr[0];
      mode[9 + ii * LBQ] += sqrt(Rho*(para.mu[ii]*(1.f/9.f)*(1.f-(para.gamma_shear[ii]*para.gamma_shear[ii])))) * rn->randomnr[1];
      /** ghost modes */
      random_wrapper(rn);
      mode[10 + ii * LBQ] += sqrt(Rho*(para.mu[ii]*(2.f/3.f))) * rn->randomnr[0];
      mode[11 + ii * LBQ] += sqrt(Rho*(para.mu[ii]*(2.f/3.f))) * rn->randomnr[1];
      random_wrapper(rn);
      mode[12 + ii * LBQ] += sqrt(Rho*(para.mu[ii]*(2.f/3.f))) * rn->randomnr[0];
      mode[13 + ii * LBQ] += sqrt(Rho*(para.mu[ii]*(2.f/9.f))) * rn->randomnr[1];
      random_wrapper(rn);
      mode[14 + ii * LBQ] += sqrt(Rho*(para.mu[ii]*(2.f/9.f))) * rn->randomnr[0];
      mode[15 + ii * LBQ] += sqrt(Rho*(para.mu[ii]*(2.f/9.f))) * rn->randomnr[1];
      random_wrapper(rn);
      mode[16 + ii * LBQ] += sqrt(Rho*(para.mu[ii]*(2.f)))     * rn->randomnr[0];
      mode[17 + ii * LBQ] += sqrt(Rho*(para.mu[ii]*(4.f/9.f))) * rn->randomnr[1];
      random_wrapper(rn);
      mode[18 + ii * LBQ] += sqrt(Rho*(para.mu[ii]*(4.f/3.f))) * rn->randomnr[0];
   }
}


/*-------------------------------------------------------*/
/**normalization of the modes need befor backtransformation into velocity space
 * @param mode		Pointer to the local register values mode (Input/Output)
*/
__device__ void normalize_modes(float* mode){
  #pragma unroll
  for(int ii=0;ii<LB_COMPONENTS;++ii) { 

      /** normalization factors enter in the back transformation */
      mode[0 + ii * LBQ] *= 1.f;
      mode[1 + ii * LBQ] *= 3.f;
      mode[2 + ii * LBQ] *= 3.f;
      mode[3 + ii * LBQ] *= 3.f;
      mode[4 + ii * LBQ] *= 3.f/2.f;
      mode[5 + ii * LBQ] *= 9.f/4.f;
      mode[6 + ii * LBQ] *= 3.f/4.f;
      mode[7 + ii * LBQ] *= 9.f;
      mode[8 + ii * LBQ] *= 9.f;
      mode[9 + ii * LBQ] *= 9.f;
      mode[10 + ii * LBQ] *= 3.f/2.f;
      mode[11 + ii * LBQ] *= 3.f/2.f;
      mode[12 + ii * LBQ] *= 3.f/2.f;
      mode[13 + ii * LBQ] *= 9.f/2.f;
      mode[14 + ii * LBQ] *= 9.f/2.f;
      mode[15 + ii * LBQ] *= 9.f/2.f;
      mode[16 + ii * LBQ] *= 1.f/2.f;
      mode[17 + ii * LBQ] *= 9.f/4.f;
      mode[18 + ii * LBQ] *= 3.f/4.f;
  }
}



/*-------------------------------------------------------*/
/**backtransformation from modespace to desityspace and streaming with the push method using pbc
 * @param index		node index / thread index (Input)
 * @param mode		Pointer to the local register values mode (Input)
 * @param *n_b		Pointer to local node residing in array b (Output)
*/
__device__ void calc_n_from_modes_push(LB_nodes_gpu n_b, float *mode, unsigned int index){

  unsigned int xyz[3];
  index_to_xyz(index, xyz);
  unsigned int x = xyz[0];
  unsigned int y = xyz[1];
  unsigned int z = xyz[2];

  #pragma unroll
  for(int ii=0;ii<LB_COMPONENTS;++ii) { 
  n_b.vd[(0 + ii*LBQ ) * para.number_of_nodes + x + para.dim_x*y + para.dim_x*para.dim_y*z] = 1.f/3.f * (mode[0 + ii * LBQ] - mode[4 + ii * LBQ] + mode[16 + ii * LBQ]);
  n_b.vd[(1 + ii*LBQ ) * para.number_of_nodes + (x+1)%para.dim_x + para.dim_x*y + para.dim_x*para.dim_y*z] = 1.f/18.f * (mode[0 + ii * LBQ] + mode[1 + ii * LBQ] + mode[5 + ii * LBQ] + mode[6 + ii * LBQ] - mode[17 + ii * LBQ] - mode[18 + ii * LBQ] - 2.f*(mode[10 + ii * LBQ] + mode[16 + ii * LBQ]));
  n_b.vd[(2 + ii*LBQ ) * para.number_of_nodes + (para.dim_x+x-1)%para.dim_x + para.dim_x*y + para.dim_x*para.dim_y*z] = 1.f/18.f * (mode[0 + ii * LBQ] - mode[1 + ii * LBQ] + mode[5 + ii * LBQ] + mode[6 + ii * LBQ] - mode[17 + ii * LBQ] - mode[18 + ii * LBQ] + 2.f*(mode[10 + ii * LBQ] - mode[16 + ii * LBQ]));
  n_b.vd[(3 + ii*LBQ ) * para.number_of_nodes + x + para.dim_x*((y+1)%para.dim_y) + para.dim_x*para.dim_y*z] = 1.f/18.f * (mode[0 + ii * LBQ] + mode[2 + ii * LBQ] - mode[5 + ii * LBQ] + mode[6 + ii * LBQ] + mode[17 + ii * LBQ] - mode[18 + ii * LBQ] - 2.f*(mode[11 + ii * LBQ] + mode[16 + ii * LBQ]));
  n_b.vd[(4 + ii*LBQ ) * para.number_of_nodes + x + para.dim_x*((para.dim_y+y-1)%para.dim_y) + para.dim_x*para.dim_y*z] = 1.f/18.f * (mode[0 + ii * LBQ] - mode[2 + ii * LBQ] - mode[5 + ii * LBQ] + mode[6 + ii * LBQ] + mode[17 + ii * LBQ] - mode[18 + ii * LBQ] + 2.f*(mode[11 + ii * LBQ] - mode[16 + ii * LBQ]));
  n_b.vd[(5 + ii*LBQ ) * para.number_of_nodes + x + para.dim_x*y + para.dim_x*para.dim_y*((z+1)%para.dim_z)] = 1.f/18.f * (mode[0 + ii * LBQ] + mode[3 + ii * LBQ] - 2.f*(mode[6 + ii * LBQ] + mode[12 + ii * LBQ] + mode[16 + ii * LBQ] - mode[18 + ii * LBQ]));
  n_b.vd[(6 + ii*LBQ ) * para.number_of_nodes + x + para.dim_x*y + para.dim_x*para.dim_y*((para.dim_z+z-1)%para.dim_z)] = 1.f/18.f * (mode[0 + ii * LBQ] - mode[3 + ii * LBQ] - 2.f*(mode[6 + ii * LBQ] - mode[12 + ii * LBQ] + mode[16 + ii * LBQ] - mode[18 + ii * LBQ]));
  n_b.vd[(7 + ii*LBQ ) * para.number_of_nodes + (x+1)%para.dim_x + para.dim_x*((y+1)%para.dim_y) + para.dim_x*para.dim_y*z] = 1.f/36.f * (mode[0 + ii * LBQ] + mode[1 + ii * LBQ] + mode[2 + ii * LBQ] + mode[4 + ii * LBQ] + 2.f*mode[6 + ii * LBQ] + mode[7 + ii * LBQ] + mode[10 + ii * LBQ] + mode[11 + ii * LBQ] + mode[13 + ii * LBQ] + mode[14 + ii * LBQ] + mode[16 + ii * LBQ] + 2.f*mode[18 + ii * LBQ]);
  n_b.vd[(8 + ii*LBQ ) * para.number_of_nodes + (para.dim_x+x-1)%para.dim_x + para.dim_x*((para.dim_y+y-1)%para.dim_y) + para.dim_x*para.dim_y*z] = 1.f/36.f * (mode[0 + ii * LBQ] - mode[1 + ii * LBQ] - mode[2 + ii * LBQ] + mode[4 + ii * LBQ] + 2.f*mode[6 + ii * LBQ] + mode[7 + ii * LBQ] - mode[10 + ii * LBQ] - mode[11 + ii * LBQ] - mode[13 + ii * LBQ] - mode[14 + ii * LBQ] + mode[16 + ii * LBQ] + 2.f*mode[18 + ii * LBQ]);
  n_b.vd[(9 + ii*LBQ ) * para.number_of_nodes + (x+1)%para.dim_x + para.dim_x*((para.dim_y+y-1)%para.dim_y) + para.dim_x*para.dim_y*z] = 1.f/36.f * (mode[0 + ii * LBQ] + mode[1 + ii * LBQ] - mode[2 + ii * LBQ] + mode[4 + ii * LBQ] + 2.f*mode[6 + ii * LBQ] - mode[7 + ii * LBQ] + mode[10 + ii * LBQ] - mode[11 + ii * LBQ] + mode[13 + ii * LBQ] - mode[14 + ii * LBQ] + mode[16 + ii * LBQ] + 2.f*mode[18 + ii * LBQ]);
  n_b.vd[(10 + ii*LBQ ) * para.number_of_nodes + (para.dim_x+x-1)%para.dim_x + para.dim_x*((y+1)%para.dim_y) + para.dim_x*para.dim_y*z] = 1.f/36.f * (mode[0 + ii * LBQ] - mode[1 + ii * LBQ] + mode[2 + ii * LBQ] + mode[4 + ii * LBQ] + 2.f*mode[6 + ii * LBQ] - mode[7 + ii * LBQ] - mode[10 + ii * LBQ] + mode[11 + ii * LBQ] - mode[13 + ii * LBQ] + mode[14 + ii * LBQ] + mode[16 + ii * LBQ] + 2.f*mode[18 + ii * LBQ]);
  n_b.vd[(11 + ii*LBQ ) * para.number_of_nodes + (x+1)%para.dim_x + para.dim_x*y + para.dim_x*para.dim_y*((z+1)%para.dim_z)] = 1.f/36.f * (mode[0 + ii * LBQ] + mode[1 + ii * LBQ] + mode[3 + ii * LBQ] + mode[4 + ii * LBQ] + mode[5 + ii * LBQ] - mode[6 + ii * LBQ] + mode[8 + ii * LBQ] + mode[10 + ii * LBQ] + mode[12 + ii * LBQ] - mode[13 + ii * LBQ] + mode[15 + ii * LBQ] + mode[16 + ii * LBQ] + mode[17 + ii * LBQ] - mode[18 + ii * LBQ]);
  n_b.vd[(12 + ii*LBQ ) * para.number_of_nodes + (para.dim_x+x-1)%para.dim_x + para.dim_x*y + para.dim_x*para.dim_y*((para.dim_z+z-1)%para.dim_z)] = 1.f/36.f * (mode[0 + ii * LBQ] - mode[1 + ii * LBQ] - mode[3 + ii * LBQ] + mode[4 + ii * LBQ] + mode[5 + ii * LBQ] - mode[6 + ii * LBQ] + mode[8 + ii * LBQ] - mode[10 + ii * LBQ] - mode[12 + ii * LBQ] + mode[13 + ii * LBQ] - mode[15 + ii * LBQ] + mode[16 + ii * LBQ] + mode[17 + ii * LBQ] - mode[18 + ii * LBQ]);
  n_b.vd[(13 + ii*LBQ ) * para.number_of_nodes + (x+1)%para.dim_x + para.dim_x*y + para.dim_x*para.dim_y*((para.dim_z+z-1)%para.dim_z)] = 1.f/36.f * (mode[0 + ii * LBQ] + mode[1 + ii * LBQ] - mode[3 + ii * LBQ] + mode[4 + ii * LBQ] + mode[5 + ii * LBQ] - mode[6 + ii * LBQ] - mode[8 + ii * LBQ] + mode[10 + ii * LBQ] - mode[12 + ii * LBQ] - mode[13 + ii * LBQ] - mode[15 + ii * LBQ] + mode[16 + ii * LBQ] + mode[17 + ii * LBQ] - mode[18 + ii * LBQ]);
  n_b.vd[(14 + ii*LBQ ) * para.number_of_nodes + (para.dim_x+x-1)%para.dim_x + para.dim_x*y + para.dim_x*para.dim_y*((z+1)%para.dim_z)] = 1.f/36.f * (mode[0 + ii * LBQ] - mode[1 + ii * LBQ] + mode[3 + ii * LBQ] + mode[4 + ii * LBQ] + mode[5 + ii * LBQ] - mode[6 + ii * LBQ] - mode[8 + ii * LBQ] - mode[10 + ii * LBQ] + mode[12 + ii * LBQ] + mode[13 + ii * LBQ] + mode[15 + ii * LBQ] + mode[16 + ii * LBQ] + mode[17 + ii * LBQ] - mode[18 + ii * LBQ]);
  n_b.vd[(15 + ii*LBQ ) * para.number_of_nodes + x + para.dim_x*((y+1)%para.dim_y) + para.dim_x*para.dim_y*((z+1)%para.dim_z)] = 1.f/36.f * (mode[0 + ii * LBQ] + mode[2 + ii * LBQ] + mode[3 + ii * LBQ] + mode[4 + ii * LBQ] - mode[5 + ii * LBQ] - mode[6 + ii * LBQ] + mode[9 + ii * LBQ] + mode[11 + ii * LBQ] + mode[12 + ii * LBQ] - mode[14 + ii * LBQ] - mode[15 + ii * LBQ] + mode[16 + ii * LBQ] - mode[17 + ii * LBQ] - mode[18 + ii * LBQ]);
  n_b.vd[(16 + ii*LBQ ) * para.number_of_nodes + x + para.dim_x*((para.dim_y+y-1)%para.dim_y) + para.dim_x*para.dim_y*((para.dim_z+z-1)%para.dim_z)] = 1.f/36.f * (mode[0 + ii * LBQ] - mode[2 + ii * LBQ] - mode[3 + ii * LBQ] + mode[4 + ii * LBQ] - mode[5 + ii * LBQ] - mode[6 + ii * LBQ] + mode[9 + ii * LBQ] - mode[11 + ii * LBQ] - mode[12 + ii * LBQ] + mode[14 + ii * LBQ] + mode[15 + ii * LBQ] + mode[16 + ii * LBQ] - mode[17 + ii * LBQ] - mode[18 + ii * LBQ]);
  n_b.vd[(17 + ii*LBQ ) * para.number_of_nodes + x + para.dim_x*((y+1)%para.dim_y) + para.dim_x*para.dim_y*((para.dim_z+z-1)%para.dim_z)] = 1.f/36.f * (mode[0 + ii * LBQ] + mode[2 + ii * LBQ] - mode[3 + ii * LBQ] + mode[4 + ii * LBQ] - mode[5 + ii * LBQ] - mode[6 + ii * LBQ] - mode[9 + ii * LBQ] + mode[11 + ii * LBQ] - mode[12 + ii * LBQ] - mode[14 + ii * LBQ] + mode[15 + ii * LBQ] + mode[16 + ii * LBQ] - mode[17 + ii * LBQ] - mode[18 + ii * LBQ]);
  n_b.vd[(18 + ii*LBQ ) * para.number_of_nodes + x + para.dim_x*((para.dim_y+y-1)%para.dim_y) + para.dim_x*para.dim_y*((z+1)%para.dim_z)] = 1.f/36.f * (mode[0 + ii * LBQ] - mode[2 + ii * LBQ] + mode[3 + ii * LBQ] + mode[4 + ii * LBQ] - mode[5 + ii * LBQ] - mode[6 + ii * LBQ] - mode[9 + ii * LBQ] - mode[11 + ii * LBQ] + mode[12 + ii * LBQ] + mode[14 + ii * LBQ] - mode[15 + ii * LBQ] + mode[16 + ii * LBQ] - mode[17 + ii * LBQ] - mode[18 + ii * LBQ]);

}
}


#ifndef SHANCHEN

/** Bounce back boundary conditions.
 * The populations that have propagated into a boundary node
 * are bounced back to the node they came from. This results
 * in no slip boundary conditions.
 *
 * [cf. Ladd and Verberg, J. Stat. Phys. 104(5/6):1191-1251, 2001]
 * @param index			node index / thread index (Input)
 * @param n_b			Pointer to local node residing in array b (Input)
 * @param n_a			Pointer to local node residing in array a (Output) (temp stored in buffer a)
 * @param LB_boundary_velocity 			The constant velocity at the boundary, set by the user (Input)
 * @param LB_boundary_force 			The force on the boundary nodes (Output)
*/
__device__ void bounce_back_read(LB_nodes_gpu n_b, LB_nodes_gpu n_a, unsigned int index, \
    float* LB_boundary_velocity, float* LB_boundary_force){
    
  unsigned int xyz[3];
  int c[3];
  float v[3];
  float shift, weight, pop_to_bounce_back;
  float boundary_force[3] = {0,0,0};
  size_t to_index, to_index_x, to_index_y, to_index_z;
  int population, inverse;
  int boundary_index;


  boundary_index=n_b.boundary[index];
  if(boundary_index != 0){
    
    v[0]=LB_boundary_velocity[3*(boundary_index-1)+0];
    v[1]=LB_boundary_velocity[3*(boundary_index-1)+1];
    v[2]=LB_boundary_velocity[3*(boundary_index-1)+2];

    index_to_xyz(index, xyz);

    unsigned int x = xyz[0];
    unsigned int y = xyz[1];
    unsigned int z = xyz[2];

/* CPU analog of shift:
   lbpar.agrid*lbpar.agrid*lbpar.agrid*lbpar.rho*2*lbmodel.c[i][l]*lb_boundaries[lbfields[k].boundary-1].velocity[l] */
  
    /** store vd temporary in second lattice to avoid race conditions */
   // TODO: fix the multicomponent version (rho...)
#define BOUNCEBACK  \
  shift = para.agrid*para.agrid*para.agrid*para.agrid*para.rho[0]*2.*3.*weight*para.tau*(v[0]*c[0] + v[1]*c[1] + v[2]*c[2]); \
  pop_to_bounce_back = n_b.vd[population*para.number_of_nodes + index ]; \
  to_index_x = (x+c[0]+para.dim_x)%para.dim_x; \
  to_index_y = (y+c[1]+para.dim_y)%para.dim_y; \
  to_index_z = (z+c[2]+para.dim_z)%para.dim_z; \
  to_index = to_index_x + para.dim_x*to_index_y + para.dim_x*para.dim_y*to_index_z; \
  if (n_b.boundary[to_index] == 0) \
  { \
    boundary_force[0] += (2*pop_to_bounce_back+shift)*c[0]/para.tau/para.tau/para.agrid; \
    boundary_force[1] += (2*pop_to_bounce_back+shift)*c[1]/para.tau/para.tau/para.agrid; \
    boundary_force[2] += (2*pop_to_bounce_back+shift)*c[2]/para.tau/para.tau/para.agrid; \
    n_b.vd[inverse*para.number_of_nodes + to_index ] = pop_to_bounce_back + shift; \
  }

// ***** SHOULDN'T THERE BE AN ELSE STATMENT IN "BOUNCEBACK"?
// ***** THERE IS AN ODD FACTOR OF 2 THAT YOU INCUR IN THE FORCES FOR THE "lb_stokes_sphere_gpu.tcl" TEST CASE

    // the resting population does nothing.
    c[0]=1;c[1]=0;c[2]=0; weight=1./18.; population=2; inverse=1; 
    BOUNCEBACK
    
    c[0]=-1;c[1]=0;c[2]=0; weight=1./18.; population=1; inverse=2; 
    BOUNCEBACK
    
    c[0]=0;c[1]=1;c[2]=0;  weight=1./18.; population=4; inverse=3; 
    BOUNCEBACK

    c[0]=0;c[1]=-1;c[2]=0; weight=1./18.; population=3; inverse=4; 
    BOUNCEBACK
    
    c[0]=0;c[1]=0;c[2]=1; weight=1./18.; population=6; inverse=5; 
    BOUNCEBACK

    c[0]=0;c[1]=0;c[2]=-1; weight=1./18.; population=5; inverse=6; 
    BOUNCEBACK 
    
    c[0]=1;c[1]=1;c[2]=0; weight=1./36.; population=8; inverse=7; 
    BOUNCEBACK
    
    c[0]=-1;c[1]=-1;c[2]=0; weight=1./36.; population=7; inverse=8; 
    BOUNCEBACK
    
    c[0]=1;c[1]=-1;c[2]=0; weight=1./36.; population=10; inverse=9; 
    BOUNCEBACK

    c[0]=-1;c[1]=+1;c[2]=0; weight=1./36.; population=9; inverse=10; 
    BOUNCEBACK
    
    c[0]=1;c[1]=0;c[2]=1; weight=1./36.; population=12; inverse=11; 
    BOUNCEBACK
    
    c[0]=-1;c[1]=0;c[2]=-1; weight=1./36.; population=11; inverse=12; 
    BOUNCEBACK

    c[0]=1;c[1]=0;c[2]=-1; weight=1./36.; population=14; inverse=13; 
    BOUNCEBACK
    
    c[0]=-1;c[1]=0;c[2]=1; weight=1./36.; population=13; inverse=14; 
    BOUNCEBACK

    c[0]=0;c[1]=1;c[2]=1; weight=1./36.; population=16; inverse=15; 
    BOUNCEBACK
    
    c[0]=0;c[1]=-1;c[2]=-1; weight=1./36.; population=15; inverse=16; 
    BOUNCEBACK
    
    c[0]=0;c[1]=1;c[2]=-1; weight=1./36.; population=18; inverse=17; 
    BOUNCEBACK
    
    c[0]=0;c[1]=-1;c[2]=1; weight=1./36.; population=17; inverse=18; 
    BOUNCEBACK  
    
    atomicadd(&LB_boundary_force[3*(n_b.boundary[index]-1)+0], boundary_force[0]);
    atomicadd(&LB_boundary_force[3*(n_b.boundary[index]-1)+1], boundary_force[1]);
    atomicadd(&LB_boundary_force[3*(n_b.boundary[index]-1)+2], boundary_force[2]);
  }
}


#else  // SHANCHEN

// To be implemented


#endif // SHANCHEN

#ifndef SHANCHEN

/**bounce back read kernel needed to avoid raceconditions
 * @param index			node index / thread index (Input)
 * @param n_b			Pointer to local node residing in array b (Input)
 * @param n_a			Pointer to local node residing in array a (Output) (temp stored in buffer a)
*/
__device__ void bounce_back_write(LB_nodes_gpu n_b, LB_nodes_gpu n_a, unsigned int index){

  unsigned int xyz[3];

  if(n_b.boundary[index] != 0){
    index_to_xyz(index, xyz);
    unsigned int x = xyz[0];
    unsigned int y = xyz[1];
    unsigned int z = xyz[2];

    /** stream vd from boundary node back to origin node */
    n_b.vd[1*para.number_of_nodes + (x+1)%para.dim_x + para.dim_x*y + para.dim_x*para.dim_y*z] = n_a.vd[1*para.number_of_nodes + (x+1)%para.dim_x + para.dim_x*y + para.dim_x*para.dim_y*z];
    n_b.vd[2*para.number_of_nodes + (para.dim_x+x-1)%para.dim_x + para.dim_x*y + para.dim_x*para.dim_y*z] = n_a.vd[2*para.number_of_nodes + (para.dim_x+x-1)%para.dim_x + para.dim_x*y + para.dim_x*para.dim_y*z];
    n_b.vd[3*para.number_of_nodes + x + para.dim_x*((y+1)%para.dim_y) + para.dim_x*para.dim_y*z] = n_a.vd[3*para.number_of_nodes + x + para.dim_x*((y+1)%para.dim_y) + para.dim_x*para.dim_y*z];
    n_b.vd[4*para.number_of_nodes + x + para.dim_x*((para.dim_y+y-1)%para.dim_y) + para.dim_x*para.dim_y*z] = n_a.vd[4*para.number_of_nodes + x + para.dim_x*((para.dim_y+y-1)%para.dim_y) + para.dim_x*para.dim_y*z];
    n_b.vd[5*para.number_of_nodes + x + para.dim_x*y + para.dim_x*para.dim_y*((z+1)%para.dim_z)] = n_a.vd[5*para.number_of_nodes + x + para.dim_x*y + para.dim_x*para.dim_y*((z+1)%para.dim_z)];
    n_b.vd[6*para.number_of_nodes + x + para.dim_x*y + para.dim_x*para.dim_y*((para.dim_z+z-1)%para.dim_z)] = n_a.vd[6*para.number_of_nodes + x + para.dim_x*y + para.dim_x*para.dim_y*((para.dim_z+z-1)%para.dim_z)];
    n_b.vd[7*para.number_of_nodes + (x+1)%para.dim_x + para.dim_x*((y+1)%para.dim_y) + para.dim_x*para.dim_y*z] = n_a.vd[7*para.number_of_nodes + (x+1)%para.dim_x + para.dim_x*((y+1)%para.dim_y) + para.dim_x*para.dim_y*z];
    n_b.vd[8*para.number_of_nodes + (para.dim_x+x-1)%para.dim_x + para.dim_x*((para.dim_y+y-1)%para.dim_y) + para.dim_x*para.dim_y*z] = n_a.vd[8*para.number_of_nodes + (para.dim_x+x-1)%para.dim_x + para.dim_x*((para.dim_y+y-1)%para.dim_y) + para.dim_x*para.dim_y*z];
    n_b.vd[9*para.number_of_nodes + (x+1)%para.dim_x + para.dim_x*((para.dim_y+y-1)%para.dim_y) + para.dim_x*para.dim_y*z] = n_a.vd[9*para.number_of_nodes + (x+1)%para.dim_x + para.dim_x*((para.dim_y+y-1)%para.dim_y) + para.dim_x*para.dim_y*z];
    n_b.vd[10*para.number_of_nodes + (para.dim_x+x-1)%para.dim_x + para.dim_x*((y+1)%para.dim_y) + para.dim_x*para.dim_y*z] = n_a.vd[10*para.number_of_nodes + (para.dim_x+x-1)%para.dim_x + para.dim_x*((y+1)%para.dim_y) + para.dim_x*para.dim_y*z];
    n_b.vd[11*para.number_of_nodes + (x+1)%para.dim_x + para.dim_x*y + para.dim_x*para.dim_y*((z+1)%para.dim_z)] = n_a.vd[11*para.number_of_nodes + (x+1)%para.dim_x + para.dim_x*y + para.dim_x*para.dim_y*((z+1)%para.dim_z)];
    n_b.vd[12*para.number_of_nodes + (para.dim_x+x-1)%para.dim_x + para.dim_x*y + para.dim_x*para.dim_y*((para.dim_z+z-1)%para.dim_z)] = n_a.vd[12*para.number_of_nodes + (para.dim_x+x-1)%para.dim_x + para.dim_x*y + para.dim_x*para.dim_y*((para.dim_z+z-1)%para.dim_z)];
    n_b.vd[13*para.number_of_nodes + (x+1)%para.dim_x + para.dim_x*y + para.dim_x*para.dim_y*((para.dim_z+z-1)%para.dim_z)] = n_a.vd[13*para.number_of_nodes + (x+1)%para.dim_x + para.dim_x*y + para.dim_x*para.dim_y*((para.dim_z+z-1)%para.dim_z)];
    n_b.vd[14*para.number_of_nodes + (para.dim_x+x-1)%para.dim_x + para.dim_x*y + para.dim_x*para.dim_y*((z+1)%para.dim_z)] = n_a.vd[14*para.number_of_nodes + (para.dim_x+x-1)%para.dim_x + para.dim_x*y + para.dim_x*para.dim_y*((z+1)%para.dim_z)];
    n_b.vd[15*para.number_of_nodes + x + para.dim_x*((y+1)%para.dim_y) + para.dim_x*para.dim_y*((z+1)%para.dim_z)] = n_a.vd[15*para.number_of_nodes + x + para.dim_x*((y+1)%para.dim_y) + para.dim_x*para.dim_y*((z+1)%para.dim_z)];
    n_b.vd[16*para.number_of_nodes + x + para.dim_x*((para.dim_y+y-1)%para.dim_y) + para.dim_x*para.dim_y*((para.dim_z+z-1)%para.dim_z)] = n_a.vd[16*para.number_of_nodes + x + para.dim_x*((para.dim_y+y-1)%para.dim_y) + para.dim_x*para.dim_y*((para.dim_z+z-1)%para.dim_z)];
    n_b.vd[17*para.number_of_nodes + x + para.dim_x*((y+1)%para.dim_y) + para.dim_x*para.dim_y*((para.dim_z+z-1)%para.dim_z)] = n_a.vd[17*para.number_of_nodes + x + para.dim_x*((y+1)%para.dim_y) + para.dim_x*para.dim_y*((para.dim_z+z-1)%para.dim_z)];
    n_b.vd[18*para.number_of_nodes + x + para.dim_x*((para.dim_y+y-1)%para.dim_y) + para.dim_x*para.dim_y*((z+1)%para.dim_z)] = n_a.vd[18*para.number_of_nodes + x + para.dim_x*((para.dim_y+y-1)%para.dim_y) + para.dim_x*para.dim_y*((z+1)%para.dim_z)];
  }
}

#else // SHANCHEN

// to be implemented

#endif // SHANCHEN


/** add of (external) forces within the modespace, needed for particle-interaction
 * @param index		node index / thread index (Input)
 * @param mode		Pointer to the local register values mode (Input/Output)
 * @param node_f	Pointer to local node force (Input)
*/
__device__ void apply_forces(unsigned int index, float *mode, LB_node_force_gpu node_f, LB_rho_v_gpu *d_v) {
  
  float u[3]={0.f,0.f,0.f}, C[6]={0.f,0.f,0.f,0.f,0.f,0.f};
  float force_factor=powf(para.agrid,4)*para.tau*para.tau;
  /* Note: the values d_v were calculated in relax_modes() */

  u[0]=d_v[index].v[0]; 
  u[1]=d_v[index].v[1]; 
  u[2]=d_v[index].v[2]; 


  #pragma unroll
  for(int ii=0;ii<LB_COMPONENTS;++ii) {  
       C[0] += (1.f + para.gamma_bulk[ii])*u[0]*node_f.force[(0 + ii*3 ) * para.number_of_nodes + index] + 
                1.f/3.f*(para.gamma_bulk[ii]-para.gamma_shear[ii])*(u[0]*node_f.force[(0 + ii*3 ) * para.number_of_nodes + index] + 
                        u[1]*node_f.force[(1 + ii*3 ) * para.number_of_nodes + index] + 
                        u[2]*node_f.force[(2 + ii*3 ) * para.number_of_nodes + index]);
       C[2] += (1.f + para.gamma_bulk[ii])*u[1]*node_f.force[(1 + ii*3 ) * para.number_of_nodes + index] + 
                1.f/3.f*(para.gamma_bulk[ii]-para.gamma_shear[ii])*(u[0]*node_f.force[(0 + ii*3 ) * para.number_of_nodes + index] + 
                        u[1]*node_f.force[(1 + ii*3 ) * para.number_of_nodes + index] + 
                        u[2]*node_f.force[(2 + ii*3 ) * para.number_of_nodes + index]);
       C[5] += (1.f + para.gamma_bulk[ii])*u[2]*node_f.force[(2 + ii*3 ) * para.number_of_nodes + index] + 
                1.f/3.f*(para.gamma_bulk[ii]-para.gamma_shear[ii])*(u[0]*node_f.force[(0 + ii*3 ) * para.number_of_nodes + index] + 
                        u[1]*node_f.force[(1 + ii*3 ) * para.number_of_nodes + index] + 
                        u[2]*node_f.force[(2 + ii*3 ) * para.number_of_nodes + index]);
       C[1] += 1.f/2.f*(1.f+para.gamma_shear[ii])*(u[0]*node_f.force[(1 + ii*3 ) * para.number_of_nodes + index]+
                        u[1]*node_f.force[(0 + ii*3 ) * para.number_of_nodes + index]);
       C[3] += 1.f/2.f*(1.f+para.gamma_shear[ii])*(u[0]*node_f.force[(2 + ii*3 ) * para.number_of_nodes + index]+
                        u[2]*node_f.force[(0 + ii*3 ) * para.number_of_nodes + index]);
       C[4] += 1.f/2.f*(1.f+para.gamma_shear[ii])*(u[1]*node_f.force[(2 + ii*3 ) * para.number_of_nodes + index]+
                        u[2]*node_f.force[(1 + ii*3 ) * para.number_of_nodes + index]);
  }

  #pragma unroll
  for(int ii=0;ii<LB_COMPONENTS;++ii) {  
      /** update momentum modes */
#ifdef SHANCHEN
      float mobility_factor=1.f/2.f*(1.f+para.gamma_mobility[0]);
#else
      float mobility_factor=1.f;
#endif 
 /** update momentum modes */
      mode[1 + ii * LBQ] += mobility_factor * node_f.force[(0 + ii*3 ) * para.number_of_nodes + index];
      mode[2 + ii * LBQ] += mobility_factor * node_f.force[(1 + ii*3 ) * para.number_of_nodes + index];
      mode[3 + ii * LBQ] += mobility_factor * node_f.force[(2 + ii*3 ) * para.number_of_nodes + index];
      	
      /** update stress modes */
      mode[4 + ii * LBQ] += C[0] + C[2] + C[5];
      mode[5 + ii * LBQ] += C[0] - C[2];
      mode[6 + ii * LBQ] += C[0] + C[2] - 2.f*C[5];
      mode[7 + ii * LBQ] += C[1];
      mode[8 + ii * LBQ] += C[3];
      mode[9 + ii * LBQ] += C[4];
    
#ifdef EXTERNAL_FORCES
      if(para.external_force){
        node_f.force[(0 + ii*3 ) * para.number_of_nodes + index] = para.ext_force[0]*force_factor;
        node_f.force[(1 + ii*3 ) * para.number_of_nodes + index] = para.ext_force[1]*force_factor;
        node_f.force[(2 + ii*3 ) * para.number_of_nodes + index] = para.ext_force[2]*force_factor;
      }
      else{
      node_f.force[(0 + ii*3 ) * para.number_of_nodes + index] = 0.f;
      node_f.force[(1 + ii*3 ) * para.number_of_nodes + index] = 0.f;
      node_f.force[(2 + ii*3 ) * para.number_of_nodes + index] = 0.f;
      }
#else
      /** reset force */
      node_f.force[(0 + ii*3 ) * para.number_of_nodes + index] = 0.f;
      node_f.force[(1 + ii*3 ) * para.number_of_nodes + index] = 0.f;
      node_f.force[(2 + ii*3 ) * para.number_of_nodes + index] = 0.f;
#endif
  }
}

/**function used to calculate hydrodynamic fields in MD units.
 * @param n_a		Pointer to local node residing in array a for boundary flag(Input)
 * @param mode		Pointer to the local register values mode (Input)
 * @param d_p_v         Pointer to local print values (Output)
 * @param d_v           Pointer to local device values (Input)
 * @param index		node index / thread index (Input)
*/
__device__ void calc_values_in_MD_units(LB_nodes_gpu n_a, float *mode,  LB_rho_v_pi_gpu *d_p_v, LB_rho_v_gpu * d_v, unsigned int index, unsigned int print_index) {
  
  float j[3]; 
  float pi_eq[6] ; 
  float pi[6]={0.f,0.f,0.f,0.f,0.f,0.f};
  float rho_tot=0.f;

  if(n_a.boundary[index] == 0) {

    for(int ii= 0; ii < LB_COMPONENTS; ii++) {
   	  rho_tot += d_v[index].rho[ii];
      d_p_v[print_index].rho[ii] = d_v[index].rho[ii] / para.agrid / para.agrid / para.agrid;
    }
      
    d_p_v[print_index].v[0] = d_v[index].v[0] / para.tau / para.agrid;
    d_p_v[print_index].v[1] = d_v[index].v[1] / para.tau / para.agrid;
    d_p_v[print_index].v[2] = d_v[index].v[2] / para.tau / para.agrid;

    /* stress calculation */ 
    for(int ii = 0; ii < LB_COMPONENTS; ii++) {
      float Rho = d_v[index].rho[ii];
      
      /* note that d_v[index].v[] already includes the 1/2 f term, accounting for the pre- and post-collisional average */
      j[0] = Rho * d_v[index].v[0];
      j[1] = Rho * d_v[index].v[1];
      j[2] = Rho * d_v[index].v[2];
      
      /* equilibrium part of the stress modes */
      pi_eq[0] = ( j[0]*j[0] + j[1]*j[1] + j[2]*j[2] ) / Rho;
      pi_eq[1] = ( j[0]*j[0] - j[1]*j[1] )/ Rho;
      pi_eq[2] = ( j[0]*j[0] + j[1]*j[1] + j[2]*j[2] - 3.0*j[2]*j[2] ) / Rho;
      pi_eq[3] = j[0]*j[1] / Rho;
      pi_eq[4] = j[0]*j[2] / Rho;
      pi_eq[5] = j[1]*j[2] / Rho;
     
      /* Now we must predict the outcome of the next collision */
      /* We immediately average pre- and post-collision.  */
      /* TODO: need a reference for this.   */
      mode[4 + ii * LBQ ] = pi_eq[0] + (0.5 + 0.5*para.gamma_bulk[ii] ) * (mode[4 + ii * LBQ] - pi_eq[0]);
      mode[5 + ii * LBQ ] = pi_eq[1] + (0.5 + 0.5*para.gamma_shear[ii]) * (mode[5 + ii * LBQ] - pi_eq[1]);
      mode[6 + ii * LBQ ] = pi_eq[2] + (0.5 + 0.5*para.gamma_shear[ii]) * (mode[6 + ii * LBQ] - pi_eq[2]);
      mode[7 + ii * LBQ ] = pi_eq[3] + (0.5 + 0.5*para.gamma_shear[ii]) * (mode[7 + ii * LBQ] - pi_eq[3]);
      mode[8 + ii * LBQ ] = pi_eq[4] + (0.5 + 0.5*para.gamma_shear[ii]) * (mode[8 + ii * LBQ] - pi_eq[4]);
      mode[9 + ii * LBQ ] = pi_eq[5] + (0.5 + 0.5*para.gamma_shear[ii]) * (mode[9 + ii * LBQ] - pi_eq[5]);
     
      /* Now we have to transform to the "usual" stress tensor components */
      /* We use eq. 116ff in Duenweg Ladd for that. */
      pi[0] += ( mode[0 + ii * LBQ] + mode[4 + ii * LBQ] + mode[5 + ii * LBQ] ) / 3.0;
      pi[2] += ( 2*mode[0 + ii * LBQ] + 2*mode[4 + ii * LBQ] - mode[5 + ii * LBQ] + 3*mode[6 + ii * LBQ] ) / 6.;
      pi[5] += ( 2*mode[0 + ii * LBQ] + 2*mode[4 + ii * LBQ] - mode[5 + ii * LBQ] + 3*mode[6 + ii * LBQ ]) / 6.;
      pi[1] += mode[7 + ii * LBQ];
      pi[3] += mode[8 + ii * LBQ];
      pi[4] += mode[9 + ii * LBQ];
    }
     
    for(int i = 0; i < 6; i++) {
      d_p_v[print_index].pi[i] = pi[i]  /para.tau / para.tau / para.agrid / para.agrid / para.agrid;
    }
  }
  else {
    for(int ii = 0; ii < LB_COMPONENTS; ii++)
	    d_p_v[print_index].rho[ii] = 0.0f;
     
    for(int i = 0; i < 3; i++)
     	d_p_v[print_index].v[i] = 0.0f;
     	
    for(int i = 0; i < 6; i++)
     	d_p_v[print_index].pi[i] = 0.0f;
  }
}

/**function used to calc physical values of every node
 * @param n_a		Pointer to local node residing in array a for boundary flag(Input)
 * @param mode		Pointer to the local register values mode (Input)
 * @param d_v		Pointer to local device values (Input/Output)
 * @param index		node index / thread index (Input)
*/

/* FIXME this function is basically un-used, think about removing/replacing it */
__device__ void calc_values(LB_nodes_gpu n_a, float *mode, LB_rho_v_gpu *d_v, LB_node_force_gpu node_f, unsigned int index){ 

  float Rho_tot=0.f;
  float u_tot[3]={0.f,0.f,0.f};

  if(n_a.boundary[index] != 1){
      #pragma unroll
      for(int ii=0;ii<LB_COMPONENTS;++ii) { 
          /** re-construct the real density
          * remember that the populations are stored as differences to their
          * equilibrium value */
          d_v[index].rho[ii]= mode[0 + ii * 4]+ para.rho[ii]*para.agrid*para.agrid*para.agrid;
          Rho_tot  += mode[0 + ii * 4]+ para.rho[ii]*para.agrid*para.agrid*para.agrid;
          u_tot[0] += mode[1 + ii * 4];
          u_tot[1] += mode[2 + ii * 4];
          u_tot[2] += mode[3 + ii * 4];
    
          /** if forces are present, the momentum density is redefined to
          * inlcude one half-step of the force action.  See the
          * Chapman-Enskog expansion in [Ladd & Verberg]. */
    
          u_tot[0] += 0.5f*node_f.force[(0+ii*3)*para.number_of_nodes + index];
          u_tot[1] += 0.5f*node_f.force[(1+ii*3)*para.number_of_nodes + index];
          u_tot[2] += 0.5f*node_f.force[(2+ii*3)*para.number_of_nodes + index];
      }
      u_tot[0]/=Rho_tot;
      u_tot[1]/=Rho_tot;
      u_tot[2]/=Rho_tot;
    
      d_v[index].v[0]=u_tot[0]; 
      d_v[index].v[1]=u_tot[1]; 
      d_v[index].v[2]=u_tot[2]; 
  } else { 
    #pragma unroll
    for(int ii=0;ii<LB_COMPONENTS;++ii) { 
       d_v[index].rho[ii]   = 1.;
    }
    d_v[index].v[0] = 0.;
    d_v[index].v[1] = 0.; 
    d_v[index].v[2] = 0.; 
  }   
}


/** 
 * @param node_index	node index around (8) particle (Input)
 * @param *mode			Pointer to the local register values mode (Output)
 * @param n_a			Pointer to local node residing in array a(Input)
*/
__device__ void calc_mode(float *mode, LB_nodes_gpu n_a, unsigned int node_index, int component_index){
	
  /** mass mode */
  mode[0] = n_a.vd[(0 + component_index*LBQ ) * para.number_of_nodes + node_index] + n_a.vd[(1 + component_index*LBQ ) * para.number_of_nodes + node_index] + n_a.vd[(2 + component_index*LBQ ) * para.number_of_nodes + node_index] 
          + n_a.vd[(3 + component_index*LBQ ) * para.number_of_nodes + node_index] + n_a.vd[(4 + component_index*LBQ ) * para.number_of_nodes + node_index] + n_a.vd[(5 + component_index*LBQ ) * para.number_of_nodes + node_index]
          + n_a.vd[(6 + component_index*LBQ ) * para.number_of_nodes + node_index] + n_a.vd[(7 + component_index*LBQ ) * para.number_of_nodes + node_index] + n_a.vd[(8 + component_index*LBQ ) * para.number_of_nodes + node_index]
          + n_a.vd[(9 + component_index*LBQ ) * para.number_of_nodes + node_index] + n_a.vd[(10 + component_index*LBQ ) * para.number_of_nodes + node_index] + n_a.vd[(11 + component_index*LBQ ) * para.number_of_nodes + node_index] + n_a.vd[(12 + component_index*LBQ ) * para.number_of_nodes + node_index]
          + n_a.vd[(13 + component_index*LBQ ) * para.number_of_nodes + node_index] + n_a.vd[(14 + component_index*LBQ ) * para.number_of_nodes + node_index] + n_a.vd[(15 + component_index*LBQ ) * para.number_of_nodes + node_index] + n_a.vd[(16 + component_index*LBQ ) * para.number_of_nodes + node_index]
          + n_a.vd[(17 + component_index*LBQ ) * para.number_of_nodes + node_index] + n_a.vd[(18 + component_index*LBQ ) * para.number_of_nodes + node_index];

  /** momentum modes */
  mode[1] = (n_a.vd[(1 + component_index*LBQ ) * para.number_of_nodes + node_index] - n_a.vd[(2 + component_index*LBQ ) * para.number_of_nodes + node_index]) + (n_a.vd[(7 + component_index*LBQ ) * para.number_of_nodes + node_index] - n_a.vd[(8 + component_index*LBQ ) * para.number_of_nodes + node_index])
          + (n_a.vd[(9 + component_index*LBQ ) * para.number_of_nodes + node_index] - n_a.vd[(10 + component_index*LBQ ) * para.number_of_nodes + node_index]) + (n_a.vd[(11 + component_index*LBQ ) * para.number_of_nodes + node_index] - n_a.vd[(12 + component_index*LBQ ) * para.number_of_nodes + node_index])
          + (n_a.vd[(13 + component_index*LBQ ) * para.number_of_nodes + node_index] - n_a.vd[(14 + component_index*LBQ ) * para.number_of_nodes + node_index]);
  mode[2] = (n_a.vd[(3 + component_index*LBQ ) * para.number_of_nodes + node_index] - n_a.vd[(4 + component_index*LBQ ) * para.number_of_nodes + node_index]) + (n_a.vd[(7 + component_index*LBQ ) * para.number_of_nodes + node_index] - n_a.vd[(8 + component_index*LBQ ) * para.number_of_nodes + node_index])
          - (n_a.vd[(9 + component_index*LBQ ) * para.number_of_nodes + node_index] - n_a.vd[(10 + component_index*LBQ ) * para.number_of_nodes + node_index]) + (n_a.vd[(15 + component_index*LBQ ) * para.number_of_nodes + node_index] - n_a.vd[(16 + component_index*LBQ ) * para.number_of_nodes + node_index])
          + (n_a.vd[(17 + component_index*LBQ ) * para.number_of_nodes + node_index] - n_a.vd[(18 + component_index*LBQ ) * para.number_of_nodes + node_index]);
  mode[3] = (n_a.vd[(5 + component_index*LBQ ) * para.number_of_nodes + node_index] - n_a.vd[(6 + component_index*LBQ ) * para.number_of_nodes + node_index]) + (n_a.vd[(11 + component_index*LBQ ) * para.number_of_nodes + node_index] - n_a.vd[(12 + component_index*LBQ ) * para.number_of_nodes + node_index])
          - (n_a.vd[(13 + component_index*LBQ ) * para.number_of_nodes + node_index] - n_a.vd[(14 + component_index*LBQ ) * para.number_of_nodes + node_index]) + (n_a.vd[(15 + component_index*LBQ ) * para.number_of_nodes + node_index] - n_a.vd[(16 + component_index*LBQ ) * para.number_of_nodes + node_index])
          - (n_a.vd[(17 + component_index*LBQ ) * para.number_of_nodes + node_index] - n_a.vd[(18 + component_index*LBQ ) * para.number_of_nodes + node_index]);
}


/**calculate temperature of the fluid kernel
 * @param *cpu_jsquared			Pointer to result storage value (Output)
 * @param n_a				Pointer to local node residing in array a (Input)
*/
__global__ void temperature(LB_nodes_gpu n_a, float *cpu_jsquared) {
  float mode[4];
  float jsquared = 0.f;
  unsigned int index = blockIdx.y * gridDim.x * blockDim.x + blockDim.x * blockIdx.x + threadIdx.x;

  if(index<para.number_of_nodes){
    if(!n_a.boundary[index]){
     for(int ii=0;ii<LB_COMPONENTS;++ii) {  
         calc_mode(mode, n_a, index,ii);
         jsquared = mode[1]*mode[1]+mode[2]*mode[2]+mode[3]*mode[3];
         atomicadd(cpu_jsquared, jsquared);
     }
   }
 }
}


/*********************************************************/
/** \name Coupling part */
/*********************************************************/
/**(Eq. (12) Ahlrichs and Duenweg, JCP 111(17):8225 (1999))
 * @param n_a			Pointer to local node residing in array a (Input)
 * @param *delta		Pointer for the weighting of particle position (Output)
 * @param *delta_j		Pointer for the weighting of particle momentum (Output)
 * @param *particle_data	Pointer to the particle position and velocity (Input)
 * @param *particle_force	Pointer to the particle force (Input)
 * @param part_index		particle id / thread id (Input)
 * @param *rn_part		Pointer to randomnumber array of the particle
 * @param node_index		node index around (8) particle (Output)
*/
__device__ void calc_viscous_force(LB_nodes_gpu n_a, float *delta, float * partgrad1, float * partgrad2, float * partgrad3, CUDA_particle_data *particle_data, CUDA_particle_force *particle_force, unsigned int part_index, LB_randomnr_gpu *rn_part, float *delta_j, unsigned int *node_index, LB_rho_v_gpu *d_v){
	
 int my_left[3];
 float interpolated_u1, interpolated_u2, interpolated_u3;
 float interpolated_rho[LB_COMPONENTS];
 float temp_delta[6];
 float temp_delta_half[6];
 float viscforce[3*LB_COMPONENTS];
 float scforce[3*LB_COMPONENTS];
 float mode[19*LB_COMPONENTS];
#ifdef SHANCHEN
 float gradrho1, gradrho2, gradrho3;
 float Rho;
#endif 

 #pragma unroll
 for(int ii=0; ii<LB_COMPONENTS; ++ii){ 
   #pragma unroll
   for(int jj=0; jj<3; ++jj){ 
    scforce[jj+ii*3]  =0.f;
    viscforce[jj+ii*3]=0.f;
    delta_j[jj+ii*3]  =0.f;
   }
   #pragma unroll
   for(int jj=0; jj<8; ++jj){ 
    partgrad1[jj+ii*8]=0.f;
    partgrad2[jj+ii*8]=0.f;
    partgrad3[jj+ii*8]=0.f;
   }
 }
 /** see ahlrichs + duenweg page 8227 equ (10) and (11) */
 #pragma unroll
 for(int i=0; i<3; ++i){
   float scaledpos = particle_data[part_index].p[i]/para.agrid - 0.5f;
   my_left[i] = (int)(floorf(scaledpos));
   //printf("scaledpos %f \t myleft: %d \n", scaledpos, my_left[i]);
   temp_delta[3+i] = scaledpos - my_left[i];
   temp_delta[i] = 1.f - temp_delta[3+i];
   /**further value used for interpolation of fluid velocity at part pos near boundaries */
   temp_delta_half[3+i] = (scaledpos - my_left[i])*2.f;
   temp_delta_half[i] = 2.f - temp_delta_half[3+i];
 }

 delta[0] = temp_delta[0] * temp_delta[1] * temp_delta[2];
 delta[1] = temp_delta[3] * temp_delta[1] * temp_delta[2];
 delta[2] = temp_delta[0] * temp_delta[4] * temp_delta[2];
 delta[3] = temp_delta[3] * temp_delta[4] * temp_delta[2];
 delta[4] = temp_delta[0] * temp_delta[1] * temp_delta[5];
 delta[5] = temp_delta[3] * temp_delta[1] * temp_delta[5];
 delta[6] = temp_delta[0] * temp_delta[4] * temp_delta[5];
 delta[7] = temp_delta[3] * temp_delta[4] * temp_delta[5];

 // modulo for negative numbers is strange at best, shift to make sure we are positive
 int x = my_left[0] + para.dim_x;
 int y = my_left[1] + para.dim_y;
 int z = my_left[2] + para.dim_z;

 node_index[0] = x%para.dim_x     + para.dim_x*(y%para.dim_y)     + para.dim_x*para.dim_y*(z%para.dim_z);
 node_index[1] = (x+1)%para.dim_x + para.dim_x*(y%para.dim_y)     + para.dim_x*para.dim_y*(z%para.dim_z);
 node_index[2] = x%para.dim_x     + para.dim_x*((y+1)%para.dim_y) + para.dim_x*para.dim_y*(z%para.dim_z);
 node_index[3] = (x+1)%para.dim_x + para.dim_x*((y+1)%para.dim_y) + para.dim_x*para.dim_y*(z%para.dim_z);
 node_index[4] = x%para.dim_x     + para.dim_x*(y%para.dim_y)     + para.dim_x*para.dim_y*((z+1)%para.dim_z);
 node_index[5] = (x+1)%para.dim_x + para.dim_x*(y%para.dim_y)     + para.dim_x*para.dim_y*((z+1)%para.dim_z);
 node_index[6] = x%para.dim_x     + para.dim_x*((y+1)%para.dim_y) + para.dim_x*para.dim_y*((z+1)%para.dim_z);
 node_index[7] = (x+1)%para.dim_x + para.dim_x*((y+1)%para.dim_y) + para.dim_x*para.dim_y*((z+1)%para.dim_z);

 particle_force[part_index].f[0] = 0.f;
 particle_force[part_index].f[1] = 0.f;
 particle_force[part_index].f[2] = 0.f;

 interpolated_u1 = interpolated_u2 = interpolated_u3 = 0.f;
 #pragma unroll
 for(int i=0; i<8; ++i){
    float totmass=0.f;
    calc_m_from_n(n_a,node_index[i],mode);
    #pragma unroll
    for(int ii=0;ii<LB_COMPONENTS;ii++){
	totmass+=mode[0]+para.rho[ii]*para.agrid*para.agrid*para.agrid;
    } 
#ifndef SHANCHEN
    interpolated_u1 += (mode[1]/totmass)*delta[i];
    interpolated_u2 += (mode[2]/totmass)*delta[i];
    interpolated_u3 += (mode[3]/totmass)*delta[i];
#else //SHANCHEN
    interpolated_u1 += d_v[node_index[i]].v[0]/8.;  
    interpolated_u2 += d_v[node_index[i]].v[1]/8.;
    interpolated_u3 += d_v[node_index[i]].v[2]/8.;
#endif
 }

#ifdef SHANCHEN
 #pragma unroll
 for(int ii=0; ii<LB_COMPONENTS; ++ii){ 
  float solvation2 = particle_data[part_index].solvation[2*ii + 1];
   
  interpolated_rho[ii]  = 0.f;
  gradrho1 = gradrho2 = gradrho3 = 0.f;
  
 // TODO: should one introduce a density-dependent friction ?
  calc_mode(mode, n_a, node_index[0],ii);
  Rho = mode[0] + para.rho[ii]*para.agrid*para.agrid*para.agrid;
  interpolated_rho[ii] += delta[0] * Rho; 
  partgrad1[ii*8 + 0] += Rho * solvation2;
  partgrad2[ii*8 + 0] += Rho * solvation2;
  partgrad3[ii*8 + 0] += Rho * solvation2;
  gradrho1 -=(delta[0] + delta[1]) * Rho; 
  gradrho2 -=(delta[0] + delta[2]) * Rho; 
  gradrho3 -=(delta[0] + delta[4]) * Rho; 

  calc_mode(mode, n_a, node_index[1],ii); 
  Rho = mode[0] +  para.rho[ii]*para.agrid*para.agrid*para.agrid; 
  interpolated_rho[ii] += delta[1] * Rho; 
  partgrad1[ii*8 + 1] -= Rho * solvation2;
  partgrad2[ii*8 + 1] += Rho * solvation2;
  partgrad3[ii*8 + 1] += Rho * solvation2;
  gradrho1 +=(delta[1] + delta[0]) * Rho; 
  gradrho2 -=(delta[1] + delta[3]) * Rho; 
  gradrho3 -=(delta[1] + delta[5]) * Rho; 
  
  calc_mode(mode, n_a, node_index[2],ii);
  Rho = mode[0] + para.rho[ii]*para.agrid*para.agrid*para.agrid;	
  interpolated_rho[ii] += delta[2] * Rho; 
  partgrad1[ii*8 + 2] += Rho * solvation2;
  partgrad2[ii*8 + 2] -= Rho * solvation2;
  partgrad3[ii*8 + 2] += Rho * solvation2;
  gradrho1 -=(delta[2] + delta[3]) * Rho; 
  gradrho2 +=(delta[2] + delta[0]) * Rho; 
  gradrho3 -=(delta[2] + delta[6]) * Rho; 

  calc_mode(mode, n_a, node_index[3],ii);
  Rho = mode[0] + para.rho[ii]*para.agrid*para.agrid*para.agrid;	
  interpolated_rho[ii] += delta[3] * Rho; 
  partgrad1[ii*8 + 3] -= Rho * solvation2;
  partgrad2[ii*8 + 3] -= Rho * solvation2;
  partgrad3[ii*8 + 3] += Rho * solvation2;
  gradrho1 +=(delta[3] + delta[2]) * Rho; 
  gradrho2 +=(delta[3] + delta[1]) * Rho; 
  gradrho3 -=(delta[3] + delta[7]) * Rho; 

  calc_mode(mode, n_a, node_index[4],ii);
  Rho = mode[0] + para.rho[ii]*para.agrid*para.agrid*para.agrid;	
  interpolated_rho[ii] += delta[4] * Rho; 
  partgrad1[ii*8 + 4] += Rho * solvation2;
  partgrad2[ii*8 + 4] += Rho * solvation2;
  partgrad3[ii*8 + 4] -= Rho * solvation2;
  gradrho1 -=(delta[4] + delta[5]) * Rho; 
  gradrho2 -=(delta[4] + delta[6]) * Rho; 
  gradrho3 +=(delta[4] + delta[0]) * Rho; 

  calc_mode(mode, n_a, node_index[5],ii);
  Rho = mode[0] + para.rho[ii]*para.agrid*para.agrid*para.agrid;	
  interpolated_rho[ii] += delta[5] * Rho; 
  partgrad1[ii*8 + 5] -= Rho * solvation2;
  partgrad2[ii*8 + 5] += Rho * solvation2;
  partgrad3[ii*8 + 5] -= Rho * solvation2;
  gradrho1 +=(delta[5] + delta[4]) * Rho; 
  gradrho2 -=(delta[5] + delta[7]) * Rho; 
  gradrho3 +=(delta[5] + delta[1]) * Rho; 

  calc_mode(mode, n_a, node_index[6],ii);
  Rho = mode[0] + para.rho[ii]*para.agrid*para.agrid*para.agrid;	
  interpolated_rho[ii] += delta[6] * Rho; 
  partgrad1[ii*8 + 6] += Rho * solvation2;
  partgrad2[ii*8 + 6] -= Rho * solvation2;
  partgrad3[ii*8 + 6] -= Rho * solvation2;
  gradrho1 -=(delta[6] + delta[7]) * Rho; 
  gradrho2 +=(delta[6] + delta[4]) * Rho; 
  gradrho3 +=(delta[6] + delta[2]) * Rho; 

  calc_mode(mode, n_a, node_index[7],ii);
  Rho = mode[0] + para.rho[ii]*para.agrid*para.agrid*para.agrid;	
  interpolated_rho[ii] += delta[7] * Rho; 
  partgrad1[ii*8 + 7] -= Rho * solvation2;
  partgrad2[ii*8 + 7] -= Rho * solvation2;
  partgrad3[ii*8 + 7] -= Rho * solvation2;
  gradrho1 +=(delta[7] + delta[6]) * Rho; 
  gradrho2 +=(delta[7] + delta[5]) * Rho; 
  gradrho3 +=(delta[7] + delta[3]) * Rho; 

  /* normalize the gradient to md units TODO: is that correct?*/
  gradrho1 *= para.agrid; 
  gradrho2 *= para.agrid; 
  gradrho3 *= para.agrid; 

  scforce[0+ii*3] += particle_data[part_index].solvation[2*ii] * gradrho1 ; 
  scforce[1+ii*3] += particle_data[part_index].solvation[2*ii] * gradrho2 ;
  scforce[2+ii*3] += particle_data[part_index].solvation[2*ii] * gradrho3 ;
  /* scforce is used also later...*/
  particle_force[part_index].f[0] += scforce[0+ii*3];
  particle_force[part_index].f[1] += scforce[1+ii*3];
  particle_force[part_index].f[2] += scforce[2+ii*3];
 }

#else // SHANCHEN is not defined
 /* for LB we do not reweight the friction force */
 for(int ii=0; ii<LB_COMPONENTS; ++ii){ 
	interpolated_rho[ii]=1.0;
 }

#endif // SHANCHEN

  /** calculate viscous force
   * take care to rescale velocities with time_step and transform to MD units
   * (Eq. (9) Ahlrichs and Duenweg, JCP 111(17):8225 (1999)) */
 float rhotot=0;

 #pragma unroll
 for(int ii=0; ii<LB_COMPONENTS; ++ii){ 
	rhotot+=interpolated_rho[ii];
 }


 /* Viscous force */

 for(int ii=0; ii<LB_COMPONENTS; ++ii){ 
  viscforce[0+ii*3] -= interpolated_rho[ii]*para.friction[ii]*(particle_data[part_index].v[0]/para.time_step - interpolated_u1*para.agrid/para.tau)/rhotot;
  viscforce[1+ii*3] -= interpolated_rho[ii]*para.friction[ii]*(particle_data[part_index].v[1]/para.time_step - interpolated_u2*para.agrid/para.tau)/rhotot;
  viscforce[2+ii*3] -= interpolated_rho[ii]*para.friction[ii]*(particle_data[part_index].v[2]/para.time_step - interpolated_u3*para.agrid/para.tau)/rhotot;

#ifdef LB_ELECTROHYDRODYNAMICS
  viscforce[0+ii*3] += interpolated_rho[ii]*para.friction[ii] * particle_data[part_index].mu_E[0]/rhotot;
  viscforce[1+ii*3] += interpolated_rho[ii]*para.friction[ii] * particle_data[part_index].mu_E[1]/rhotot;
  viscforce[2+ii*3] += interpolated_rho[ii]*para.friction[ii] * particle_data[part_index].mu_E[2]/rhotot;
#endif

  /** add stochastic force of zero mean (Ahlrichs, Duenweg equ. 15)*/
#ifdef GAUSSRANDOM
  gaussian_random(rn_part);
  viscforce[0+ii*3] += para.lb_coupl_pref2[ii]*rn_part->randomnr[0];
  viscforce[1+ii*3] += para.lb_coupl_pref2[ii]*rn_part->randomnr[1];
  gaussian_random(rn_part);
  viscforce[2+ii*3] += para.lb_coupl_pref2[ii]*rn_part->randomnr[0];
#else
  random_01(rn_part);
  viscforce[0+ii*3] += para.lb_coupl_pref[ii]*(rn_part->randomnr[0]-0.5f);
  viscforce[1+ii*3] += para.lb_coupl_pref[ii]*(rn_part->randomnr[1]-0.5f);
  random_01(+ii*3rn_part);
  viscforce[2+ii*3] += para.lb_coupl_pref[ii]*(rn_part->randomnr[0]-0.5f);
#endif	  
  /** delta_j for transform momentum transfer to lattice units which is done in calc_node_force
  (Eq. (12) Ahlrichs and Duenweg, JCP 111(17):8225 (1999)) */

  particle_force[part_index].f[0] += viscforce[0+ii*3];
  particle_force[part_index].f[1] += viscforce[1+ii*3];
  particle_force[part_index].f[2] += viscforce[2+ii*3];
  /* the average force from the particle to surrounding nodes is transmitted back to preserve momentum */
  for(int node=0 ; node < 8 ; node++ ) { 
     particle_force[part_index].f[0] -= partgrad1[node+ii*8]/8.;
     particle_force[part_index].f[1] -= partgrad2[node+ii*8]/8.;
     particle_force[part_index].f[2] -= partgrad3[node+ii*8]/8.;
  }
  /* note that scforce is zero if SHANCHEN is not #defined */
  delta_j[0+3*ii] -= (scforce[0+ii*3]+viscforce[0+ii*3])*para.time_step*para.tau/para.agrid;
  delta_j[1+3*ii] -= (scforce[1+ii*3]+viscforce[1+ii*3])*para.time_step*para.tau/para.agrid;
  delta_j[2+3*ii] -= (scforce[2+ii*3]+viscforce[2+ii*3])*para.time_step*para.tau/para.agrid;  	
 }
}

/**calcutlation of the node force caused by the particles, with atomicadd due to avoiding race conditions 
	(Eq. (14) Ahlrichs and Duenweg, JCP 111(17):8225 (1999))
 * @param *delta		Pointer for the weighting of particle position (Input)
 * @param *delta_j		Pointer for the weighting of particle momentum (Input)
 * @param node_index		node index around (8) particle (Input)
 * @param node_f    		Pointer to the node force (Output).
*/
__device__ void calc_node_force(float *delta, float *delta_j, float * partgrad1, float * partgrad2, float * partgrad3,  unsigned int *node_index, LB_node_force_gpu node_f){
/* TODO: should the drag depend on the density?? */
/* NOTE: partgrad is not zero only if SHANCHEN is defined. It is initialized in calc_node_force. Alternatively one could 
         specialize this function to the single component LB */ 
 for(int ii=0; ii < LB_COMPONENTS; ++ii) { 
  atomicadd(&(node_f.force[(0+ii*3)*para.number_of_nodes + node_index[0]]), (delta[0]*delta_j[0+ii*3] + partgrad1[ii*8+0]));
  atomicadd(&(node_f.force[(1+ii*3)*para.number_of_nodes + node_index[0]]), (delta[0]*delta_j[1+ii*3] + partgrad2[ii*8+0]));
  atomicadd(&(node_f.force[(2+ii*3)*para.number_of_nodes + node_index[0]]), (delta[0]*delta_j[2+ii*3] + partgrad3[ii*8+0]));
                                                                                                    
  atomicadd(&(node_f.force[(0+ii*3)*para.number_of_nodes + node_index[1]]), (delta[1]*delta_j[0+ii*3] + partgrad1[ii*8+1]));
  atomicadd(&(node_f.force[(1+ii*3)*para.number_of_nodes + node_index[1]]), (delta[1]*delta_j[1+ii*3] + partgrad2[ii*8+1]));
  atomicadd(&(node_f.force[(2+ii*3)*para.number_of_nodes + node_index[1]]), (delta[1]*delta_j[2+ii*3] + partgrad3[ii*8+1]));
                                                                                                    
  atomicadd(&(node_f.force[(0+ii*3)*para.number_of_nodes + node_index[2]]), (delta[2]*delta_j[0+ii*3] + partgrad1[ii*8+2]));
  atomicadd(&(node_f.force[(1+ii*3)*para.number_of_nodes + node_index[2]]), (delta[2]*delta_j[1+ii*3] + partgrad2[ii*8+2]));
  atomicadd(&(node_f.force[(2+ii*3)*para.number_of_nodes + node_index[2]]), (delta[2]*delta_j[2+ii*3] + partgrad3[ii*8+2]));
                                                                                                    
  atomicadd(&(node_f.force[(0+ii*3)*para.number_of_nodes + node_index[3]]), (delta[3]*delta_j[0+ii*3] + partgrad1[ii*8+3]));
  atomicadd(&(node_f.force[(1+ii*3)*para.number_of_nodes + node_index[3]]), (delta[3]*delta_j[1+ii*3] + partgrad2[ii*8+3]));
  atomicadd(&(node_f.force[(2+ii*3)*para.number_of_nodes + node_index[3]]), (delta[3]*delta_j[2+ii*3] + partgrad3[ii*8+3]));
                                                                                                    
  atomicadd(&(node_f.force[(0+ii*3)*para.number_of_nodes + node_index[4]]), (delta[4]*delta_j[0+ii*3] + partgrad1[ii*8+4]));
  atomicadd(&(node_f.force[(1+ii*3)*para.number_of_nodes + node_index[4]]), (delta[4]*delta_j[1+ii*3] + partgrad2[ii*8+4]));
  atomicadd(&(node_f.force[(2+ii*3)*para.number_of_nodes + node_index[4]]), (delta[4]*delta_j[2+ii*3] + partgrad3[ii*8+4]));
                                                                                                    
  atomicadd(&(node_f.force[(0+ii*3)*para.number_of_nodes + node_index[5]]), (delta[5]*delta_j[0+ii*3] + partgrad1[ii*8+5]));
  atomicadd(&(node_f.force[(1+ii*3)*para.number_of_nodes + node_index[5]]), (delta[5]*delta_j[1+ii*3] + partgrad2[ii*8+5]));
  atomicadd(&(node_f.force[(2+ii*3)*para.number_of_nodes + node_index[5]]), (delta[5]*delta_j[2+ii*3] + partgrad3[ii*8+5]));
                                                                                                    
  atomicadd(&(node_f.force[(0+ii*3)*para.number_of_nodes + node_index[6]]), (delta[6]*delta_j[0+ii*3] + partgrad1[ii*8+6]));
  atomicadd(&(node_f.force[(1+ii*3)*para.number_of_nodes + node_index[6]]), (delta[6]*delta_j[1+ii*3] + partgrad2[ii*8+6]));
  atomicadd(&(node_f.force[(2+ii*3)*para.number_of_nodes + node_index[6]]), (delta[6]*delta_j[2+ii*3] + partgrad3[ii*8+6]));
                                                                                                    
  atomicadd(&(node_f.force[(0+ii*3)*para.number_of_nodes + node_index[7]]), (delta[7]*delta_j[0+ii*3] + partgrad1[ii*8+7]));
  atomicadd(&(node_f.force[(1+ii*3)*para.number_of_nodes + node_index[7]]), (delta[7]*delta_j[1+ii*3] + partgrad2[ii*8+7]));
  atomicadd(&(node_f.force[(2+ii*3)*para.number_of_nodes + node_index[7]]), (delta[7]*delta_j[2+ii*3] + partgrad3[ii*8+7]));
 }
}


<<<<<<< HEAD
  atomicadd(&(node_f.force[0*para.number_of_nodes + node_index[7]]), (delta[7]*delta_j[0]));
  atomicadd(&(node_f.force[1*para.number_of_nodes + node_index[7]]), (delta[7]*delta_j[1]));
  atomicadd(&(node_f.force[2*para.number_of_nodes + node_index[7]]), (delta[7]*delta_j[2]));
#endif
}

__device__ void calc_m0_from_species(unsigned int index, float* mode, EK_parameters *ek_parameters_gpu) {
  mode[0] = 0.0;

  for(int i = 0; i < ek_parameters_gpu->number_of_species; i++) {
    mode[0] += ek_parameters_gpu->rho[i][index];
  }
  
  mode[0] /= powf(para.agrid, 3);
  mode[0] -= para.rho;
}
=======
>>>>>>> 65e58193
/*********************************************************/
/** \name System setup and Kernel functions */
/*********************************************************/

/**kernel to calculate local populations from hydrodynamic fields given by the tcl values.
 * The mapping is given in terms of the equilibrium distribution.
 *
 * Eq. (2.15) Ladd, J. Fluid Mech. 271, 295-309 (1994)
 * Eq. (4) in Berk Usta, Ladd and Butler, JCP 122, 094902 (2005)
 *
 * @param n_a		 Pointer to the lattice site (Input).
 * @param *gpu_check additional check if gpu kernel are executed(Input).
*/
__global__ void calc_n_equilibrium(LB_nodes_gpu n_a, LB_rho_v_gpu *d_v, LB_node_force_gpu node_f, int *gpu_check) {
   /* TODO: this can handle only a uniform density, somehting similar, but local, 
            has to be called every time the fields are set by the user ! */ 
  unsigned int index = blockIdx.y * gridDim.x * blockDim.x + blockDim.x * blockIdx.x + threadIdx.x;
  if(index<para.number_of_nodes){
       float mode[19*LB_COMPONENTS];
       #pragma unroll
       for(int ii=0;ii<LB_COMPONENTS;++ii) { 
     
         /** default values for fields in lattice units */
         gpu_check[0] = 1;
     
         float Rho = para.rho[ii]*para.agrid*para.agrid*para.agrid;
         float v[3] = { 0.0f, 0.0f, 0.0f };
         float pi[6] = { Rho*c_sound_sq, 0.0f, Rho*c_sound_sq, 0.0f, 0.0f, Rho*c_sound_sq };
     
         float rhoc_sq = Rho*c_sound_sq;
         float avg_rho = para.rho[ii]*para.agrid*para.agrid*para.agrid;
         float local_rho, local_j[3], *local_pi, trace;
     
         local_rho  = Rho;
     
         local_j[0] = Rho * v[0];
         local_j[1] = Rho * v[1];
         local_j[2] = Rho * v[2];
     
         local_pi = pi;
     
         /** reduce the pressure tensor to the part needed here. NOTE: this not true anymore for SHANCHEN if the densities are not uniform. FIXME*/
         local_pi[0] -= rhoc_sq;
         local_pi[2] -= rhoc_sq;
         local_pi[5] -= rhoc_sq;
     
         trace = local_pi[0] + local_pi[2] + local_pi[5];
     
         float rho_times_coeff;
         float tmp1,tmp2;
     
         /** update the q=0 sublattice */
         n_a.vd[(0 + ii*LBQ ) * para.number_of_nodes + index] = 1.f/3.f * (local_rho-avg_rho) - 1.f/2.f*trace;
     
         /** update the q=1 sublattice */
         rho_times_coeff = 1.f/18.f * (local_rho-avg_rho);
     
         n_a.vd[(1 + ii*LBQ ) * para.number_of_nodes + index] = rho_times_coeff + 1.f/6.f*local_j[0] + 1.f/4.f*local_pi[0] - 1.f/12.f*trace;
         n_a.vd[(2 + ii*LBQ ) * para.number_of_nodes + index] = rho_times_coeff - 1.f/6.f*local_j[0] + 1.f/4.f*local_pi[0] - 1.f/12.f*trace;
         n_a.vd[(3 + ii*LBQ ) * para.number_of_nodes + index] = rho_times_coeff + 1.f/6.f*local_j[1] + 1.f/4.f*local_pi[2] - 1.f/12.f*trace;
         n_a.vd[(4 + ii*LBQ ) * para.number_of_nodes + index] = rho_times_coeff - 1.f/6.f*local_j[1] + 1.f/4.f*local_pi[2] - 1.f/12.f*trace;
         n_a.vd[(5 + ii*LBQ ) * para.number_of_nodes + index] = rho_times_coeff + 1.f/6.f*local_j[2] + 1.f/4.f*local_pi[5] - 1.f/12.f*trace;
         n_a.vd[(6 + ii*LBQ ) * para.number_of_nodes + index] = rho_times_coeff - 1.f/6.f*local_j[2] + 1.f/4.f*local_pi[5] - 1.f/12.f*trace;
     
         /** update the q=2 sublattice */
         rho_times_coeff = 1.f/36.f * (local_rho-avg_rho);
     
         tmp1 = local_pi[0] + local_pi[2];
         tmp2 = 2.0f*local_pi[1];
         n_a.vd[(7 + ii*LBQ ) * para.number_of_nodes + index]  = rho_times_coeff + 1.f/12.f*(local_j[0]+local_j[1]) + 1.f/8.f*(tmp1+tmp2) - 1.f/24.f*trace;
         n_a.vd[(8 + ii*LBQ ) * para.number_of_nodes + index]  = rho_times_coeff - 1.f/12.f*(local_j[0]+local_j[1]) + 1.f/8.f*(tmp1+tmp2) - 1.f/24.f*trace;
         n_a.vd[(9 + ii*LBQ ) * para.number_of_nodes + index]  = rho_times_coeff + 1.f/12.f*(local_j[0]-local_j[1]) + 1.f/8.f*(tmp1-tmp2) - 1.f/24.f*trace;
         n_a.vd[(10 + ii*LBQ ) * para.number_of_nodes + index] = rho_times_coeff - 1.f/12.f*(local_j[0]-local_j[1]) + 1.f/8.f*(tmp1-tmp2) - 1.f/24.f*trace;
     
         tmp1 = local_pi[0] + local_pi[5];
         tmp2 = 2.0f*local_pi[3];
     
         n_a.vd[(11 + ii*LBQ ) * para.number_of_nodes + index] = rho_times_coeff + 1.f/12.f*(local_j[0]+local_j[2]) + 1.f/8.f*(tmp1+tmp2) - 1.f/24.f*trace;
         n_a.vd[(12 + ii*LBQ ) * para.number_of_nodes + index] = rho_times_coeff - 1.f/12.f*(local_j[0]+local_j[2]) + 1.f/8.f*(tmp1+tmp2) - 1.f/24.f*trace;
         n_a.vd[(13 + ii*LBQ ) * para.number_of_nodes + index] = rho_times_coeff + 1.f/12.f*(local_j[0]-local_j[2]) + 1.f/8.f*(tmp1-tmp2) - 1.f/24.f*trace;
         n_a.vd[(14 + ii*LBQ ) * para.number_of_nodes + index] = rho_times_coeff - 1.f/12.f*(local_j[0]-local_j[2]) + 1.f/8.f*(tmp1-tmp2) - 1.f/24.f*trace;
     
         tmp1 = local_pi[2] + local_pi[5];
         tmp2 = 2.0f*local_pi[4];
     
         n_a.vd[(15 + ii*LBQ ) * para.number_of_nodes + index] = rho_times_coeff + 1.f/12.f*(local_j[1]+local_j[2]) + 1.f/8.f*(tmp1+tmp2) - 1.f/24.f*trace;
         n_a.vd[(16 + ii*LBQ ) * para.number_of_nodes + index] = rho_times_coeff - 1.f/12.f*(local_j[1]+local_j[2]) + 1.f/8.f*(tmp1+tmp2) - 1.f/24.f*trace;
         n_a.vd[(17 + ii*LBQ ) * para.number_of_nodes + index] = rho_times_coeff + 1.f/12.f*(local_j[1]-local_j[2]) + 1.f/8.f*(tmp1-tmp2) - 1.f/24.f*trace;
         n_a.vd[(18 + ii*LBQ ) * para.number_of_nodes + index] = rho_times_coeff - 1.f/12.f*(local_j[1]-local_j[2]) + 1.f/8.f*(tmp1-tmp2) - 1.f/24.f*trace;
     
         /**set different seed for randomgen on every node */
         n_a.seed[index] = para.your_seed + index;
       }
       calc_m_from_n(n_a,index,mode);
       update_rho_v(mode,index,node_f,d_v);
  }
}

/** kernel to calculate local populations from hydrodynamic fields
 * from given flow field velocities.  The mapping is given in terms of
 * the equilibrium distribution.
 *
 * Eq. (2.15) Ladd, J. Fluid Mech. 271, 295-309 (1994)
 * Eq. (4) in Berk Usta, Ladd and Butler, JCP 122, 094902 (2005)
 *
 * @param n_a		   the current nodes array (double buffering!)
 * @param single_nodeindex the node to set the velocity for
 * @param velocity         the velocity to set
 */
__global__ void set_u_equilibrium(LB_nodes_gpu n_a, int single_nodeindex,float *velocity) {

  unsigned int index = blockIdx.y * gridDim.x * blockDim.x + blockDim.x * blockIdx.x + threadIdx.x;

  if(index == 0){
  float v[3];
  float mode[4*LB_COMPONENTS];
  float rhoc_sq,avg_rho;
  float local_rho, local_j[3], *local_pi, trace;
  v[0] = velocity[0];
  v[1] = velocity[1];
  v[2] = velocity[2];
  #pragma unroll
  for(int ii=0;ii<LB_COMPONENTS;++ii) { 

    /** default values for fields in lattice units */
    calc_mode(&mode[4*ii], n_a, single_nodeindex,ii);
    float Rho = mode[0*4*ii] + para.rho[ii]*para.agrid*para.agrid*para.agrid; 

    float pi[6] = { Rho*c_sound_sq, 0.0f, Rho*c_sound_sq, 0.0f, 0.0f, Rho*c_sound_sq };

    rhoc_sq = Rho*c_sound_sq;
    avg_rho = para.rho[ii]*para.agrid*para.agrid*para.agrid;

    local_rho  = Rho;

    local_j[0] = Rho * v[0];
    local_j[1] = Rho * v[1];
    local_j[2] = Rho * v[2];


    local_pi = pi;

    /** reduce the pressure tensor to the part needed here. NOTE: this not true anymore for SHANCHEN if the densities are not uniform. FIXME*/
    /* there is much duplicated code from calc_n_equilibrium(). FIXME */
    local_pi[0] -= rhoc_sq; 
    local_pi[2] -= rhoc_sq;
    local_pi[5] -= rhoc_sq;

    trace = local_pi[0] + local_pi[2] + local_pi[5];

    float rho_times_coeff;
    float tmp1,tmp2;

    /** update the q=0 sublattice */
    n_a.vd[(0 + ii*LBQ ) * para.number_of_nodes + single_nodeindex] = 1.f/3.f * (local_rho-avg_rho) - 1.f/2.f*trace;

    /** update the q=1 sublattice */
    rho_times_coeff = 1.f/18.f * (local_rho-avg_rho);

    n_a.vd[(1 + ii*LBQ ) * para.number_of_nodes + single_nodeindex] = rho_times_coeff + 1.f/6.f*local_j[0] + 1.f/4.f*local_pi[0] - 1.f/12.f*trace;
    n_a.vd[(2 + ii*LBQ ) * para.number_of_nodes + single_nodeindex] = rho_times_coeff - 1.f/6.f*local_j[0] + 1.f/4.f*local_pi[0] - 1.f/12.f*trace;
    n_a.vd[(3 + ii*LBQ ) * para.number_of_nodes + single_nodeindex] = rho_times_coeff + 1.f/6.f*local_j[1] + 1.f/4.f*local_pi[2] - 1.f/12.f*trace;
    n_a.vd[(4 + ii*LBQ ) * para.number_of_nodes + single_nodeindex] = rho_times_coeff - 1.f/6.f*local_j[1] + 1.f/4.f*local_pi[2] - 1.f/12.f*trace;
    n_a.vd[(5 + ii*LBQ ) * para.number_of_nodes + single_nodeindex] = rho_times_coeff + 1.f/6.f*local_j[2] + 1.f/4.f*local_pi[5] - 1.f/12.f*trace;
    n_a.vd[(6 + ii*LBQ ) * para.number_of_nodes + single_nodeindex] = rho_times_coeff - 1.f/6.f*local_j[2] + 1.f/4.f*local_pi[5] - 1.f/12.f*trace;

    /** update the q=2 sublattice */
    rho_times_coeff = 1.f/36.f * (local_rho-avg_rho);

    tmp1 = local_pi[0] + local_pi[2];
    tmp2 = 2.0f*local_pi[1];
    n_a.vd[(7 + ii*LBQ ) * para.number_of_nodes + single_nodeindex]  = rho_times_coeff + 1.f/12.f*(local_j[0]+local_j[1]) + 1.f/8.f*(tmp1+tmp2) - 1.f/24.f*trace;
    n_a.vd[(8 + ii*LBQ ) * para.number_of_nodes + single_nodeindex]  = rho_times_coeff - 1.f/12.f*(local_j[0]+local_j[1]) + 1.f/8.f*(tmp1+tmp2) - 1.f/24.f*trace;
    n_a.vd[(9 + ii*LBQ ) * para.number_of_nodes + single_nodeindex]  = rho_times_coeff + 1.f/12.f*(local_j[0]-local_j[1]) + 1.f/8.f*(tmp1-tmp2) - 1.f/24.f*trace;
    n_a.vd[(10 + ii*LBQ ) * para.number_of_nodes + single_nodeindex] = rho_times_coeff - 1.f/12.f*(local_j[0]-local_j[1]) + 1.f/8.f*(tmp1-tmp2) - 1.f/24.f*trace;

    tmp1 = local_pi[0] + local_pi[5];
    tmp2 = 2.0f*local_pi[3];

    n_a.vd[(11 + ii*LBQ ) * para.number_of_nodes + single_nodeindex] = rho_times_coeff + 1.f/12.f*(local_j[0]+local_j[2]) + 1.f/8.f*(tmp1+tmp2) - 1.f/24.f*trace;
    n_a.vd[(12 + ii*LBQ ) * para.number_of_nodes + single_nodeindex] = rho_times_coeff - 1.f/12.f*(local_j[0]+local_j[2]) + 1.f/8.f*(tmp1+tmp2) - 1.f/24.f*trace;
    n_a.vd[(13 + ii*LBQ ) * para.number_of_nodes + single_nodeindex] = rho_times_coeff + 1.f/12.f*(local_j[0]-local_j[2]) + 1.f/8.f*(tmp1-tmp2) - 1.f/24.f*trace;
    n_a.vd[(14 + ii*LBQ ) * para.number_of_nodes + single_nodeindex] = rho_times_coeff - 1.f/12.f*(local_j[0]-local_j[2]) + 1.f/8.f*(tmp1-tmp2) - 1.f/24.f*trace;

    tmp1 = local_pi[2] + local_pi[5];
    tmp2 = 2.0f*local_pi[4];

    n_a.vd[(15 + ii*LBQ ) * para.number_of_nodes + single_nodeindex] = rho_times_coeff + 1.f/12.f*(local_j[1]+local_j[2]) + 1.f/8.f*(tmp1+tmp2) - 1.f/24.f*trace;
    n_a.vd[(16 + ii*LBQ ) * para.number_of_nodes + single_nodeindex] = rho_times_coeff - 1.f/12.f*(local_j[1]+local_j[2]) + 1.f/8.f*(tmp1+tmp2) - 1.f/24.f*trace;
    n_a.vd[(17 + ii*LBQ ) * para.number_of_nodes + single_nodeindex] = rho_times_coeff + 1.f/12.f*(local_j[1]-local_j[2]) + 1.f/8.f*(tmp1-tmp2) - 1.f/24.f*trace;
    n_a.vd[(18 + ii*LBQ ) * para.number_of_nodes + single_nodeindex] = rho_times_coeff - 1.f/12.f*(local_j[1]-local_j[2]) + 1.f/8.f*(tmp1-tmp2) - 1.f/24.f*trace;

  }
  }
}

<<<<<<< HEAD
=======

/**calculate mass of the whole fluid kernel
 * @param *sum				Pointer to result storage value (Output)
 * @param n_a				Pointer to local node residing in array a (Input)
*/
__global__ void calc_mass(LB_nodes_gpu n_a, float *sum) {
  float mode[4];

  unsigned int index = blockIdx.y * gridDim.x * blockDim.x + blockDim.x * blockIdx.x + threadIdx.x;

  if(index<para.number_of_nodes){
    for(int ii=0;ii<LB_COMPONENTS;++ii) { 
      calc_mode(mode, n_a, index,ii);
      float Rho = mode[0] + para.rho[ii]*para.agrid*para.agrid*para.agrid;
      atomicadd(&(sum[0]), Rho);
    }
  }
}

>>>>>>> 65e58193
/** (re-)initialization of the node force / set up of external force in lb units
 * @param node_f		Pointer to local node force (Input)
*/
__global__ void reinit_node_force(LB_node_force_gpu node_f){

  unsigned int index = blockIdx.y * gridDim.x * blockDim.x + blockDim.x * blockIdx.x + threadIdx.x;

  if(index<para.number_of_nodes){
   #pragma unroll
   for(int ii=0;ii<LB_COMPONENTS;++ii){
#ifdef EXTERNAL_FORCES
    if(para.external_force){
      node_f.force[(0+ii*3)*para.number_of_nodes + index] = para.ext_force[0]*para.agrid*para.agrid*para.agrid*para.agrid*para.tau*para.tau;
      node_f.force[(1+ii*3)*para.number_of_nodes + index] = para.ext_force[1]*para.agrid*para.agrid*para.agrid*para.agrid*para.tau*para.tau;
      node_f.force[(2+ii*3)*para.number_of_nodes + index] = para.ext_force[2]*para.agrid*para.agrid*para.agrid*para.agrid*para.tau*para.tau;
    }
    else{
      node_f.force[(0+ii*3)*para.number_of_nodes + index] = 0.0f;
      node_f.force[(1+ii*3)*para.number_of_nodes + index] = 0.0f;
      node_f.force[(2+ii*3)*para.number_of_nodes + index] = 0.0f;
    }
#else
    node_f.force[(0+ii*3)*para.number_of_nodes + index] = 0.0f;
    node_f.force[(1+ii*3)*para.number_of_nodes + index] = 0.0f;
    node_f.force[(2+ii*3)*para.number_of_nodes + index] = 0.0f;
#endif
   }
  }
}


/**set extern force on single nodes kernel
 * @param n_extern_nodeforces		number of nodes (Input)
 * @param *extern_nodeforces		Pointer to extern node force array (Input)
 * @param node_f			node force struct (Output)
*/
__global__ void init_extern_nodeforces(int n_extern_nodeforces, LB_extern_nodeforce_gpu *extern_nodeforces, LB_node_force_gpu node_f){

  unsigned int index = blockIdx.y * gridDim.x * blockDim.x + blockDim.x * blockIdx.x + threadIdx.x;
  float factor=powf(para.agrid,4)*para.tau*para.tau;
  if(index<n_extern_nodeforces){
   #pragma unroll
   for(int ii=0;ii<LB_COMPONENTS;++ii){
    node_f.force[(0+ii*3)*para.number_of_nodes + extern_nodeforces[index].index] = extern_nodeforces[index].force[0] * factor;
    node_f.force[(1+ii*3)*para.number_of_nodes + extern_nodeforces[index].index] = extern_nodeforces[index].force[1] * factor;
    node_f.force[(2+ii*3)*para.number_of_nodes + extern_nodeforces[index].index] = extern_nodeforces[index].force[2] * factor;
   }
  }
}

#ifdef SHANCHEN

/** 
 * @param single_nodeindex	Single node index        (Input)
 * @param *mode			Pointer to the local register values mode (Output)
 * @param n_a			Pointer to local node residing in array a(Input)
*/
__device__ __inline__ float calc_massmode(LB_nodes_gpu n_a, int single_nodeindex, int component_index){
	
  /** mass mode */
  float mode;
  mode = n_a.vd[(0 + component_index*LBQ ) * para.number_of_nodes + single_nodeindex] + n_a.vd[(1 + component_index*LBQ ) * para.number_of_nodes + single_nodeindex] + n_a.vd[(2 + component_index*LBQ ) * para.number_of_nodes + single_nodeindex] 
          + n_a.vd[(3 + component_index*LBQ ) * para.number_of_nodes + single_nodeindex] + n_a.vd[(4 + component_index*LBQ ) * para.number_of_nodes + single_nodeindex] + n_a.vd[(5 + component_index*LBQ ) * para.number_of_nodes + single_nodeindex]
          + n_a.vd[(6 + component_index*LBQ ) * para.number_of_nodes + single_nodeindex] + n_a.vd[(7 + component_index*LBQ ) * para.number_of_nodes + single_nodeindex] + n_a.vd[(8 + component_index*LBQ ) * para.number_of_nodes + single_nodeindex]
          + n_a.vd[(9 + component_index*LBQ ) * para.number_of_nodes + single_nodeindex] + n_a.vd[(10 + component_index*LBQ ) * para.number_of_nodes + single_nodeindex] + n_a.vd[(11 + component_index*LBQ ) * para.number_of_nodes + single_nodeindex] + n_a.vd[(12 + component_index*LBQ ) * para.number_of_nodes + single_nodeindex]
          + n_a.vd[(13 + component_index*LBQ ) * para.number_of_nodes + single_nodeindex] + n_a.vd[(14 + component_index*LBQ ) * para.number_of_nodes + single_nodeindex] + n_a.vd[(15 + component_index*LBQ ) * para.number_of_nodes + single_nodeindex] + n_a.vd[(16 + component_index*LBQ ) * para.number_of_nodes + single_nodeindex]
          + n_a.vd[(17 + component_index*LBQ ) * para.number_of_nodes + single_nodeindex] + n_a.vd[(18 + component_index*LBQ ) * para.number_of_nodes + single_nodeindex];
 mode += para.rho[component_index]*para.agrid*para.agrid*para.agrid;

 return mode;
}


__device__ __inline__ void calc_shanchen_contribution(LB_nodes_gpu n_a,int component_index, int x, int y, int z, float *p){ 
      float tmp_p[3]={0.f,0.f,0.f};
      float pseudo;
      int index;
      index  = (x+1)%para.dim_x + para.dim_x*y + para.dim_x*para.dim_y*z;
      pseudo =  calc_massmode(n_a,index,component_index);
      tmp_p[0]+=pseudo/18.f;

      index  = (para.dim_x+x-1)%para.dim_x + para.dim_x*y + para.dim_x*para.dim_y*z;
      pseudo =  calc_massmode(n_a,index,component_index);
      tmp_p[0]-=pseudo/18.f;

      index  = x + para.dim_x*((y+1)%para.dim_y) + para.dim_x*para.dim_y*z;
      pseudo =  calc_massmode(n_a,index,component_index);
      tmp_p[1]+=pseudo/18.f;

      index  = x + para.dim_x*((para.dim_y+y-1)%para.dim_y) + para.dim_x*para.dim_y*z;
      pseudo =  calc_massmode(n_a,index,component_index);
      tmp_p[1]-=pseudo/18.f;

      index  = x + para.dim_x*y + para.dim_x*para.dim_y*((z+1)%para.dim_z);
      pseudo =  calc_massmode(n_a,index,component_index);
      tmp_p[2]+=pseudo/18.f;	

      index  = x + para.dim_x*y + para.dim_x*para.dim_y*((para.dim_z+z-1)%para.dim_z);
      pseudo =  calc_massmode(n_a,index,component_index);
      tmp_p[2]-=pseudo/18.f;

      index  = (x+1)%para.dim_x + para.dim_x*((y+1)%para.dim_y) + para.dim_x*para.dim_y*z;
      pseudo =  calc_massmode(n_a,index,component_index);
      tmp_p[0]+=pseudo/36.f;
      tmp_p[1]+=pseudo/36.f;

      index  = (para.dim_x+x-1)%para.dim_x + para.dim_x*((para.dim_y+y-1)%para.dim_y) + para.dim_x*para.dim_y*z;
      pseudo =  calc_massmode(n_a,index,component_index);
      tmp_p[0]-=pseudo/36.f;
      tmp_p[1]-=pseudo/36.f;

      index  = (x+1)%para.dim_x + para.dim_x*((para.dim_y+y-1)%para.dim_y) + para.dim_x*para.dim_y*z;
      pseudo =  calc_massmode(n_a,index,component_index);
      tmp_p[0]+=pseudo/36.f;
      tmp_p[1]-=pseudo/36.f;

      index  = (para.dim_x+x-1)%para.dim_x + para.dim_x*((y+1)%para.dim_y) + para.dim_x*para.dim_y*z;
      pseudo =  calc_massmode(n_a,index,component_index);
      tmp_p[0]-=pseudo/36.f;
      tmp_p[1]+=pseudo/36.f;

      index  = (x+1)%para.dim_x + para.dim_x*y + para.dim_x*para.dim_y*((z+1)%para.dim_z);
      pseudo =  calc_massmode(n_a,index,component_index);
      tmp_p[0]+=pseudo/36.f;
      tmp_p[2]+=pseudo/36.f;

      index  = (para.dim_x+x-1)%para.dim_x + para.dim_x*y + para.dim_x*para.dim_y*((para.dim_z+z-1)%para.dim_z);
      pseudo =  calc_massmode(n_a,index,component_index);
      tmp_p[0]-=pseudo/36.f;
      tmp_p[2]-=pseudo/36.f;

      index  = (x+1)%para.dim_x + para.dim_x*y + para.dim_x*para.dim_y*((para.dim_z+z-1)%para.dim_z);
      pseudo =  calc_massmode(n_a,index,component_index);
      tmp_p[0]+=pseudo/36.f;
      tmp_p[2]-=pseudo/36.f;

      index  = (para.dim_x+x-1)%para.dim_x + para.dim_x*y + para.dim_x*para.dim_y*((z+1)%para.dim_z);
      pseudo =  calc_massmode(n_a,index,component_index);
      tmp_p[0]-=pseudo/36.f;
      tmp_p[2]+=pseudo/36.f;

      index  = x + para.dim_x*((y+1)%para.dim_y) + para.dim_x*para.dim_y*((z+1)%para.dim_z);
      pseudo =  calc_massmode(n_a,index,component_index);
      tmp_p[1]+=pseudo/36.f;
      tmp_p[2]+=pseudo/36.f;

      index  = x + para.dim_x*((para.dim_y+y-1)%para.dim_y) + para.dim_x*para.dim_y*((para.dim_z+z-1)%para.dim_z);
      pseudo =  calc_massmode(n_a,index,component_index);
      tmp_p[1]-=pseudo/36.f;
      tmp_p[2]-=pseudo/36.f;

      index  = x + para.dim_x*((y+1)%para.dim_y) + para.dim_x*para.dim_y*((para.dim_z+z-1)%para.dim_z);
      pseudo =  calc_massmode(n_a,index,component_index);
      tmp_p[1]+=pseudo/36.f;
      tmp_p[2]-=pseudo/36.f;

      index  = x + para.dim_x*((para.dim_y+y-1)%para.dim_y) + para.dim_x*para.dim_y*((z+1)%para.dim_z);
      pseudo =  calc_massmode(n_a,index,component_index);
      tmp_p[1]-=pseudo/36.f;
      tmp_p[2]+=pseudo/36.f;
  
      p[0]=tmp_p[0];
      p[1]=tmp_p[1];
      p[2]=tmp_p[2];
}

/** function to calc shanchen forces 
 * @param *mode			Pointer to the local register values mode (Output)
 * @param n_a			Pointer to local node residing in array a(Input)
 * @param node_f		Pointer to local node force (Input)
*/
__global__ void lb_shanchen_GPU(LB_nodes_gpu n_a,LB_node_force_gpu node_f){
#ifndef D3Q19
#error Lattices other than D3Q19 not supported
#endif
#if ( LB_COMPONENTS == 1  ) 
  #warning shanchen forces not implemented 
#else  
  
  unsigned int index = blockIdx.y * gridDim.x * blockDim.x + blockDim.x * blockIdx.x + threadIdx.x;
  unsigned int xyz[3];
  float pseudo;

  if(index<para.number_of_nodes){
     /*Let's first identify the neighboring nodes */
     index_to_xyz(index, xyz);
     int x = xyz[0];
     int y = xyz[1];
     int z = xyz[2];
     
     #pragma unroll
     for(int ii=0;ii<LB_COMPONENTS;ii++){ 
       float p[3]={0.f,0.f,0.f};
       pseudo =  calc_massmode(n_a,index,ii);
       #pragma unroll
       for(int jj=0;jj<LB_COMPONENTS;jj++){ 
             float tmpp[3]={0.f,0.f,0.f};
             calc_shanchen_contribution(n_a, jj, x,y,z, tmpp);
// FIXME  coupling HAS to be rescaled with agrid....
             p[0] += - para.coupling[(LB_COMPONENTS)*ii+jj]  * pseudo  * tmpp[0];
             p[1] += - para.coupling[(LB_COMPONENTS)*ii+jj]  * pseudo  * tmpp[1];
             p[2] += - para.coupling[(LB_COMPONENTS)*ii+jj]  * pseudo  * tmpp[2];
       }
       node_f.force[(0+ii*3)*para.number_of_nodes + index]+=p[0];
       node_f.force[(1+ii*3)*para.number_of_nodes + index]+=p[1];
       node_f.force[(2+ii*3)*para.number_of_nodes + index]+=p[2];
     }
  }
#endif 
  return; 
}

#endif //SHANCHEN

/** kernel to set the local density
 *
 * @param n_a		   the current nodes array (double buffering!)
 * @param single_nodeindex the node to set the velocity for
 * @param rho              the density to set
 */
__global__ void set_rho(LB_nodes_gpu n_a,  LB_rho_v_gpu *d_v, int single_nodeindex,float *rho) {

  unsigned int index = blockIdx.y * gridDim.x * blockDim.x + blockDim.x * blockIdx.x + threadIdx.x;
  /*Note: this sets the velocities to zero */
  if(index == 0){
     float local_rho;
     #pragma unroll
     for(int ii=0;ii<LB_COMPONENTS;++ii) { 
       /** default values for fields in lattice units */
       local_rho = (rho[ii]-para.rho[ii])*para.agrid*para.agrid*para.agrid;
       d_v[single_nodeindex].rho[ii]=rho[ii];
       n_a.vd[(0  + ii*LBQ ) * para.number_of_nodes + single_nodeindex] = 1.f/3.f * local_rho ;
       n_a.vd[(1  + ii*LBQ ) * para.number_of_nodes + single_nodeindex] = 1.f/18.f * local_rho ;
       n_a.vd[(2  + ii*LBQ ) * para.number_of_nodes + single_nodeindex] = 1.f/18.f * local_rho ;
       n_a.vd[(3  + ii*LBQ ) * para.number_of_nodes + single_nodeindex] = 1.f/18.f * local_rho ;
       n_a.vd[(4  + ii*LBQ ) * para.number_of_nodes + single_nodeindex] = 1.f/18.f * local_rho ;
       n_a.vd[(5  + ii*LBQ ) * para.number_of_nodes + single_nodeindex] = 1.f/18.f * local_rho ;
       n_a.vd[(6  + ii*LBQ ) * para.number_of_nodes + single_nodeindex] = 1.f/18.f * local_rho ;
       n_a.vd[(7  + ii*LBQ ) * para.number_of_nodes + single_nodeindex] = 1.f/36.f * local_rho ;
       n_a.vd[(8  + ii*LBQ ) * para.number_of_nodes + single_nodeindex] = 1.f/36.f * local_rho ;
       n_a.vd[(9  + ii*LBQ ) * para.number_of_nodes + single_nodeindex] = 1.f/36.f * local_rho ;
       n_a.vd[(10 + ii*LBQ ) * para.number_of_nodes + single_nodeindex] = 1.f/36.f * local_rho ;
       n_a.vd[(11 + ii*LBQ ) * para.number_of_nodes + single_nodeindex] = 1.f/36.f * local_rho ;
       n_a.vd[(12 + ii*LBQ ) * para.number_of_nodes + single_nodeindex] = 1.f/36.f * local_rho ;
       n_a.vd[(13 + ii*LBQ ) * para.number_of_nodes + single_nodeindex] = 1.f/36.f * local_rho ;
       n_a.vd[(14 + ii*LBQ ) * para.number_of_nodes + single_nodeindex] = 1.f/36.f * local_rho ;
       n_a.vd[(15 + ii*LBQ ) * para.number_of_nodes + single_nodeindex] = 1.f/36.f * local_rho ;
       n_a.vd[(16 + ii*LBQ ) * para.number_of_nodes + single_nodeindex] = 1.f/36.f * local_rho ;
       n_a.vd[(17 + ii*LBQ ) * para.number_of_nodes + single_nodeindex] = 1.f/36.f * local_rho ;
       n_a.vd[(18 + ii*LBQ ) * para.number_of_nodes + single_nodeindex] = 1.f/36.f * local_rho ;
     }
  }
}

/**set the boundary flag for all boundary nodes
 * @param boundary_node_list    The indices of the boundary nodes
 * @param boundary_index_list   The flag representing the corresponding boundary
 * @param number_of_boundnodes	The number of boundary nodes
 * @param n_a			Pointer to local node residing in array a (Input)
 * @param n_b			Pointer to local node residing in array b (Input)
*/
__global__ void init_boundaries(int *boundary_node_list, int *boundary_index_list, int number_of_boundnodes, LB_nodes_gpu n_a, LB_nodes_gpu n_b){

  unsigned int index = blockIdx.y * gridDim.x * blockDim.x + blockDim.x * blockIdx.x + threadIdx.x;

  if(index<number_of_boundnodes){
    n_a.boundary[boundary_node_list[index]] = boundary_index_list[index];
    n_b.boundary[boundary_node_list[index]] = boundary_index_list[index];
  }	
}

/**reset the boundary flag of every node
 * @param n_a		Pointer to local node residing in array a (Input)
 * @param n_b		Pointer to local node residing in array b (Input)	
*/
__global__ void reset_boundaries(LB_nodes_gpu n_a, LB_nodes_gpu n_b){

  size_t index = blockIdx.y * gridDim.x * blockDim.x + blockDim.x * blockIdx.x + threadIdx.x;

  if(index<para.number_of_nodes){
    n_a.boundary[index] = n_b.boundary[index] = 0;
  }
}

/** integrationstep of the lb-fluid-solver
 * @param n_a		Pointer to local node residing in array a (Input)
 * @param n_b		Pointer to local node residing in array b (Input)
 * @param *d_v		Pointer to local device values (Input)
 * @param node_f	Pointer to local node force (Input)
*/
<<<<<<< HEAD
__global__ void integrate(LB_nodes_gpu n_a, LB_nodes_gpu n_b, LB_values_gpu *d_v, LB_node_force_gpu node_f, EK_parameters* ek_parameters_gpu){
    
=======
__global__ void integrate(LB_nodes_gpu n_a, LB_nodes_gpu n_b, LB_rho_v_gpu *d_v, LB_node_force_gpu node_f){
>>>>>>> 65e58193
  /**every node is connected to a thread via the index*/
  unsigned int index = blockIdx.y * gridDim.x * blockDim.x + blockDim.x * blockIdx.x + threadIdx.x;
  /**the 19 moments (modes) are only temporary register values */
  float mode[19*LB_COMPONENTS];
  LB_randomnr_gpu rng;

  if( index < para.number_of_nodes ){
    /** storing the seed into a register value*/
    rng.seed = n_a.seed[index];
    /**calc_m_from_n*/
    calc_m_from_n(n_a, index, mode);
#ifdef ELECTROKINETICS
    /**calculate density from individual species' densities*/
//    calc_m0_from_species(index, mode, ek_parameters_gpu);
#endif
    /**lb_relax_modes*/
    relax_modes(mode, index, node_f,d_v);
    /**lb_thermalize_modes */
    if (para.fluct){thermalize_modes(mode, index, &rng);}
#if  defined(EXTERNAL_FORCES)  ||   defined (SHANCHEN)  
    /**if external force is used apply node force */
    apply_forces(index, mode, node_f,d_v);
#else
    /**if partcles are used apply node forces*/
    if (para.number_of_particles) apply_forces(index, mode, node_f,d_v); 
#endif
    /**lb_calc_n_from_modes_push*/
    normalize_modes(mode);
    /**calc of velocity densities and streaming with pbc*/
    calc_n_from_modes_push(n_b, mode, index);
    /** rewriting the seed back to the global memory*/
    n_b.seed[index] = rng.seed;
  }  
}

/** part interaction kernel
 * @param n_a				Pointer to local node residing in array a (Input)
 * @param *particle_data		Pointer to the particle position and velocity (Input)
 * @param *particle_force		Pointer to the particle force (Input)
 * @param *part				Pointer to the rn array of the particles (Input)
 * @param node_f			Pointer to local node force (Input)
*/
__global__ void calc_fluid_particle_ia(LB_nodes_gpu n_a, CUDA_particle_data *particle_data, CUDA_particle_force *particle_force, LB_node_force_gpu node_f, CUDA_particle_seed *part, LB_rho_v_gpu *d_v){
	
  unsigned int part_index = blockIdx.y * gridDim.x * blockDim.x + blockDim.x * blockIdx.x + threadIdx.x;
  unsigned int node_index[8];
  float delta[8];
  float delta_j[3*LB_COMPONENTS]; 
  float partgrad1[8*LB_COMPONENTS]; 
  float partgrad2[8*LB_COMPONENTS]; 
  float partgrad3[8*LB_COMPONENTS]; 
  LB_randomnr_gpu rng_part;
  if(part_index<para.number_of_particles){

    rng_part.seed = part[part_index].seed;
    /**force acting on the particle. delta_j will be used later to compute the force that acts back onto the fluid. */
    calc_viscous_force(n_a, delta, partgrad1, partgrad2, partgrad3, particle_data, particle_force, part_index, &rng_part, delta_j, node_index,d_v);
    calc_node_force(delta, delta_j, partgrad1, partgrad2, partgrad3, node_index, node_f); 
    /**force which acts back to the fluid node */
    part[part_index].seed = rng_part.seed;		
  }
}

#ifdef LB_BOUNDARIES_GPU
/**Bounce back boundary read kernel
 * @param n_a					Pointer to local node residing in array a (Input)
 * @param n_b					Pointer to local node residing in array b (Input)
 * @param LB_boundary_velocity 			The constant velocity at the boundary, set by the user (Input)
 * @param LB_boundary_force 			The force on the boundary nodes (Output)
*/
__global__ void bb_read(LB_nodes_gpu n_a, LB_nodes_gpu n_b, float* LB_boundary_velocity, float* LB_boundary_force){

  unsigned int index = blockIdx.y * gridDim.x * blockDim.x + blockDim.x * blockIdx.x + threadIdx.x;

  if(index<para.number_of_nodes){
    bounce_back_read(n_b, n_a, index, LB_boundary_velocity, LB_boundary_force);
  }
}

/**Bounce back boundary write kernel
 * @param n_a					Pointer to local node residing in array a (Input)
 * @param n_b					Pointer to local node residing in array b (Input)
*/
__global__ void bb_write(LB_nodes_gpu n_a, LB_nodes_gpu n_b){

  unsigned int index = blockIdx.y * gridDim.x * blockDim.x + blockDim.x * blockIdx.x + threadIdx.x;

  if(index<para.number_of_nodes){
    bounce_back_write(n_b, n_a, index);
  }
}

#endif

/** get physical values of the nodes (density, velocity, ...)
 * @param n_a		Pointer to local node residing in array a (Input)
 * @param *p_v		Pointer to local print values (Output)
 * @param *d_v		Pointer to local device values (Input)
*/
<<<<<<< HEAD
__global__ void calculate_mesoscopic_values(LB_nodes_gpu n_a, LB_values_gpu *d_v){

  float mode[19];
  unsigned int singlenode = 0;
=======
__global__ void get_mesoscopic_values_in_MD_units(LB_nodes_gpu n_a, LB_rho_v_pi_gpu *p_v,LB_rho_v_gpu *d_v) {
>>>>>>> 65e58193
  unsigned int index = blockIdx.y * gridDim.x * blockDim.x + blockDim.x * blockIdx.x + threadIdx.x;

  if(index < para.number_of_nodes) {
    float mode[19*LB_COMPONENTS];
    calc_m_from_n(n_a, index, mode);
<<<<<<< HEAD
    calc_values(n_a, mode, d_v, index, singlenode);
    
    if(n_a.boundary[index] != 0)
      d_v[index].v[0] = d_v[index].v[1] = d_v[index].v[2] = 0.0f;
=======
    calc_values_in_MD_units(n_a, mode, p_v, d_v, index, index);
>>>>>>> 65e58193
  }
}

/** get boundary flags
 *  @param n_a	              Pointer to local node residing in array a (Input)
 *  @param device_bound_array Pointer to local device values (Input)
 */
__global__ void lb_get_boundaries(LB_nodes_gpu n_a, unsigned int *device_bound_array){

  unsigned int index = blockIdx.y * gridDim.x * blockDim.x + blockDim.x * blockIdx.x + threadIdx.x;

  if(index<para.number_of_nodes){
   device_bound_array[index] = n_a.boundary[index];
  }
}



/**print single node values kernel
 * @param single_nodeindex		index of the node (Input)
 * @param *d_p_v			Pointer to result storage array (Input)
 * @param n_a				Pointer to local node residing in array a (Input)
*/
__global__ void lb_print_node(int single_nodeindex, LB_rho_v_pi_gpu *d_p_v, LB_nodes_gpu n_a, LB_rho_v_gpu * d_v){
	
  float mode[19*LB_COMPONENTS];
  unsigned int index = blockIdx.y * gridDim.x * blockDim.x + blockDim.x * blockIdx.x + threadIdx.x;

  if(index == 0) {
     calc_m_from_n(n_a, single_nodeindex, mode);
     
     /* the following actually copies rho and v from d_v, and calculates pi */
     calc_values_in_MD_units(n_a, mode, d_p_v, d_v, single_nodeindex, 0);
  }
}
__global__ void momentum(LB_nodes_gpu n_a, LB_rho_v_gpu * d_v, LB_node_force_gpu node_f, float *sum) {

  unsigned int index = blockIdx.y * gridDim.x * blockDim.x + blockDim.x * blockIdx.x + threadIdx.x;
  if(index<para.number_of_nodes){
    float j[3]={0.f,0.f,0.f};
    float mode[4];
    for(int ii=0 ; ii < LB_COMPONENTS ; ii++ ) { 
        calc_mode(mode, n_a, index,ii);
        j[0] += mode[1]+node_f.force[(0+ii*3)*para.number_of_nodes + index];
        j[1] += mode[2]+node_f.force[(1+ii*3)*para.number_of_nodes + index];
        j[2] += mode[3]+node_f.force[(2+ii*3)*para.number_of_nodes + index];
    }
#ifdef LB_BOUNDARIES_GPU
    if(n_a.boundary[index]){
	j[0]=j[1]=j[2]=0.0f;
    }
#endif
    atomicadd(&(sum[0]), j[0]); 
    atomicadd(&(sum[1]), j[1]); 
    atomicadd(&(sum[2]), j[2]); 
  }

}

/**print single node boundary flag
 * @param single_nodeindex		index of the node (Input)
 * @param *device_flag			Pointer to result storage array (Input)
 * @param n_a				Pointer to local node residing in array a (Input)
*/
__global__ void lb_get_boundary_flag(int single_nodeindex, unsigned int *device_flag, LB_nodes_gpu n_a){
	
  unsigned int index = blockIdx.y * gridDim.x * blockDim.x + blockDim.x * blockIdx.x + threadIdx.x;

  if(index == 0){
    device_flag[0] = n_a.boundary[single_nodeindex];
  }	
}

/**********************************************************************/
/* Host functions to setup and call kernels*/
/**********************************************************************/

void lb_get_para_pointer(LB_parameters_gpu** pointeradress) {
  if(cudaGetSymbolAddress((void**) pointeradress, para) != cudaSuccess) {
    printf("Trouble getting address of LB parameters.\n"); //TODO give proper error message
    exit(1);
  }
}

void lb_set_ek_pointer(EK_parameters* pointeradress) {
  ek_parameters_gpu = pointeradress;
}

void lb_get_lbpar_pointer(LB_parameters_gpu** pointeradress) {
  *pointeradress = &lbpar_gpu;
}

/**initialization for the lb gpu fluid called from host
 * @param *lbpar_gpu	Pointer to parameters to setup the lb field
*/
void lb_init_GPU(LB_parameters_gpu *lbpar_gpu){
#define free_and_realloc(var,size)\
  { if( (var) != NULL ) cudaFree((var)); cuda_safe_mem(cudaMalloc((void**)&var, size)); } 


  size_of_rho_v     = lbpar_gpu->number_of_nodes * sizeof(LB_rho_v_gpu);
  size_of_rho_v_pi  = lbpar_gpu->number_of_nodes * sizeof(LB_rho_v_pi_gpu);


  /** Allocate structs in device memory*/
  if(extended_values_flag==0) { 
              free_and_realloc(device_rho_v, size_of_rho_v);
  } else { 
              /* see the notes to the stucture device_rho_v_pi above...*/
              free_and_realloc(device_rho_v_pi, size_of_rho_v_pi);
  }


  /* TODO: this is a almost a copy copy of  device_rho_v thik about eliminating it, and maybe pi can be added to device_rho_v in this case*/
  free_and_realloc(print_rho_v_pi  , size_of_rho_v_pi);
  free_and_realloc(nodes_a.vd      , lbpar_gpu->number_of_nodes * 19 * LB_COMPONENTS * sizeof(float));
  free_and_realloc(nodes_b.vd      , lbpar_gpu->number_of_nodes * 19 * LB_COMPONENTS * sizeof(float));   
  free_and_realloc(node_f.force    , lbpar_gpu->number_of_nodes * 3  * LB_COMPONENTS * sizeof(float));

  free_and_realloc(nodes_a.seed    , lbpar_gpu->number_of_nodes * sizeof( unsigned int));
  free_and_realloc(nodes_a.boundary, lbpar_gpu->number_of_nodes * sizeof( unsigned int));
  free_and_realloc(nodes_b.seed    , lbpar_gpu->number_of_nodes * sizeof( unsigned int));
  free_and_realloc(nodes_b.boundary, lbpar_gpu->number_of_nodes * sizeof( unsigned int));



  /**write parameters in const memory*/
  cuda_safe_mem(cudaMemcpyToSymbol(para, lbpar_gpu, sizeof(LB_parameters_gpu)));

  /**check flag if lb gpu init works*/
  free_and_realloc(gpu_check, sizeof(int));
  if(h_gpu_check!=NULL) free(h_gpu_check) ;  
  h_gpu_check = (int*)malloc(sizeof(int));

  /** values for the kernel call */
  int threads_per_block = 64;
  int blocks_per_grid_y = 4;
  int blocks_per_grid_x = (lbpar_gpu->number_of_nodes + threads_per_block * blocks_per_grid_y - 1) /(threads_per_block * blocks_per_grid_y);
  dim3 dim_grid = make_uint3(blocks_per_grid_x, blocks_per_grid_y, 1);

  cudaStreamCreate(&stream[0]);

  /** values for the particle kernel */
  int threads_per_block_particles = 64;
  int blocks_per_grid_particles_y = 4;
  int blocks_per_grid_particles_x = (lbpar_gpu->number_of_particles + threads_per_block_particles * blocks_per_grid_particles_y - 1)/(threads_per_block_particles * blocks_per_grid_particles_y);
  dim3 dim_grid_particles = make_uint3(blocks_per_grid_particles_x, blocks_per_grid_particles_y, 1);
        
  KERNELCALL(reset_boundaries, dim_grid, threads_per_block, (nodes_a, nodes_b));

  #ifdef SHANCHEN
  // TODO FIXME: 
  /* We must add shan-chen forces, which are zero only if the densities are uniform*/
  #endif

  /** calc of veloctiydensities from given parameters and initialize the Node_Force array with zero */
  KERNELCALL(calc_n_equilibrium, dim_grid, threads_per_block, (nodes_a, device_rho_v ,node_f, gpu_check));	
  

  
  KERNELCALL(reinit_node_force, dim_grid, threads_per_block, (node_f));


  intflag = 1;
  current_nodes = &nodes_a;
  h_gpu_check[0] = 0;
  cuda_safe_mem(cudaMemcpy(h_gpu_check, gpu_check, sizeof(int), cudaMemcpyDeviceToHost));
//fprintf(stderr, "initialization of lb gpu code %i\n", lbpar_gpu->number_of_nodes);
  cudaThreadSynchronize();
  if(!h_gpu_check[0]){
    fprintf(stderr, "initialization of lb gpu code failed! \n");
    errexit();	
  }	
}
/** reinitialization for the lb gpu fluid called from host
 * @param *lbpar_gpu	Pointer to parameters to setup the lb field
*/
void lb_reinit_GPU(LB_parameters_gpu *lbpar_gpu){

  /**write parameters in const memory*/
  cuda_safe_mem(cudaMemcpyToSymbol(para, lbpar_gpu, sizeof(LB_parameters_gpu)));
  
  /** values for the kernel call */
  int threads_per_block = 64;
  int blocks_per_grid_y = 4;
  int blocks_per_grid_x = (lbpar_gpu->number_of_nodes + threads_per_block * blocks_per_grid_y - 1) /(threads_per_block * blocks_per_grid_y);
  dim3 dim_grid = make_uint3(blocks_per_grid_x, blocks_per_grid_y, 1);

  /** calc of veloctiydensities from given parameters and initialize the Node_Force array with zero */
  KERNELCALL(calc_n_equilibrium, dim_grid, threads_per_block, (nodes_a, device_rho_v, node_f, gpu_check));
}

/**setup and call particle reallocation from the host
 * @param *lbpar_gpu	Pointer to parameters to setup the lb field
*/
void lb_realloc_particle_GPU_leftovers(LB_parameters_gpu *lbpar_gpu){

  //copy parameters, especially number of parts to gpu mem
  cuda_safe_mem(cudaMemcpyToSymbol(para, lbpar_gpu, sizeof(LB_parameters_gpu)));
}

#ifdef LB_BOUNDARIES_GPU
/** setup and call boundaries from the host
 * @param host_n_lb_boundaries number of LB boundaries
 * @param number_of_boundnodes	number of boundnodes
 * @param host_boundary_node_list    The indices of the boundary nodes
 * @param host_boundary_index_list   The flag representing the corresponding boundary
 * @param host_LB_Boundary_velocity 			The constant velocity at the boundary, set by the user (Input)
*/
void lb_init_boundaries_GPU(int host_n_lb_boundaries, int number_of_boundnodes, int *host_boundary_node_list, int* host_boundary_index_list, float* host_LB_Boundary_velocity){
  int temp = host_n_lb_boundaries;

  size_of_boundindex = number_of_boundnodes*sizeof(int);
  cuda_safe_mem(cudaMalloc((void**)&boundary_node_list, size_of_boundindex));
  cuda_safe_mem(cudaMalloc((void**)&boundary_index_list, size_of_boundindex));
  cuda_safe_mem(cudaMemcpy(boundary_index_list, host_boundary_index_list, size_of_boundindex, cudaMemcpyHostToDevice));
  cuda_safe_mem(cudaMemcpy(boundary_node_list, host_boundary_node_list, size_of_boundindex, cudaMemcpyHostToDevice));
  cuda_safe_mem(cudaMalloc((void**)&LB_boundary_force   , 3*host_n_lb_boundaries*sizeof(float)));
  cuda_safe_mem(cudaMalloc((void**)&LB_boundary_velocity, 3*host_n_lb_boundaries*sizeof(float)));
  cuda_safe_mem(cudaMemcpy(LB_boundary_velocity, host_LB_Boundary_velocity, 3*n_lb_boundaries*sizeof(float), cudaMemcpyHostToDevice));
  cuda_safe_mem(cudaMemcpyToSymbol(n_lb_boundaries_gpu, &temp, sizeof(int)));
<<<<<<< HEAD
  
=======

>>>>>>> 65e58193
  /** values for the kernel call */
  int threads_per_block = 64;
  int blocks_per_grid_y = 4;
  int blocks_per_grid_x = (lbpar_gpu.number_of_nodes + threads_per_block * blocks_per_grid_y - 1) /(threads_per_block * blocks_per_grid_y);
  dim3 dim_grid = make_uint3(blocks_per_grid_x, blocks_per_grid_y, 1);

  KERNELCALL(reset_boundaries, dim_grid, threads_per_block, (nodes_a, nodes_b));

  if (n_lb_boundaries == 0) {
    cudaThreadSynchronize();
    return;
  }
  if(number_of_boundnodes == 0){
    fprintf(stderr, "WARNING: boundary cmd executed but no boundary node found!\n");
  }
  else {
    int threads_per_block_bound = 64;
    int blocks_per_grid_bound_y = 4;
    int blocks_per_grid_bound_x = (number_of_boundnodes + threads_per_block_bound * blocks_per_grid_bound_y - 1) /(threads_per_block_bound * blocks_per_grid_bound_y);
    dim3 dim_grid_bound = make_uint3(blocks_per_grid_bound_x, blocks_per_grid_bound_y, 1);

    KERNELCALL(init_boundaries, dim_grid_bound, threads_per_block_bound, (boundary_node_list, boundary_index_list, number_of_boundnodes, nodes_a, nodes_b));
  }

  cudaThreadSynchronize();
}
#endif
/**setup and call extern single node force initialization from the host
 * @param *lbpar_gpu				Pointer to host parameter struct
*/
void lb_reinit_extern_nodeforce_GPU(LB_parameters_gpu *lbpar_gpu){

  cuda_safe_mem(cudaMemcpyToSymbol(para, lbpar_gpu, sizeof(LB_parameters_gpu))); 

  /** values for the kernel call */
  int threads_per_block = 64;
  int blocks_per_grid_y = 4;
  int blocks_per_grid_x = (lbpar_gpu->number_of_nodes + threads_per_block * blocks_per_grid_y - 1) /(threads_per_block * blocks_per_grid_y);
  dim3 dim_grid = make_uint3(blocks_per_grid_x, blocks_per_grid_y, 1);

  KERNELCALL(reinit_node_force, dim_grid, threads_per_block, (node_f));

}
/**setup and call extern single node force initialization from the host
 * @param n_extern_nodeforces			number of nodes on which the external force has to be applied
 * @param *host_extern_nodeforces		Pointer to the host extern node forces
 * @param *lbpar_gpu				Pointer to host parameter struct
*/
void lb_init_extern_nodeforces_GPU(int n_extern_nodeforces, LB_extern_nodeforce_gpu *host_extern_nodeforces, LB_parameters_gpu *lbpar_gpu){

  size_of_extern_nodeforces = n_extern_nodeforces*sizeof(LB_extern_nodeforce_gpu);
  cuda_safe_mem(cudaMalloc((void**)&extern_nodeforces, size_of_extern_nodeforces));
  cudaMemcpy(extern_nodeforces, host_extern_nodeforces, size_of_extern_nodeforces, cudaMemcpyHostToDevice);

  if(lbpar_gpu->external_force == 0)
    cuda_safe_mem(cudaMemcpyToSymbol(para, lbpar_gpu, sizeof(LB_parameters_gpu))); 

  int threads_per_block_exf = 64;
  int blocks_per_grid_exf_y = 4;
  int blocks_per_grid_exf_x = (n_extern_nodeforces + threads_per_block_exf * blocks_per_grid_exf_y - 1) /(threads_per_block_exf * blocks_per_grid_exf_y);
  dim3 dim_grid_exf = make_uint3(blocks_per_grid_exf_x, blocks_per_grid_exf_y, 1);
	
  KERNELCALL(init_extern_nodeforces, dim_grid_exf, threads_per_block_exf, (n_extern_nodeforces, extern_nodeforces, node_f));
  cudaFree(extern_nodeforces);
}

/**setup and call particle kernel from the host
*/
void lb_calc_particle_lattice_ia_gpu(){
  if (lbpar_gpu.number_of_particles) {
    /** call of the particle kernel */
    /** values for the particle kernel */
    int threads_per_block_particles = 64;
    int blocks_per_grid_particles_y = 4;
    int blocks_per_grid_particles_x = (lbpar_gpu.number_of_particles + threads_per_block_particles * blocks_per_grid_particles_y - 1)/(threads_per_block_particles * blocks_per_grid_particles_y);
    dim3 dim_grid_particles = make_uint3(blocks_per_grid_particles_x, blocks_per_grid_particles_y, 1);

    KERNELCALL(calc_fluid_particle_ia, dim_grid_particles, threads_per_block_particles, (*current_nodes, gpu_get_particle_pointer(), gpu_get_particle_force_pointer(), node_f, gpu_get_particle_seed_pointer(),device_rho_v));
  }
}

/** setup and call kernel for getting macroscopic fluid values of all nodes
 * @param *host_values struct to save the gpu values
*/
void lb_get_values_GPU(LB_rho_v_pi_gpu *host_values){

  /** values for the kernel call */
  int threads_per_block = 64;
  int blocks_per_grid_y = 4;
  int blocks_per_grid_x = (lbpar_gpu.number_of_nodes + threads_per_block * blocks_per_grid_y - 1) /(threads_per_block * blocks_per_grid_y);
  dim3 dim_grid = make_uint3(blocks_per_grid_x, blocks_per_grid_y, 1);

<<<<<<< HEAD
  KERNELCALL(calculate_mesoscopic_values, dim_grid, threads_per_block, (*current_nodes, device_values));
  cudaMemcpy(host_values, device_values, size_of_values, cudaMemcpyDeviceToHost);
=======
  KERNELCALL(get_mesoscopic_values_in_MD_units, dim_grid, threads_per_block, (nodes_a, print_rho_v_pi, device_rho_v ));
  cudaMemcpy(host_values, print_rho_v_pi, size_of_rho_v_pi, cudaMemcpyDeviceToHost);
>>>>>>> 65e58193

}

/** get all the boundary flags for all nodes
 *  @param host_bound_array here go the values of the boundary flag
 */
void lb_get_boundary_flags_GPU(unsigned int* host_bound_array){
   
  unsigned int* device_bound_array;
  cuda_safe_mem(cudaMalloc((void**)&device_bound_array, lbpar_gpu.number_of_nodes*sizeof(unsigned int)));	
  /** values for the kernel call */
  int threads_per_block = 64;
  int blocks_per_grid_y = 4;
  int blocks_per_grid_x = (lbpar_gpu.number_of_nodes + threads_per_block * blocks_per_grid_y - 1) / (threads_per_block * blocks_per_grid_y);
  dim3 dim_grid = make_uint3(blocks_per_grid_x, blocks_per_grid_y, 1);

  KERNELCALL(lb_get_boundaries, dim_grid, threads_per_block, (*current_nodes, device_bound_array));

  cudaMemcpy(host_bound_array, device_bound_array, lbpar_gpu.number_of_nodes*sizeof(unsigned int), cudaMemcpyDeviceToHost);

  cudaFree(device_bound_array);

}

/** setup and call kernel for getting macroscopic fluid values of a single node*/
void lb_print_node_GPU(int single_nodeindex, LB_rho_v_pi_gpu *host_print_values){ 
      
  LB_rho_v_pi_gpu *device_print_values;
  cuda_safe_mem(cudaMalloc((void**)&device_print_values, sizeof(LB_rho_v_pi_gpu)));	
  int threads_per_block_print = 1;
  int blocks_per_grid_print_y = 1;
  int blocks_per_grid_print_x = 1;
  dim3 dim_grid_print = make_uint3(blocks_per_grid_print_x, blocks_per_grid_print_y, 1);

  KERNELCALL(lb_print_node, dim_grid_print, threads_per_block_print, (single_nodeindex, device_print_values, *current_nodes, device_rho_v));

  cudaMemcpy(host_print_values, device_print_values, sizeof(LB_rho_v_pi_gpu), cudaMemcpyDeviceToHost);
  cudaFree(device_print_values);

}

/** setup and call kernel to calculate the total momentum of the hole fluid
 * @param *mass value of the mass calcutated on the GPU
*/
void lb_calc_fluid_mass_GPU(double* mass){

  float* tot_mass;
  float cpu_mass =  0.f ;
  cuda_safe_mem(cudaMalloc((void**)&tot_mass, sizeof(float)));
  cudaMemcpy(tot_mass, &cpu_mass, sizeof(float), cudaMemcpyHostToDevice);

  /** values for the kernel call */
  int threads_per_block = 64;
  int blocks_per_grid_y = 4;
  int blocks_per_grid_x = (lbpar_gpu.number_of_nodes + threads_per_block * blocks_per_grid_y - 1) /(threads_per_block * blocks_per_grid_y);
  dim3 dim_grid = make_uint3(blocks_per_grid_x, blocks_per_grid_y, 1);

  KERNELCALL(calc_mass, dim_grid, threads_per_block,(*current_nodes, tot_mass));

  cudaMemcpy(&cpu_mass, tot_mass, sizeof(float), cudaMemcpyDeviceToHost);
  
  cudaFree(tot_mass);
  mass[0] = (double)(cpu_mass);
}

/** setup and call kernel to calculate the total momentum of the hole fluid
 *  @param host_mom value of the momentum calcutated on the GPU
 */
void lb_calc_fluid_momentum_GPU(double* host_mom){

  float* tot_momentum;
  float host_momentum[3] = { 0.f, 0.f, 0.f};
  cuda_safe_mem(cudaMalloc((void**)&tot_momentum, 3*sizeof(float)));
  cudaMemcpy(tot_momentum, host_momentum, 3*sizeof(float), cudaMemcpyHostToDevice);

  /** values for the kernel call */
  int threads_per_block = 64;
  int blocks_per_grid_y = 4;
  int blocks_per_grid_x = (lbpar_gpu.number_of_nodes + threads_per_block * blocks_per_grid_y - 1) /(threads_per_block * blocks_per_grid_y);
  dim3 dim_grid = make_uint3(blocks_per_grid_x, blocks_per_grid_y, 1);

  KERNELCALL(momentum, dim_grid, threads_per_block,(*current_nodes, device_rho_v, node_f, tot_momentum));
  
  cudaMemcpy(host_momentum, tot_momentum, 3*sizeof(float), cudaMemcpyDeviceToHost);
  
  cudaFree(tot_momentum);
  host_mom[0] = (double)(host_momentum[0]* lbpar_gpu.agrid/lbpar_gpu.tau);
  host_mom[1] = (double)(host_momentum[1]* lbpar_gpu.agrid/lbpar_gpu.tau);
  host_mom[2] = (double)(host_momentum[2]* lbpar_gpu.agrid/lbpar_gpu.tau);
}


/** setup and call kernel to calculate the temperature of the hole fluid
 *  @param host_temp value of the temperatur calcutated on the GPU
*/
void lb_calc_fluid_temperature_GPU(double* host_temp){

  float host_jsquared = 0.f;
  float* device_jsquared;
  cuda_safe_mem(cudaMalloc((void**)&device_jsquared, sizeof(float)));
  cudaMemcpy(device_jsquared, &host_jsquared, sizeof(float), cudaMemcpyHostToDevice);

  /** values for the kernel call */
  int threads_per_block = 64;
  int blocks_per_grid_y = 4;
  int blocks_per_grid_x = (lbpar_gpu.number_of_nodes + threads_per_block * blocks_per_grid_y - 1) /(threads_per_block * blocks_per_grid_y);
  dim3 dim_grid = make_uint3(blocks_per_grid_x, blocks_per_grid_y, 1);

  KERNELCALL(temperature, dim_grid, threads_per_block,(*current_nodes, device_jsquared));

  cudaMemcpy(&host_jsquared, device_jsquared, sizeof(float), cudaMemcpyDeviceToHost);
  // TODO: check that temperature calculation is properly implemented for shanchen
  *host_temp=0;
  #pragma unroll
  for(int ii=0;ii<LB_COMPONENTS;++ii) { 
      *host_temp += (double)(host_jsquared*1./(3.f*lbpar_gpu.rho[ii]*lbpar_gpu.dim_x*lbpar_gpu.dim_y*lbpar_gpu.dim_z*lbpar_gpu.tau*lbpar_gpu.tau*lbpar_gpu.agrid));
  }
}


#ifdef SHANCHEN
void lb_calc_shanchen_GPU(){
  /** values for the kernel call */
  int threads_per_block = 64;
  int blocks_per_grid_y = 4;
  int blocks_per_grid_x = (lbpar_gpu.number_of_nodes + threads_per_block * blocks_per_grid_y - 1) /(threads_per_block * blocks_per_grid_y);
  dim3 dim_grid = make_uint3(blocks_per_grid_x, blocks_per_grid_y, 1);

  KERNELCALL(lb_shanchen_GPU, dim_grid, threads_per_block,(*current_nodes, node_f));

}

#endif // SHANCHEN






/** setup and call kernel for getting macroscopic fluid values of all nodes
 * @param *host_values struct to save the gpu values
*/
void lb_save_checkpoint_GPU(float *host_checkpoint_vd, unsigned int *host_checkpoint_seed, unsigned int *host_checkpoint_boundary, float *host_checkpoint_force){

  cudaMemcpy(host_checkpoint_vd, current_nodes->vd, lbpar_gpu.number_of_nodes * 19 * sizeof(float), cudaMemcpyDeviceToHost);
  cudaMemcpy(host_checkpoint_seed, current_nodes->seed, lbpar_gpu.number_of_nodes * sizeof(unsigned int), cudaMemcpyDeviceToHost);
  cudaMemcpy(host_checkpoint_boundary, current_nodes->boundary, lbpar_gpu.number_of_nodes * sizeof(unsigned int), cudaMemcpyDeviceToHost);
  cudaMemcpy(host_checkpoint_force, node_f.force, lbpar_gpu.number_of_nodes * 3 * sizeof(float), cudaMemcpyDeviceToHost);

}
/** setup and call kernel for setting macroscopic fluid values of all nodes
 * @param *host_values struct to set stored values
*/
void lb_load_checkpoint_GPU(float *host_checkpoint_vd, unsigned int *host_checkpoint_seed, unsigned int *host_checkpoint_boundary, float *host_checkpoint_force){

  cudaMemcpy(current_nodes->vd, host_checkpoint_vd, lbpar_gpu.number_of_nodes * 19 * sizeof(float), cudaMemcpyHostToDevice);
  intflag = 1;
  cudaMemcpy(current_nodes->seed, host_checkpoint_seed, lbpar_gpu.number_of_nodes * sizeof(unsigned int), cudaMemcpyHostToDevice);
  cudaMemcpy(current_nodes->boundary, host_checkpoint_boundary, lbpar_gpu.number_of_nodes * sizeof(unsigned int), cudaMemcpyHostToDevice);
  cudaMemcpy(node_f.force, host_checkpoint_force, lbpar_gpu.number_of_nodes * 3 * sizeof(float), cudaMemcpyHostToDevice);

}


/** setup and call kernel to get the boundary flag of a single node
 *  @param single_nodeindex number of the node to get the flag for
 *  @param host_flag her goes the value of the boundary flag
 */
void lb_get_boundary_flag_GPU(int single_nodeindex, unsigned int* host_flag){
   
  unsigned int* device_flag;
  cuda_safe_mem(cudaMalloc((void**)&device_flag, sizeof(unsigned int)));	
  int threads_per_block_flag = 1;
  int blocks_per_grid_flag_y = 1;
  int blocks_per_grid_flag_x = 1;
  dim3 dim_grid_flag = make_uint3(blocks_per_grid_flag_x, blocks_per_grid_flag_y, 1);

  KERNELCALL(lb_get_boundary_flag, dim_grid_flag, threads_per_block_flag, (single_nodeindex, device_flag, *current_nodes));

  cudaMemcpy(host_flag, device_flag, sizeof(unsigned int), cudaMemcpyDeviceToHost);

  cudaFree(device_flag);

}

/** set the density at a single node
 *  @param single_nodeindex the node to set the velocity for 
 *  @param host_velocity the velocity to set
 */
void lb_set_node_rho_GPU(int single_nodeindex, float* host_rho){
   
  float* device_rho;
  cuda_safe_mem(cudaMalloc((void**)&device_rho, LB_COMPONENTS*sizeof(float)));	
  cudaMemcpy(device_rho, host_rho, LB_COMPONENTS*sizeof(float), cudaMemcpyHostToDevice);
  int threads_per_block_flag = 1;
  int blocks_per_grid_flag_y = 1;
  int blocks_per_grid_flag_x = 1;
  dim3 dim_grid_flag = make_uint3(blocks_per_grid_flag_x, blocks_per_grid_flag_y, 1);
  KERNELCALL(set_rho, dim_grid_flag, threads_per_block_flag, (*current_nodes, device_rho_v, single_nodeindex, device_rho)); 
  cudaFree(device_rho);

}

/** set the net velocity at a single node
 *  @param single_nodeindex the node to set the velocity for 
 *  @param host_velocity the velocity to set
 */
void lb_set_node_velocity_GPU(int single_nodeindex, float* host_velocity){
   
  float* device_velocity;
  cuda_safe_mem(cudaMalloc((void**)&device_velocity, 3*sizeof(float)));	
  cudaMemcpy(device_velocity, host_velocity, 3*sizeof(float), cudaMemcpyHostToDevice);
  int threads_per_block_flag = 1;
  int blocks_per_grid_flag_y = 1;
  int blocks_per_grid_flag_x = 1;
  dim3 dim_grid_flag = make_uint3(blocks_per_grid_flag_x, blocks_per_grid_flag_y, 1);

  KERNELCALL(set_u_equilibrium, dim_grid_flag, threads_per_block_flag, (*current_nodes, single_nodeindex, device_velocity)); 
  cudaFree(device_velocity);

}

/** reinit of params 
 * @param *lbpar_gpu struct containing the paramters of the fluid
*/
void reinit_parameters_GPU(LB_parameters_gpu *lbpar_gpu){
  /**write parameters in const memory*/
  cuda_safe_mem(cudaMemcpyToSymbol(para, lbpar_gpu, sizeof(LB_parameters_gpu)));
}

/**integration kernel for the lb gpu fluid update called from host */
void lb_integrate_GPU() {

  /** values for the kernel call */
  int threads_per_block = 64;
  int blocks_per_grid_y = 4;
  int blocks_per_grid_x = (lbpar_gpu.number_of_nodes + threads_per_block * blocks_per_grid_y - 1) /(threads_per_block * blocks_per_grid_y);
  dim3 dim_grid = make_uint3(blocks_per_grid_x, blocks_per_grid_y, 1);

#ifdef LB_BOUNDARIES_GPU
  if (n_lb_boundaries > 0) 
    cuda_safe_mem(cudaMemset	(	LB_boundary_force, 0, 3*n_lb_boundaries*sizeof(float)));
#endif


  /**call of fluid step*/
  /* NOTE: if pi is needed at every integration step, one should call an extended version 
           of the integrate kernel, or pass also device_rho_v_pi and make sure that either 
           it or device_rho_v are NULL depending on extended_values_flag */ 
  if (intflag == 1){
<<<<<<< HEAD
    KERNELCALL(integrate, dim_grid, threads_per_block, (nodes_a, nodes_b, device_values, node_f, ek_parameters_gpu));
=======
    KERNELCALL(integrate, dim_grid, threads_per_block, (nodes_a, nodes_b, device_rho_v, node_f));
>>>>>>> 65e58193
    current_nodes = &nodes_b;
#ifdef LB_BOUNDARIES_GPU		

    if (n_lb_boundaries > 0) {
        KERNELCALL(bb_read, dim_grid, threads_per_block, (nodes_a, nodes_b, LB_boundary_velocity, LB_boundary_force));
      }
#endif
    intflag = 0;
  }
  else{
<<<<<<< HEAD
    KERNELCALL(integrate, dim_grid, threads_per_block, (nodes_b, nodes_a, device_values, node_f, ek_parameters_gpu));
=======
    KERNELCALL(integrate, dim_grid, threads_per_block, (nodes_b, nodes_a, device_rho_v, node_f));
>>>>>>> 65e58193
    current_nodes = &nodes_a;
#ifdef LB_BOUNDARIES_GPU		

    if (n_lb_boundaries > 0) {
      KERNELCALL(bb_read, dim_grid, threads_per_block, (nodes_b, nodes_a, LB_boundary_velocity, LB_boundary_force));
    }
#endif
    intflag = 1;
  }             
}

void lb_gpu_get_boundary_forces(double* forces) {
#ifdef LB_BOUNDARIES_GPU
  float* temp = (float*) malloc(3*n_lb_boundaries*sizeof(float));
  cuda_safe_mem(cudaMemcpy(temp, LB_boundary_force, 3*n_lb_boundaries*sizeof(float), cudaMemcpyDeviceToHost));
  for (int i =0; i<3*n_lb_boundaries; i++) {
    forces[i]=(double)temp[i];
  }
  free(temp);
#endif
}

#endif /* LB_GPU */<|MERGE_RESOLUTION|>--- conflicted
+++ resolved
@@ -70,11 +70,8 @@
 static LB_nodes_gpu nodes_a = {.vd=NULL,.seed=NULL,.boundary=NULL};
 static LB_nodes_gpu nodes_b = {.vd=NULL,.seed=NULL,.boundary=NULL};;
 /** struct for node force */
-<<<<<<< HEAD
-LB_node_force_gpu node_f;
-=======
-static LB_node_force_gpu node_f = {.force=NULL} ;
->>>>>>> 65e58193
+
+LB_node_force_gpu node_f = {.force=NULL} ;
 
 static LB_extern_nodeforce_gpu *extern_nodeforces = NULL;
 
@@ -209,18 +206,7 @@
  * @param mode		Pointer to the local register values mode (Output)
 */
 __device__ void calc_m_from_n(LB_nodes_gpu n_a, unsigned int index, float *mode){
-<<<<<<< HEAD
-
-//#ifndef ELECTROKINETICS
-  /* mass mode */
-  mode[0] = n_a.vd[0*para.number_of_nodes + index] + n_a.vd[1*para.number_of_nodes + index] + n_a.vd[2*para.number_of_nodes + index]
-          + n_a.vd[3*para.number_of_nodes + index] + n_a.vd[4*para.number_of_nodes + index] + n_a.vd[5*para.number_of_nodes + index]
-          + n_a.vd[6*para.number_of_nodes + index] + n_a.vd[7*para.number_of_nodes + index] + n_a.vd[8*para.number_of_nodes + index]
-          + n_a.vd[9*para.number_of_nodes + index] + n_a.vd[10*para.number_of_nodes + index] + n_a.vd[11*para.number_of_nodes + index] + n_a.vd[12*para.number_of_nodes + index]
-          + n_a.vd[13*para.number_of_nodes + index] + n_a.vd[14*para.number_of_nodes + index] + n_a.vd[15*para.number_of_nodes + index] + n_a.vd[16*para.number_of_nodes + index]
-          + n_a.vd[17*para.number_of_nodes + index] + n_a.vd[18*para.number_of_nodes + index];
-//#endif
-=======
+
   #pragma unroll
   for(int ii=0;ii<LB_COMPONENTS;++ii) { 
   /* mass mode */
@@ -230,7 +216,6 @@
           + n_a.vd[(9 + ii*LBQ ) * para.number_of_nodes + index] + n_a.vd[(10 + ii*LBQ ) * para.number_of_nodes + index] + n_a.vd[(11 + ii*LBQ ) * para.number_of_nodes + index] + n_a.vd[(12 + ii*LBQ ) * para.number_of_nodes + index]
           + n_a.vd[(13 + ii*LBQ ) * para.number_of_nodes + index] + n_a.vd[(14 + ii*LBQ ) * para.number_of_nodes + index] + n_a.vd[(15 + ii*LBQ ) * para.number_of_nodes + index] + n_a.vd[(16 + ii*LBQ ) * para.number_of_nodes + index]
           + n_a.vd[(17 + ii*LBQ ) * para.number_of_nodes + index] + n_a.vd[(18 + ii*LBQ ) * para.number_of_nodes + index];
->>>>>>> 65e58193
 
   /* momentum modes */
   mode[1 + ii * LBQ] = (n_a.vd[(1 + ii*LBQ ) * para.number_of_nodes + index] - n_a.vd[(2 + ii*LBQ ) * para.number_of_nodes + index]) + (n_a.vd[(7 + ii*LBQ ) * para.number_of_nodes + index] - n_a.vd[(8 + ii*LBQ ) * para.number_of_nodes + index])
@@ -1264,13 +1249,6 @@
 }
 
 
-<<<<<<< HEAD
-  atomicadd(&(node_f.force[0*para.number_of_nodes + node_index[7]]), (delta[7]*delta_j[0]));
-  atomicadd(&(node_f.force[1*para.number_of_nodes + node_index[7]]), (delta[7]*delta_j[1]));
-  atomicadd(&(node_f.force[2*para.number_of_nodes + node_index[7]]), (delta[7]*delta_j[2]));
-#endif
-}
-
 __device__ void calc_m0_from_species(unsigned int index, float* mode, EK_parameters *ek_parameters_gpu) {
   mode[0] = 0.0;
 
@@ -1279,10 +1257,9 @@
   }
   
   mode[0] /= powf(para.agrid, 3);
-  mode[0] -= para.rho;
-}
-=======
->>>>>>> 65e58193
+  mode[0] -= para.rho[0];
+}
+
 /*********************************************************/
 /** \name System setup and Kernel functions */
 /*********************************************************/
@@ -1479,8 +1456,7 @@
   }
 }
 
-<<<<<<< HEAD
-=======
+
 
 /**calculate mass of the whole fluid kernel
  * @param *sum				Pointer to result storage value (Output)
@@ -1500,7 +1476,6 @@
   }
 }
 
->>>>>>> 65e58193
 /** (re-)initialization of the node force / set up of external force in lb units
  * @param node_f		Pointer to local node force (Input)
 */
@@ -1791,12 +1766,9 @@
  * @param *d_v		Pointer to local device values (Input)
  * @param node_f	Pointer to local node force (Input)
 */
-<<<<<<< HEAD
-__global__ void integrate(LB_nodes_gpu n_a, LB_nodes_gpu n_b, LB_values_gpu *d_v, LB_node_force_gpu node_f, EK_parameters* ek_parameters_gpu){
-    
-=======
-__global__ void integrate(LB_nodes_gpu n_a, LB_nodes_gpu n_b, LB_rho_v_gpu *d_v, LB_node_force_gpu node_f){
->>>>>>> 65e58193
+
+
+__global__ void integrate(LB_nodes_gpu n_a, LB_nodes_gpu n_b, LB_rho_v_gpu *d_v, LB_node_force_gpu node_f, EK_parameters* ek_parameters_gpu) {
   /**every node is connected to a thread via the index*/
   unsigned int index = blockIdx.y * gridDim.x * blockDim.x + blockDim.x * blockIdx.x + threadIdx.x;
   /**the 19 moments (modes) are only temporary register values */
@@ -1896,27 +1868,13 @@
  * @param *p_v		Pointer to local print values (Output)
  * @param *d_v		Pointer to local device values (Input)
 */
-<<<<<<< HEAD
-__global__ void calculate_mesoscopic_values(LB_nodes_gpu n_a, LB_values_gpu *d_v){
-
-  float mode[19];
-  unsigned int singlenode = 0;
-=======
 __global__ void get_mesoscopic_values_in_MD_units(LB_nodes_gpu n_a, LB_rho_v_pi_gpu *p_v,LB_rho_v_gpu *d_v) {
->>>>>>> 65e58193
   unsigned int index = blockIdx.y * gridDim.x * blockDim.x + blockDim.x * blockIdx.x + threadIdx.x;
 
   if(index < para.number_of_nodes) {
     float mode[19*LB_COMPONENTS];
     calc_m_from_n(n_a, index, mode);
-<<<<<<< HEAD
-    calc_values(n_a, mode, d_v, index, singlenode);
-    
-    if(n_a.boundary[index] != 0)
-      d_v[index].v[0] = d_v[index].v[1] = d_v[index].v[2] = 0.0f;
-=======
     calc_values_in_MD_units(n_a, mode, p_v, d_v, index, index);
->>>>>>> 65e58193
   }
 }
 
@@ -2138,11 +2096,7 @@
   cuda_safe_mem(cudaMalloc((void**)&LB_boundary_velocity, 3*host_n_lb_boundaries*sizeof(float)));
   cuda_safe_mem(cudaMemcpy(LB_boundary_velocity, host_LB_Boundary_velocity, 3*n_lb_boundaries*sizeof(float), cudaMemcpyHostToDevice));
   cuda_safe_mem(cudaMemcpyToSymbol(n_lb_boundaries_gpu, &temp, sizeof(int)));
-<<<<<<< HEAD
-  
-=======
-
->>>>>>> 65e58193
+
   /** values for the kernel call */
   int threads_per_block = 64;
   int blocks_per_grid_y = 4;
@@ -2235,13 +2189,8 @@
   int blocks_per_grid_x = (lbpar_gpu.number_of_nodes + threads_per_block * blocks_per_grid_y - 1) /(threads_per_block * blocks_per_grid_y);
   dim3 dim_grid = make_uint3(blocks_per_grid_x, blocks_per_grid_y, 1);
 
-<<<<<<< HEAD
-  KERNELCALL(calculate_mesoscopic_values, dim_grid, threads_per_block, (*current_nodes, device_values));
-  cudaMemcpy(host_values, device_values, size_of_values, cudaMemcpyDeviceToHost);
-=======
   KERNELCALL(get_mesoscopic_values_in_MD_units, dim_grid, threads_per_block, (nodes_a, print_rho_v_pi, device_rho_v ));
   cudaMemcpy(host_values, print_rho_v_pi, size_of_rho_v_pi, cudaMemcpyDeviceToHost);
->>>>>>> 65e58193
 
 }
 
@@ -2492,11 +2441,7 @@
            of the integrate kernel, or pass also device_rho_v_pi and make sure that either 
            it or device_rho_v are NULL depending on extended_values_flag */ 
   if (intflag == 1){
-<<<<<<< HEAD
-    KERNELCALL(integrate, dim_grid, threads_per_block, (nodes_a, nodes_b, device_values, node_f, ek_parameters_gpu));
-=======
-    KERNELCALL(integrate, dim_grid, threads_per_block, (nodes_a, nodes_b, device_rho_v, node_f));
->>>>>>> 65e58193
+    KERNELCALL(integrate, dim_grid, threads_per_block, (nodes_a, nodes_b, device_rho_v, node_f, ek_parameters_gpu));
     current_nodes = &nodes_b;
 #ifdef LB_BOUNDARIES_GPU		
 
@@ -2507,11 +2452,7 @@
     intflag = 0;
   }
   else{
-<<<<<<< HEAD
-    KERNELCALL(integrate, dim_grid, threads_per_block, (nodes_b, nodes_a, device_values, node_f, ek_parameters_gpu));
-=======
-    KERNELCALL(integrate, dim_grid, threads_per_block, (nodes_b, nodes_a, device_rho_v, node_f));
->>>>>>> 65e58193
+    KERNELCALL(integrate, dim_grid, threads_per_block, (nodes_b, nodes_a, device_rho_v, node_f, ek_parameters_gpu));
     current_nodes = &nodes_a;
 #ifdef LB_BOUNDARIES_GPU		
 
