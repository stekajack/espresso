#!/bin/sh

<<<<<<< HEAD
=======
cd `dirname $0`

>>>>>>> 727fe2ac
autoreconf -iv -Wall
autoreconf -fv -Wall<|MERGE_RESOLUTION|>--- conflicted
+++ resolved
@@ -1,9 +1,6 @@
 #!/bin/sh
 
-<<<<<<< HEAD
-=======
 cd `dirname $0`
 
->>>>>>> 727fe2ac
 autoreconf -iv -Wall
 autoreconf -fv -Wall