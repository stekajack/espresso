# Copyright (C) 2010,2011,2012,2013,2014,2015,2016 The ESPResSo project

#
# This file is part of ESPResSo.
#
# ESPResSo is free software: you can redistribute it and/or modify
# it under the terms of the GNU General Public License as published by
# the Free Software Foundation, either version 3 of the License, or
# (at your option) any later version.
#
# ESPResSo is distributed in the hope that it will be useful,
# but WITHOUT ANY WARRANTY; without even the implied warranty of
# MERCHANTABILITY or FITNESS FOR A PARTICULAR PURPOSE.  See the
# GNU General Public License for more details.
#
# You should have received a copy of the GNU General Public License
# along with this program.  If not, see <http://www.gnu.org/licenses/>.


# This tests the scafacos p2nfft dipolar calculations by matching against
# reference data from direct summation. In 2d, reference data from the mdlc
# test case is used

from __future__ import print_function
import os
import numpy as np
import unittest as ut
import espressomd
import espressomd.magnetostatics as magnetostatics
import tests_common


@ut.skipIf(not espressomd.has_features(["SCAFACOS_DIPOLES"]),
           "Features not available, skipping test!")
class Scafacos1d2d(ut.TestCase):

    def test_scafacos(self):
        rho = 0.3

        # This is only for box size calculation. The actual particle numbwe is
        # lower, because particles are removed from the mdlc gap region
        n_particle = 100

        particle_radius = 0.5
        dipole_lambda = 3.0

        #################################################

        box_l = pow(((4 * n_particle * 3.141592654) / (3 * rho)),
                    1.0 / 3.0) * particle_radius
        skin = 0.5

<<<<<<< HEAD
        s = espressomd.System(box_l=[1.0, 1.0, 1.0])
=======
        s = espressomd.System()
        s.seed = s.cell_system.get_state()['n_nodes'] * [1234]

>>>>>>> 866f0307
        # give Espresso some parameters
        s.time_step = 0.01
        s.cell_system.skin = skin
        s.box_l = box_l, box_l, box_l
        for dim in 2, 1:
            print("Dimension", dim)

            # Read reference data
            if dim == 2:
                file_prefix = "data/mdlc"
                s.periodicity = 1, 1, 0
            else:
                s.periodicity = 1, 0, 0
                file_prefix = "data/scafacos_dipoles_1d"

            f = open(tests_common.abspath(
                file_prefix + "_reference_data_energy.dat"))
            ref_E = float(f.readline())
            f.close()

            # Particles
            data = np.genfromtxt(tests_common.abspath(
                file_prefix + "_reference_data_forces_torques.dat"))
            for p in data[:, :]:
                s.part.add(id=int(p[0]), pos=p[1:4], dip=p[4:7],rotation=(1,1,1))

            if dim == 2:
                scafacos = magnetostatics.Scafacos(
                    prefactor=1,
                    method_name="p2nfft",
                    method_params={
                        "p2nfft_verbose_tuning": 0,
                        "pnfft_N": "80,80,160",
                        "pnfft_window_name": "bspline",
                        "pnfft_m": "4",
                        "p2nfft_ignore_tolerance": "1",
                        "pnfft_diff_ik": "0",
                        "p2nfft_r_cut": "6",
                        "p2nfft_alpha": "0.8",
                        "p2nfft_epsB": "0.05"})
                s.actors.add(scafacos)
                # change box geometry in x,y direction to ensure that
                # scafacos survives it
                s.box_l = np.array((1, 1, 1.3)) * box_l

            else:
                if dim == 1:
                    # 1d periodic in x
                    scafacos = magnetostatics.Scafacos(
                        prefactor=1,
                        method_name="p2nfft",
                        method_params={
                            "p2nfft_verbose_tuning": 1,
                            "pnfft_N": "32,128,128",
                            "pnfft_direct": 0,
                            "p2nfft_r_cut": 2.855,
                            "p2nfft_alpha": "1.5",
                            "p2nfft_intpol_order": "-1",
                            "p2nfft_reg_kernel_name": "ewald",
                            "p2nfft_p": "16",
                            "p2nfft_ignore_tolerance": "1",
                            "pnfft_window_name": "bspline",
                            "pnfft_m": "8",
                            "pnfft_diff_ik": "1",
                            "p2nfft_epsB": "0.125"})
                    s.box_l = np.array((1, 1, 1)) * box_l
                    s.actors.add(scafacos)
                else:
                    raise Exception("This shouldn't happen.")
            s.thermostat.turn_off()
            s.integrator.run(0)

            # Calculate errors

            err_f = np.sum(np.sqrt(
                np.sum((s.part[:].f - data[:, 7:10])**2, 1)), 0) / np.sqrt(data.shape[0])
            err_t = np.sum(np.sqrt(np.sum(
                (s.part[:].torque_lab - data[:, 10:13])**2, 1)), 0) / np.sqrt(data.shape[0])
            err_e = s.analysis.energy()["dipolar"] - ref_E
            print("Energy difference", err_e)
            print("Force difference", err_f)
            print("Torque difference", err_t)

            tol_f = 2E-3
            tol_t = 2E-3
            tol_e = 1E-3

            self.assertLessEqual(
                abs(err_e), tol_e, "Energy difference too large")
            self.assertLessEqual(
                abs(err_t), tol_t, "Torque difference too large")
            self.assertLessEqual(
                abs(err_f), tol_f, "Force difference too large")

            s.part.clear()
            del s.actors[0]


if __name__ == "__main__":
    #print("Features: ", espressomd.features())
    ut.main()<|MERGE_RESOLUTION|>--- conflicted
+++ resolved
@@ -50,13 +50,8 @@
                     1.0 / 3.0) * particle_radius
         skin = 0.5
 
-<<<<<<< HEAD
         s = espressomd.System(box_l=[1.0, 1.0, 1.0])
-=======
-        s = espressomd.System()
         s.seed = s.cell_system.get_state()['n_nodes'] * [1234]
-
->>>>>>> 866f0307
         # give Espresso some parameters
         s.time_step = 0.01
         s.cell_system.skin = skin
