--- conflicted
+++ resolved
@@ -45,17 +45,14 @@
         self.assertEqual(system.part[1].virtual, 1)
         self.assertTrue(isinstance(system.virtual_sites, espressomd.virtual_sites.VirtualSitesRelative))
 
-<<<<<<< HEAD
-
-    @ut.skipIf(not espressomd.has_features(['ELECTROSTATICS']),
-              "Cannot test for P3M checkpointing because feature not compiled in.")
-    def test_p3m(self):
-        self.assertTrue(isinstance(system.actors.active_actors[0], espressomd.electrostatics.P3M))
-=======
     def test_mean_variance_calculator(self):
         np.testing.assert_array_equal(acc.get_mean(), np.array([1.0, 1.5, 2.0, 1.0, 1.0, 2.0]))
         np.testing.assert_array_equal(acc.get_variance(), np.array([0.0, 0.25, 1.0, 0.0, 0.0, 0.0]))
->>>>>>> 0ffa25b2
+    
+    @ut.skipIf(not espressomd.has_features(['ELECTROSTATICS']),
+              "Cannot test for P3M checkpointing because feature not compiled in.")  
+    def test_p3m(self):
+        self.assertTrue(isinstance(system.actors.active_actors[0], espressomd.electrostatics.P3M))
 
 if __name__ == '__main__':
     ut.main()