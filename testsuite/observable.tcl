--- conflicted
+++ resolved
@@ -174,9 +174,6 @@
   error "tclcommand is not working"
 }
 
-<<<<<<< HEAD
-exit 0
-=======
 part 0 pos 0 0 0
 set p0 [ observable new particle_positions id 0 ]
 set av [ observable new average $p0 ]
@@ -186,4 +183,3 @@
 if { ![ veccompare [ observable $av print ] { 1 1 1 } ] } {
   error "average is not working"
 }
->>>>>>> 313e1e53
