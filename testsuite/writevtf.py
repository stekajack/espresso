--- conflicted
+++ resolved
@@ -36,16 +36,12 @@
     """
     Class that holds common test methods.
     """
-<<<<<<< HEAD
     system = espressomd.System(box_l=[1.0, 1.0, 1.0])
+    system.seed = system.cell_system.get_state()['n_nodes'] * [1234]
     # avoid particles to be set outside of the main box, otherwise particle
     # positions are folded in the core when writing out and we cannot directly
     # compare positions in the dataset and where particles were set. One would
     # need to unfold the positions of the hdf5 file.
-=======
-    system = espressomd.System()
-    system.seed = system.cell_system.get_state()['n_nodes'] * [1234]
->>>>>>> 866f0307
     system.box_l = [npart, npart, npart]
     system.cell_system.skin = 0.4
     system.time_step = 0.01
