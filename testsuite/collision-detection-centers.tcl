<<<<<<< HEAD
# Copyright (C) 2011,2012,2013,2014 The ESPResSo project
=======
# copyright (c) 2011,2012 the espresso project
>>>>>>> 552c1361
#  
# this file is part of espresso.
#  
# espresso is free software: you can redistribute it and/or modify
# it under the terms of the gnu general public license as published by
# the free software foundation, either version 3 of the license, or
# (at your option) any later version.
#  
# espresso is distributed in the hope that it will be useful,
# but without any warranty; without even the implied warranty of
# merchantability or fitness for a particular purpose.  see the
# gnu general public license for more details.
#  
# you should have received a copy of the gnu general public license
# along with this program.  if not, see <http://www.gnu.org/licenses/>. 

# 
#############################################################
#                                                           #
#  test collision detection with binding of centers of colliding particles
#                                                           #
#############################################################
source "tests_common.tcl"

require_feature "COLLISION_DETECTION"
<<<<<<< HEAD
if {[has_feature "LEES_EDWARDS"]} {
    require_max_nodes_per_side 2
}

puts "---------------------------------------------------------------"
puts "- Testcase collision-detection-centers.tcl running on [setmd n_nodes] nodes"
=======
require_feature "adress" off
require_max_nodes_per_side {1 1 1}

puts "---------------------------------------------------------------"
puts "- testcase collision-detection-centers.tcl running on 1 nodes"
>>>>>>> 552c1361
puts "---------------------------------------------------------------"

# setup
setmd box_l 10 10 10

thermostat off
setmd time_step 0.01
inter 3 harmonic 2 2
inter 0 0 lennard-jones 0.0001 2 2.1 auto
inter 7 harmonic 2 1
setmd skin 0
part 0 pos 9   0 0 
# place close to boundary to check pbc and processor boundaries
part 1 pos 0.5 0 0
part 2 pos 3.0 0 0

# analyze the bonding structure for pair bonds
proc analyze_topology {bond_type {check_others 0}} {
    set bonded ""
    for {set i 0} {$i <= [setmd max_part]} {incr i} {
	foreach bond [lindex [part $i pr bond] 0] {
	    if {[lindex $bond 0] == $bond_type} {
		set j [lindex $bond 1]
		if {$i < $j} {
		    lappend bonded "$i $j"
		} {
		    lappend bonded "$j $i"
		}
	    } {
		if {$check_others} {
		    error_exit "bond $bond at particle $i of unexpected type found"
		}
	    }
	}
    }
    return [lsort $bonded]
}

# test default setting
if { "[on_collision]" != "off" } {
    error_exit "collision detection should be off by default."
}

# test switching it off
on_collision off
if { "[on_collision]" != "off" } {
    error_exit "disabling collision_detection does not work"
}

# make sure, it doesn't do anything when turned off
integrate 0

set bonds [analyze_topology "" 1]
if {$bonds != ""} {
    error_exit "bonds were created when collision detection was off." 
}

# check setting of parameters
setmd min_global_cut 1.0
on_collision bind_centers 2.0  7

set res [on_collision]
if { ! ( ([lindex $res 0] == "bind_centers") && (abs([lindex $res 1]-2) <1e-5) && ([lindex $res 2] == 7)) } {
    error_exit "setting collision_detection parameters for bind_centers does not work"
}

# check the actual collision detection
integrate 0
<<<<<<< HEAD

# Check, whether the bonds are correct
=======
# check, whether the bonds are correct
>>>>>>> 552c1361
set bonds [analyze_topology 7 1]
if {$bonds != "{0 1}"} {
    error_exit "bond not created as it should: bonds are $bonds"
}

<<<<<<< HEAD
# Integrate again and make sure, no extra bonds are added
integrate 0 recalc_forces

# Check, whether the bonds are still correct, not doubled
set bonds [analyze_topology 7 1]
if {$bonds != "{0 1}"} {
    error_exit "bond doubled: bonds are $bonds"
}

# Exchange particles 1 and 0 in positions and make sure, no extra bonds are added
part 1 pos 9   0 0 
part 0 pos 0.5 0 0

=======
# integrate again and make sure, no extra bonds are added
# enforce force recalculation
invalidate_system
>>>>>>> 552c1361
integrate 0

# check, whether the bonds are still correct, not doubled
set bonds [analyze_topology 7 1]
if {$bonds != "{0 1}"} {
    error_exit "bond double on exchange: bonds are $bonds"
}


# test exception, generating another collision
part 2 pos 7 0 0
on_collision exception bind_centers 2.0 3

if {![catch {integrate 0} err]} {
    error_exit "no exception was thrown at collision, although requested"
}

set bonds ""
foreach exception [lrange $err 1 end] {
    if {[regexp {collision between particles (\d+) and (\d+)} $exception -> id1 id2]} {
        lappend bonds "$id1 $id2"
    } else {
	error_exit "unexpected exception $exception"
    }
    
}
set bonds [lsort $bonds]

if {$bonds != "{0 1} {1 2}"} {
    error_exit "exception bonds $bonds wrong, expected {0 1} {1 2}"
}

# Check, whether the bonds are correct
# old bonds should not have changed
set bonds [analyze_topology 7]
if {$bonds != "{0 1}"} {
    error_exit "bonds of other type have changed unexpectedly: bonds are $bonds"
}

set bonds [analyze_topology 3]
if {$bonds != "{0 1} {1 2}"} {
    error_exit "bonds not correctly created: bonds are $bonds"
}

exit 0<|MERGE_RESOLUTION|>--- conflicted
+++ resolved
@@ -1,8 +1,4 @@
-<<<<<<< HEAD
 # Copyright (C) 2011,2012,2013,2014 The ESPResSo project
-=======
-# copyright (c) 2011,2012 the espresso project
->>>>>>> 552c1361
 #  
 # this file is part of espresso.
 #  
@@ -28,20 +24,12 @@
 source "tests_common.tcl"
 
 require_feature "COLLISION_DETECTION"
-<<<<<<< HEAD
 if {[has_feature "LEES_EDWARDS"]} {
     require_max_nodes_per_side 2
 }
 
 puts "---------------------------------------------------------------"
 puts "- Testcase collision-detection-centers.tcl running on [setmd n_nodes] nodes"
-=======
-require_feature "adress" off
-require_max_nodes_per_side {1 1 1}
-
-puts "---------------------------------------------------------------"
-puts "- testcase collision-detection-centers.tcl running on 1 nodes"
->>>>>>> 552c1361
 puts "---------------------------------------------------------------"
 
 # setup
@@ -110,18 +98,13 @@
 
 # check the actual collision detection
 integrate 0
-<<<<<<< HEAD
 
 # Check, whether the bonds are correct
-=======
-# check, whether the bonds are correct
->>>>>>> 552c1361
 set bonds [analyze_topology 7 1]
 if {$bonds != "{0 1}"} {
     error_exit "bond not created as it should: bonds are $bonds"
 }
 
-<<<<<<< HEAD
 # Integrate again and make sure, no extra bonds are added
 integrate 0 recalc_forces
 
@@ -135,11 +118,6 @@
 part 1 pos 9   0 0 
 part 0 pos 0.5 0 0
 
-=======
-# integrate again and make sure, no extra bonds are added
-# enforce force recalculation
-invalidate_system
->>>>>>> 552c1361
 integrate 0
 
 # check, whether the bonds are still correct, not doubled
