#
# Copyright (C) 2013,2014,2015,2016 The ESPResSo project
#
# This file is part of ESPResSo.
#
# ESPResSo is free software: you can redistribute it and/or modify
# it under the terms of the GNU General Public License as published by
# the Free Software Foundation, either version 3 of the License, or
# (at your option) any later version.
#
# ESPResSo is distributed in the hope that it will be useful,
# but WITHOUT ANY WARRANTY; without even the implied warranty of
# MERCHANTABILITY or FITNESS FOR A PARTICULAR PURPOSE.  See the
# GNU General Public License for more details.
#
# You should have received a copy of the GNU General Public License
# along with this program.  If not, see <http://www.gnu.org/licenses/>.
#

"""Testmodule for the Reaction Ensemble.
"""
import os
import sys
import unittest as ut
import numpy as np
import espressomd  # pylint: disable=import-error
from espressomd import reaction_ensemble

class ReactionEnsembleTest(ut.TestCase):
    """Test the core implementation of the reaction ensemble."""

    N0 = 40
    c0 = 0.00028
    type_HA = 0
    type_A = 1
    type_H = 2
    temperature = 1.0
    standard_pressure_in_simulation_units = 0.00108
    exclusion_radius = 1.0
    # could be in this test for example anywhere in the range 0.000001 ... 9,
    # chosen for example like 8.8*np.random.random()+0.2
    K_HA_diss = 8.8 * 0.5 + 0.2
    reactant_types = [type_HA]
    reactant_coefficients = [1]
    product_types = [type_A, type_H]
    product_coefficients = [1, 1]
<<<<<<< HEAD
    system = espressomd.System(box_l=[1.0, 1.0, 1.0])
    system.seed = system.cell_system.get_state()['n_nodes'] * [1234]
=======
    system = espressomd.System()
    system.seed = system.cell_system.get_state()['n_nodes'] * [2]
    np.random.seed(69) #make reaction code fully deterministic
>>>>>>> eddd80f8
    system.box_l = np.ones(3) * (N0 / c0)**(1.0 / 3.0)
    system.cell_system.skin = 0.4
    system.time_step = 0.01
    RE = reaction_ensemble.ReactionEnsemble(
        standard_pressure=standard_pressure_in_simulation_units,
        temperature=temperature,
        exclusion_radius=exclusion_radius)
    volume = np.prod(system.box_l)  # cuboid box

    @classmethod
    def setUpClass(cls):
        """Prepare a testsystem."""
        for i in range(0, 2 * cls.N0, 2):
            cls.system.part.add(id=i, pos=np.random.random(
                3) * cls.system.box_l, type=cls.type_A)
            cls.system.part.add(id=i + 1, pos=np.random.random(3) *
                                cls.system.box_l, type=cls.type_H)

        cls.RE.add(
            equilibrium_constant=cls.K_HA_diss,
            reactant_types=cls.reactant_types,
            reactant_coefficients=cls.reactant_coefficients,
            product_types=cls.product_types,
            product_coefficients=cls.product_coefficients)
        cls.RE.set_default_charges(dictionary={"0": 0, "1": -1, "2": +1})

    @classmethod
    def ideal_degree_of_association(cls, pK_a, pH):
        return 1 - 1.0 / (1 + 10**(pK_a - pH))

    def test_ideal_titration_curve(self):
        N0 = ReactionEnsembleTest.N0
        temperature = ReactionEnsembleTest.temperature
        type_A = ReactionEnsembleTest.type_A
        type_H = ReactionEnsembleTest.type_H
        type_HA = ReactionEnsembleTest.type_HA
        box_l = ReactionEnsembleTest.system.box_l
        standard_pressure_in_simulation_units = ReactionEnsembleTest.standard_pressure_in_simulation_units
        system = ReactionEnsembleTest.system
        K_HA_diss = ReactionEnsembleTest.K_HA_diss
        RE = ReactionEnsembleTest.RE
        """ chemical warmup in order to get to chemical equilibrium before starting to calculate the observable "degree of association" """
        RE.reaction(40 * N0)

        volume = ReactionEnsembleTest.volume
        average_NH = 0.0
        average_degree_of_association = 0.0
        num_samples = 1000
        for i in range(num_samples):
            RE.reaction()
            average_NH += system.number_of_particles(
                type=type_H)
            average_degree_of_association += system.number_of_particles(
                type=type_HA) / float(N0)
        average_NH /= num_samples
        average_degree_of_association /= num_samples
        pH = -np.log10(average_NH / volume)
        K_apparent_HA_diss = K_HA_diss * standard_pressure_in_simulation_units / temperature
        pK_a = -np.log10(K_apparent_HA_diss)
        print(average_degree_of_association)
        real_error_in_degree_of_association = abs(
            average_degree_of_association - ReactionEnsembleTest.ideal_degree_of_association(
                pK_a, pH)) / ReactionEnsembleTest.ideal_degree_of_association(
            pK_a, pH)
        self.assertLess(
            real_error_in_degree_of_association,
            0.07,
            msg="Deviation to ideal titration curve for the given input parameters too large.")

    def test_reaction_system(self):
        RE_status = ReactionEnsembleTest.RE.get_status()
        forward_reaction = RE_status["reactions"][0]
        for i in range(len(forward_reaction["reactant_types"])):
            self.assertEqual(
                ReactionEnsembleTest.reactant_types[i],
                forward_reaction["reactant_types"][i],
                msg="reactant type not set correctly.")
        for i in range(len(forward_reaction["reactant_coefficients"])):
            self.assertEqual(
                ReactionEnsembleTest.reactant_coefficients[i],
                forward_reaction["reactant_coefficients"][i],
                msg="reactant coefficients not set correctly.")
        for i in range(len(forward_reaction["product_types"])):
            self.assertEqual(
                ReactionEnsembleTest.product_types[i],
                forward_reaction["product_types"][i],
                msg="product type not set correctly.")
        for i in range(len(forward_reaction["product_coefficients"])):
            self.assertEqual(
                ReactionEnsembleTest.product_coefficients[i],
                forward_reaction["product_coefficients"][i],
                msg="product coefficients not set correctly.")

        self.assertAlmostEqual(
            ReactionEnsembleTest.temperature,
            RE_status["temperature"],
            places=9,
            msg="reaction ensemble temperature not set correctly.")
        self.assertAlmostEqual(
            ReactionEnsembleTest.exclusion_radius,
            RE_status["exclusion_radius"],
            places=9,
            msg="reaction ensemble exclusion radius not set correctly.")

        self.assertAlmostEqual(
            ReactionEnsembleTest.volume,
            ReactionEnsembleTest.RE.get_volume(),
            places=9,
            msg="reaction ensemble volume not set correctly.")

        self.assertAlmostEqual(
            ReactionEnsembleTest.standard_pressure_in_simulation_units,
            RE_status["standard_pressure"],
            places=9,
            msg="reaction ensemble standard_pressure not set correctly.")

if __name__ == "__main__":
    print("Features: ", espressomd.features())
    ut.main()<|MERGE_RESOLUTION|>--- conflicted
+++ resolved
@@ -44,15 +44,9 @@
     reactant_coefficients = [1]
     product_types = [type_A, type_H]
     product_coefficients = [1, 1]
-<<<<<<< HEAD
-    system = espressomd.System(box_l=[1.0, 1.0, 1.0])
-    system.seed = system.cell_system.get_state()['n_nodes'] * [1234]
-=======
-    system = espressomd.System()
+    system = espressomd.System(box_l=np.ones(3) * (N0 / c0)**(1.0 / 3.0))
     system.seed = system.cell_system.get_state()['n_nodes'] * [2]
     np.random.seed(69) #make reaction code fully deterministic
->>>>>>> eddd80f8
-    system.box_l = np.ones(3) * (N0 / c0)**(1.0 / 3.0)
     system.cell_system.skin = 0.4
     system.time_step = 0.01
     RE = reaction_ensemble.ReactionEnsemble(
