from __future__ import print_function
import sys
import unittest as ut
import numpy as np
import espressomd
from espressomd.interactions import HarmonicBond


@ut.skipIf(not espressomd.has_features("LENNARD_JONES"), "Skipped because LENNARD_JONES turned off.")
class AnalyzeEnergy(ut.TestCase):
<<<<<<< HEAD
    system = espressomd.System(box_l=[1.0, 1.0, 1.0])
=======
    system = espressomd.System()
    system.seed = system.cell_system.get_state()['n_nodes'] * [1234]
>>>>>>> 866f0307
    harmonic = HarmonicBond(r_0=0.0, k=3)

    @classmethod
    def setUpClass(self):
        box_l = 20
        self.system.box_l = [box_l, box_l, box_l]
        self.system.cell_system.skin = 0.4
        self.system.time_step = 0.01
        self.system.non_bonded_inter[0, 0].lennard_jones.set_params(
            epsilon=1.0, sigma=1.0,
            cutoff=2**(1. / 6.), shift="auto")
        self.system.non_bonded_inter[0, 1].lennard_jones.set_params(
            epsilon=1.0, sigma=1.0,
            cutoff=2**(1. / 6.), shift="auto")
        self.system.non_bonded_inter[1, 1].lennard_jones.set_params(
            epsilon=1.0, sigma=1.0,
            cutoff=2**(1. / 6.), shift="auto")
        self.system.thermostat.set_langevin(kT=0., gamma=1.)
        self.system.bonded_inter.add(self.harmonic)

    def setUp(self):
        self.system.part.clear()
        self.system.part.add(id=0, pos=[1, 2, 2], type=0)
        self.system.part.add(id=1, pos=[5, 2, 2], type=0)

    def test_kinetic(self):
        self.system.part[0].pos = [1, 2, 2]
        self.system.part[1].pos = [5, 2, 2]
        self.system.part[0].v = [3, 4, 5]
        self.system.part[1].v = [0, 0, 0]
        # single moving particle
        energy = self.system.analysis.energy()
        self.assertAlmostEqual(energy["total"], 25., delta=1e-7)
        self.assertAlmostEqual(energy["kinetic"], 25., delta=1e-7)
        self.assertAlmostEqual(energy["bonded"], 0., delta=1e-7)
        self.assertAlmostEqual(energy["non_bonded"], 0., delta=1e-7)
        # two moving particles
        self.system.part[1].v = [3, 4, 5]
        energy = self.system.analysis.energy()
        self.assertAlmostEqual(energy["total"], 50., delta=1e-7)
        self.assertAlmostEqual(energy["kinetic"], 50., delta=1e-7)
        self.assertAlmostEqual(energy["bonded"], 0., delta=1e-7)
        self.assertAlmostEqual(energy["non_bonded"], 0., delta=1e-7)
        self.system.part[0].v = [0, 0, 0]
        self.system.part[1].v = [0, 0, 0]

    def test_non_bonded(self):
        self.system.part[0].pos = [1, 2, 2]
        self.system.part[1].pos = [2, 2, 2]
        energy = self.system.analysis.energy()
        self.assertAlmostEqual(energy["total"], 1., delta=1e-5)
        self.assertAlmostEqual(energy["kinetic"], 0., delta=1e-7)
        self.assertAlmostEqual(energy["bonded"], 0., delta=1e-7)
        self.assertAlmostEqual(energy["non_bonded"], 1., delta=1e-7)
        # add another pair of particles
        self.system.part.add(id=2, pos=[3, 2, 2], type=1)
        self.system.part.add(id=3, pos=[4, 2, 2], type=1)
        energy = self.system.analysis.energy()
        self.assertAlmostEqual(energy["total"], 3., delta=1e-7)
        self.assertAlmostEqual(energy["kinetic"], 0., delta=1e-7)
        self.assertAlmostEqual(energy["bonded"], 0., delta=1e-7)
        self.assertAlmostEqual(energy["non_bonded"], 3., delta=1e-7)
        self.assertAlmostEqual(
            energy["non_bonded", 0, 1], energy["non_bonded", 1, 0], delta=1e-7)
        self.assertAlmostEqual(energy["non_bonded", 0, 0]
                               + energy["non_bonded", 0, 1]
                               + energy["non_bonded", 1, 1], energy["total"], delta=1e-7)
        self.system.part[2].remove()
        self.system.part[3].remove()

    def test_bonded(self):
        self.system.part[0].pos = [1, 2, 2]
        self.system.part[1].pos = [3, 2, 2]
        self.system.part[0].v = [0, 0, 0]
        self.system.part[1].v = [0, 0, 0]
        # single bond
        self.system.part[0].add_bond((self.harmonic, 1))
        energy = self.system.analysis.energy()
        self.assertAlmostEqual(energy["total"], 6, delta=1e-7)
        self.assertAlmostEqual(energy["kinetic"], 0., delta=1e-7)
        self.assertAlmostEqual(energy["bonded"], 6, delta=1e-7)
        self.assertAlmostEqual(energy["non_bonded"], 0., delta=1e-7)
        # two bonds
        self.system.part[1].add_bond((self.harmonic, 0))
        energy = self.system.analysis.energy()
        self.assertAlmostEqual(energy["total"], 12, delta=1e-7)
        self.assertAlmostEqual(energy["kinetic"], 0., delta=1e-7)
        self.assertAlmostEqual(energy["bonded"], 12, delta=1e-7)
        self.assertAlmostEqual(energy["non_bonded"], 0., delta=1e-7)
        # bonds deleted
        self.system.part[0].delete_all_bonds()
        self.system.part[1].delete_all_bonds()
        energy = self.system.analysis.energy()
        self.assertAlmostEqual(energy["total"], 0., delta=1e-7)
        self.assertAlmostEqual(energy["kinetic"], 0., delta=1e-7)
        self.assertAlmostEqual(energy["bonded"], 0, delta=1e-7)
        self.assertAlmostEqual(energy["non_bonded"], 0., delta=1e-7)

    def test_all(self):
        self.system.part[0].pos = [1, 2, 2]
        self.system.part[1].pos = [2, 2, 2]
        self.system.part[0].v = [3, 4, 5]
        self.system.part[1].v = [3, 4, 5]
        # single bond
        self.system.part[0].add_bond((self.harmonic, 1))
        energy = self.system.analysis.energy()
        self.assertAlmostEqual(energy["total"], 50. + 3. / 2. + 1., delta=1e-7)
        self.assertAlmostEqual(energy["kinetic"], 50., delta=1e-7)
        self.assertAlmostEqual(energy["bonded"], 3. / 2., delta=1e-7)
        self.assertAlmostEqual(energy["non_bonded"], 1., delta=1e-7)
        # two bonds
        self.system.part[1].add_bond((self.harmonic, 0))
        energy = self.system.analysis.energy()
        self.assertAlmostEqual(energy["total"], 50. + 3 + 1., delta=1e-7)
        self.assertAlmostEqual(energy["kinetic"], 50., delta=1e-7)
        self.assertAlmostEqual(energy["bonded"], 3., delta=1e-7)
        self.assertAlmostEqual(energy["non_bonded"], 1., delta=1e-7)
        # add another pair of particles
        self.system.part.add(id=2, pos=[1, 5, 5], type=1)
        self.system.part.add(id=3, pos=[2, 5, 5], type=1)
        energy = self.system.analysis.energy()
        self.assertAlmostEqual(
            energy["total"], 50. + 3 + (1. + 1.), delta=1e-7)
        self.assertAlmostEqual(energy["kinetic"], 50., delta=1e-7)
        self.assertAlmostEqual(energy["bonded"], 3., delta=1e-7)
        self.assertAlmostEqual(energy["non_bonded"], 1. + 1., delta=1e-7)
        self.system.part[2].remove()
        self.system.part[3].remove()
        self.system.part[0].delete_all_bonds()

    features = ["ELECTROSTATICS", "P3M"]

    @ut.skipIf(not espressomd.has_features(*features),
               "Missing features: " + ", ".join(espressomd.missing_features(*features)))
    def test_electrostatics(self):

        from espressomd import electrostatics

        self.system.part[0].pos = [1, 2, 2]
        self.system.part[1].pos = [3, 2, 2]
        self.system.part[0].q = 1
        self.system.part[1].q = -1
        p3m = electrostatics.P3M(prefactor=1.0,
                                 accuracy=9.910945054074526e-08,
                                 mesh=[22, 22, 22],
                                 cao=7,
                                 r_cut=8.906249999999998,
                                 alpha=0.387611049779351,
                                 tune=False)
        self.system.actors.add(p3m)

        # did not verify if this is correct, but looks pretty good (close to 1/2)
        u_p3m = -0.501062398379
        energy = self.system.analysis.energy()
        self.assertAlmostEqual(energy["total"], u_p3m, delta=1e-5)
        self.assertAlmostEqual(energy["kinetic"], 0., delta=1e-7)
        self.assertAlmostEqual(energy["bonded"], 0., delta=1e-7)
        self.assertAlmostEqual(energy["non_bonded"], 0, delta=1e-7)
        self.assertAlmostEqual(energy["coulomb"], u_p3m, delta=1e-7)
        self.system.part[0].q = 0
        self.system.part[1].q = 0
        self.system.part[0].pos = [1, 2, 2]
        self.system.part[1].pos = [5, 2, 2]


if __name__ == "__main__":
    print("Features: ", espressomd.features())
    ut.main()<|MERGE_RESOLUTION|>--- conflicted
+++ resolved
@@ -7,13 +7,12 @@
 
 
 @ut.skipIf(not espressomd.has_features("LENNARD_JONES"), "Skipped because LENNARD_JONES turned off.")
+
 class AnalyzeEnergy(ut.TestCase):
-<<<<<<< HEAD
     system = espressomd.System(box_l=[1.0, 1.0, 1.0])
-=======
-    system = espressomd.System()
-    system.seed = system.cell_system.get_state()['n_nodes'] * [1234]
->>>>>>> 866f0307
+    system.seed  = system.cell_system.get_state()['n_nodes'] * [1234]
+    numpy.random.seed(system.seed)
+
     harmonic = HarmonicBond(r_0=0.0, k=3)
 
     @classmethod
@@ -59,6 +58,7 @@
         self.assertAlmostEqual(energy["non_bonded"], 0., delta=1e-7)
         self.system.part[0].v = [0, 0, 0]
         self.system.part[1].v = [0, 0, 0]
+
 
     def test_non_bonded(self):
         self.system.part[0].pos = [1, 2, 2]
