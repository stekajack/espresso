--- conflicted
+++ resolved
@@ -310,17 +310,9 @@
                 pos0[ind, :] = self.es.part[ind].pos
         dt0 = self.mass / self.gamma_tran_p_validate
 
-<<<<<<< HEAD
-        loops = 200
-        # Thermalizing...
-        therm_steps = 20
-        self.es.integrator.run(therm_steps)
-        # Measuring...
-=======
         loops = 250
         therm_steps = 20
         self.es.integrator.run(therm_steps)
->>>>>>> 7ac9db47
 
         int_steps = 5
         for i in range(loops):
@@ -369,11 +361,7 @@
             do[k] = sum(Eo[k, :]) / (3.0 * self.halfkT_p_validate[k]) - 1.0
             do_vec[k, :] = Eo[k, :] / self.halfkT_p_validate[k] - 1.0
         dr_norm /= (n * loops)
-<<<<<<< HEAD
-        
-=======
-
->>>>>>> 7ac9db47
+
         for k in range(2):
             self.assertLessEqual(
                 abs(
