from __future__ import print_function
import unittest as ut
import numpy as np
from numpy.random import random, seed
import espressomd
import math
import tests_common as tc


@ut.skipIf(not espressomd.has_features(["MASS",
                                        "PARTICLE_ANISOTROPY",
                                        "ROTATIONAL_INERTIA",
                                        "LANGEVIN_PER_PARTICLE"]),
           "Features not available, skipping test!")
class ThermoTest(ut.TestCase):
    longMessage = True
    # Handle for espresso system
    es = espressomd.System()

    def run_test_case(self, test_case):
        seed(1)
        # Decelleration
        self.es.time_step = 0.007
        # gamma_tran/gamma_rot matrix: [2 types of particless] x [3 dimensions
        # X Y Z]
        gamma_tran = np.zeros((2, 3))
        gamma_tr = np.zeros((2, 3))
        gamma_rot = np.zeros((2, 3))
        gamma_rot_validate = np.zeros((2, 3))
        # The translational gamma isotropy is required here. See comments below.
        # Global gamma for tests without particle-specific gammas:
        # gamma_global = np.ones((3))
        gamma_global = np.zeros((3))
        gamma_global[0] = np.array((0.5 + np.random.random()) * 2.0 / 3.0)
        gamma_global[1] = gamma_global[0]
        gamma_global[2] = gamma_global[0]
        # Additional test case (5th) for the specific global rotational gamma set.
        gamma_global_rot = np.array((0.5 + np.random.random(3)) * 2.0 / 3.0)
        # Per-paricle values for the remaining decelleration tests:
        # Either translational friction isotropy is required
        # or both translational and rotational ones.
        # Otherwise these types of motion will interfere.
        # ..Let's test both cases depending on the particle index.
        gamma_tran[0, 0] = np.array(0.5 + np.random.random())
        gamma_tran[0, 1] = gamma_tran[0, 0]
        gamma_tran[0, 2] = gamma_tran[0, 0]
        gamma_rot[0, :] = np.array((0.5 + random(3)) * 2.0 / 3.0)
        
        gamma_tran[1, 0] = np.array(0.5 + np.random.random())
        gamma_tran[1, 1] = gamma_tran[1, 0]
        gamma_tran[1, 2] = gamma_tran[1, 0]
        gamma_rot[1, 0] = np.array((0.5 + np.random.random()) * 2.0 / 3.0)
        gamma_rot[1, 1] = gamma_rot[1, 0]
        gamma_rot[1, 2] = gamma_rot[1, 0]

        if test_case != 4:
            self.es.thermostat.set_langevin(
                kT=0.0,
                gamma=[
                    gamma_global[0],
                    gamma_global[1],
                    gamma_global[2]])
        else:
            self.es.thermostat.set_langevin(
                kT=0.0,
                gamma=[
                    gamma_global[0],
                    gamma_global[1],
                    gamma_global[2]],
                gamma_rotation=[
                    gamma_global_rot[0],
                    gamma_global_rot[1],
                    gamma_global_rot[2]])

        self.es.cell_system.skin = 5.0
        mass = 12.74
        J = [10.0, 10.0, 10.0]

        for i in range(len(self.es.part)):
            self.es.part[i].remove()

        for i in range(2):
            self.es.part.add(rotation=(1,1,1), pos=np.array([0.0, 0.0, 0.0]), id=i)
            self.es.part[i].v = np.array([1.0, 1.0, 1.0])
            if "ROTATION" in espressomd.features():
                self.es.part[i].omega_body = np.array([1.0, 1.0, 1.0])
            self.es.part[i].mass = mass
            self.es.part[i].rinertia = np.array(J)

        print("\n")

        for k in range(2):
            if test_case == 0:
                if (k == 0):
                    print("------------------------------------------------")
                    print("Test " + str(test_case) + ": no particle specific values")
                    print("------------------------------------------------")
                # No assignments are needed.
    
            if test_case == 1:
                if (k == 0):
                    print("------------------------------------------------")
                    print("Test " + str(test_case) +
                        ": particle specific gamma but not temperature")
                    print("------------------------------------------------")
                self.es.part[k].gamma = gamma_tran[k, :]
                if "ROTATION" in espressomd.features():
                    self.es.part[k].gamma_rot = gamma_rot[k, :]
    
            if test_case == 2:
                if (k == 0):
                    print("------------------------------------------------")
                    print("Test " + str(test_case) +
                        ": particle specific temperature but not gamma")
                    print("------------------------------------------------")
                self.es.part[k].temp = 0.0
    
            if test_case == 3:
                if (k == 0):
                    print("------------------------------------------------")
                    print("Test " + str(test_case) +
                        ": both particle specific gamma and temperature")
                    print("------------------------------------------------")
                self.es.part[k].temp = 0.0
                self.es.part[k].gamma = gamma_tran[k, :]
                if "ROTATION" in espressomd.features():
                    self.es.part[k].gamma_rot = gamma_rot[k, :]
            
            if test_case == 4:
                if (k == 0):
                    print("------------------------------------------------")
                    print("Test " + str(test_case) + ": no particle specific values.")
                    print("Rotational specific global thermostat")
                    print("------------------------------------------------")
                    # No assignments are needed.

        if test_case == 1 or test_case == 3:
            gamma_tr = gamma_tran
            gamma_rot_validate = gamma_rot
        else:
            for k in range(2):
                gamma_tr[k, :] = gamma_global[:]
                if test_case != 4:
                    gamma_rot_validate[k, :] = gamma_global[:]
                else:
                    gamma_rot_validate[k, :] = gamma_global_rot[:]

        self.es.time = 0.0

        tol = 1.25E-4
        for i in range(100):
            for k in range(2):
                for j in range(3):
                    # Note: velocity is defined in the lab frame of reference
                    # while gamma_tr is defined in the body one.
                    # Hence, only isotropic gamma_tr could be tested here.
                    self.assertLess(
                        abs(self.es.part[k].v[j] - math.exp(- gamma_tr[k, j] * self.es.time / mass)), tol)
                    if "ROTATION" in espressomd.features():
                        self.assertLess(abs(
                            self.es.part[k].omega_body[j] - math.exp(- gamma_rot_validate[k, j] * self.es.time / J[j])), tol)
            self.es.integrator.run(10)

        for i in range(len(self.es.part)):
            self.es.part[i].remove()

        # thermalization
        # Checks if every degree of freedom has 1/2 kT of energy, even when
        # mass and inertia tensor are active

        # 2 different langevin parameters for particles
        temp = np.array([2.5, 2.0])
        D_tr = np.zeros((2, 3))
        for k in range(2):
            gamma_tran[k, :] = np.array((0.4 + np.random.random(3)) * 10)
            # Second particle should be isotropic for the rotational diffusion test.
            # It is valid within test cases #1 and #3
            if test_case in (1, 3) and k == 1:
                gamma_rot[k, 0] = np.array((0.4 + np.random.random()) * 20)
                gamma_rot[k, 1] = gamma_rot[k, 0]
                gamma_rot[k, 2] = gamma_rot[k, 0]
            else:
                gamma_rot[k, :] = np.array((0.2 + np.random.random(3)) * 20)

        box = 10.0
        self.es.box_l = [box, box, box]
        if espressomd.has_features(("PARTIAL_PERIODIC",)):
            self.es.periodicity = 0, 0, 0
        # Random temperature
        kT = (0.3 + np.random.random()) * 5
        gamma_global = np.array((0.5 + np.random.random(3)) * 2.0 / 3.0)
        gamma_global_rot = np.array((0.2 + np.random.random(3)) * 20)

        if test_case == 2 or test_case == 3:
            halfkT = temp / 2.0
        else:
            halfkT = np.array([kT, kT]) / 2.0

        if test_case == 1 or test_case == 3:
            gamma_tr = gamma_tran
        else:
            for k in range(2):
                gamma_tr[k, :] = gamma_global[:]

        # translational diffusion
        for k in range(2):
            D_tr[k, :] = 2.0 * halfkT[k] / gamma_tr[k, :]

        if test_case != 4:
            self.es.thermostat.set_langevin(
                kT=kT,
                gamma=[
                    gamma_global[0],
                    gamma_global[1],
                    gamma_global[2]])
        else:
            self.es.thermostat.set_langevin(
                kT=kT,
                gamma=[
                    gamma_global[0],
                    gamma_global[1],
                    gamma_global[2]],
                gamma_rotation=[
                    gamma_global_rot[0],
                    gamma_global_rot[1],
                    gamma_global_rot[2]])

        # no need to rebuild Verlet lists, avoid it
        self.es.cell_system.skin = 5.0
        self.es.time_step = 0.03
        n = 200
        mass = (0.2 + np.random.random()) * 7.0
        J = np.zeros((2, 3))
        J[0, :] = np.array((0.2 + np.random.random(3)) * 7.0)
        # Second particle should be isotropic for the rotational diffusion test.
        # It is valid within test cases #1 and #3
        if test_case in (1, 3):
            J[1, 0] = np.array((0.2 + np.random.random()) * 1.0)
            J[1, 1] = J[1, 0]
            J[1, 2] = J[1, 0]
        else:
            J[1, :] = np.array((0.2 + np.random.random(3)) * 7.0)

        D_rot_p1 = 2.0 * halfkT[1] / gamma_rot[1, 0]

        for i in range(n):
            for k in range(2):
                ind = i + k * n
                part_pos = np.array(np.random.random(3) * box)
                part_v = np.array([0.0, 0.0, 0.0])
                part_omega_body = np.array([0.0, 0.0, 0.0])
                self.es.part.add(rotation=(1,1,1), id=ind, mass=mass,
                                 rinertia=[J[k, 0], J[k, 1], J[k, 2]],
                                 pos=part_pos, v=part_v)
                if "ROTATION" in espressomd.features():
                    self.es.part[ind].omega_body = part_omega_body
                if test_case == 1:
                    self.es.part[ind].gamma = gamma_tran[k, :]
                    if "ROTATION" in espressomd.features():
                        self.es.part[ind].gamma_rot = gamma_rot[k, :]

                if test_case == 2:
                    self.es.part[ind].temp = temp[k]
                if test_case == 3:
                    self.es.part[ind].gamma = gamma_tran[k, :]
                    if "ROTATION" in espressomd.features():
                        self.es.part[ind].gamma_rot = gamma_rot[k, :]
                    self.es.part[ind].temp = temp[k]

        # Get rid of short range calculations if exclusions are on
        # if espressomd.has_features("EXCLUSIONS"):

        # matrices: [2 types of particless] x [3 dimensions X Y Z]
        # velocity^2, omega^2, position^2
        v2 = np.zeros((2, 3))
        o2 = np.zeros((2, 3))
        dr2 = np.zeros((2, 3))
        sigma2_tr = np.zeros((2))
        dr_norm = np.zeros((2))
        
        # Only for the second particle.
        # Total curve within a spherical trigonometry.
        # [particle_index, which principal axis, around which lab axis]
        alpha = np.zeros((n, 3, 3))
        alpha_norm = 0.0
        # Previous directions of the principal axes:
        # [particle_index, which principal axis, its lab coordinate]
        prev_pa_lab = np.zeros((n, 3, 3))
        pa_body = np.zeros((3))
        pa_lab = np.zeros((3, 3))
        ref_lab = np.zeros((3))
        vec = np.zeros((3))
        vec1 = np.zeros((3))
        vec2 = np.zeros((3))
        #vec_diag = np.ones((3))

        pos0 = np.zeros((2 * n, 3))
        for p in range(n):
            for k in range(2):
                ind = p + k * n
                pos0[ind, :] = self.es.part[ind].pos
        dt0 = mass / gamma_tr
        # Corresponding below test will be made only for the second particle:
        dt0_rot_1 = J[1, 0] / gamma_rot[1, 0]

        loops = 1250
        print("Thermalizing...")
        therm_steps = 150
        self.es.integrator.run(therm_steps)
        print("Measuring...")

        int_steps = 1
        for i in range(loops):
            self.es.integrator.run(int_steps)
            # Get kinetic energy in each degree of freedom for all particles
            for p in range(n):
                for k in range(2):
                    ind = p + k * n
                    v = self.es.part[ind].v
                    if "ROTATION" in espressomd.features():
                        o = self.es.part[ind].omega_body
                        o2[k, :] = o2[k, :] + np.power(o[:], 2)
                    pos = self.es.part[ind].pos
                    v2[k, :] = v2[k, :] + np.power(v[:], 2)
                    dr2[k, :] = np.power((pos[:] - pos0[ind, :]), 2)
                    dt = (int_steps * (i + 1) + therm_steps) * \
                        self.es.time_step
                    # translational diffusion variance: after a closed-form
                    # integration of the Langevin EOM
                    sigma2_tr[k] = 0.0
                    for j in range(3):
                        sigma2_tr[k] = sigma2_tr[k] + D_tr[k,
                                                           j] * (2.0 * dt + dt0[k,
                                                                              j] * (- 3.0 + 4.0 * math.exp(- dt / dt0[k,
                                                                                                                  j]) - math.exp(- 2.0 * dt / dt0[k,
                                                                                                                                                j])))
                    dr_norm[k] = dr_norm[k] + \
                        (sum(dr2[k, :]) - sigma2_tr[k]) / sigma2_tr[k]
                    
                    # Rotational diffusion variance.
                    if test_case in (1, 3) and k == 1:
                        dt -= self.es.time_step * (1 + therm_steps)
                        # First, let's identify principal axes in the lab reference frame.
                        for j in range(3):
                            for j1 in range(3):
                                pa_body[j1] = 0.0
                            pa_body[j] = 1.0
                            vec = tc.convert_vec_body_to_space(self.es, ind, pa_body)
                            pa_lab[j, :] = vec[:]
                            
                            if i > 0:
                                # Around which axis we rotates?
                                for j1 in range(3):
                                    # Calc a rotational diffusion within the spherical trigonometry
                                    vec2 = vec
                                    #vec2[j1] = 0.0
                                    vec1[:] = prev_pa_lab[p, j, :]
                                    #vec1[j1] = 0.0
                                    for j2 in range(3):
                                        ref_lab[j2] = 0.0
                                    ref_lab[j1] = 1.0
                                    dalpha = np.arccos(np.dot(vec2, vec1) / (np.linalg.norm(vec2) * np.linalg.norm(vec1)))
                                    # just a formal sign keep to distinguish opposite rotations
                                    # it can be zero and this is important to track non-rotational
                                    #sign = np.sign(np.dot(np.cross(vec2, vec1), ref_lab))
                                    rot_projection = np.dot(np.cross(vec2, vec1), ref_lab) / np.linalg.norm(np.cross(vec2, vec1))
                                    theta = np.arccos(np.dot(vec2, ref_lab) / (np.linalg.norm(vec2) * np.linalg.norm(ref_lab)))
                                    alpha[p, j, j1] += dalpha * rot_projection / np.sin(theta)
                                    alpha2 = alpha[p, j, j1]**2
                                    sigma2_alpha = D_rot_p1 * (2.0 * dt + dt0_rot_1 * (- 3.0 +
                                                                                    4.0 * math.exp(- dt / dt0_rot_1) 
                                                                                    - math.exp(- 2.0 * dt / dt0_rot_1)))
                                    if dalpha > 0:
                                        alpha_norm += (alpha2 - sigma2_alpha) / sigma2_alpha
                            prev_pa_lab[p, j, :] = pa_lab[j, :]

        tolerance = 0.15
        Ev = 0.5 * mass * v2 / (n * loops)
        Eo = 0.5 * J * o2 / (n * loops)
        dv = np.zeros((2))
        do = np.zeros((2))
        do_vec = np.zeros((2, 3))
        for k in range(2):
<<<<<<< HEAD
            dv[k] = sum(Ev[k, :]) / (3 * halfkT[k]) - 1.0
            #if k == 0:
            do[k] = sum(Eo[k, :]) / (3 * halfkT[k]) - 1.0
=======
            dv[k] = sum(Ev[k, :]) / (3.0 * halfkT[k]) - 1.0
            do[k] = sum(Eo[k, :]) / (3.0 * halfkT[k]) - 1.0
>>>>>>> b1d4f42f
            do_vec[k, :] = Eo[k, :] / halfkT[k] - 1.0
            #else:
                # Two rotational axes are fixed for the second particle:
            #    do[k] = sum(Eo[k, :]) / (1 * halfkT[k]) - 1.0
            #    do_vec[k, :] = Eo[k, :] / (halfkT[k] / 3.0) - 1.0
        dr_norm = dr_norm / (n * loops)
        
        # Only two body axes move around the non-fixed third one.
        alpha_norm = alpha_norm / (9 * n * loops)
        
        for k in range(2):
            print("\n")
            print("k = " + str(k))
            print("mass = " + str(mass))
            print("gamma_tr = {0} {1} {2}".format(
                gamma_tr[k, 0], gamma_tr[k, 1], gamma_tr[k, 2]))
            if test_case == 1 or test_case == 3:
                print("gamma_rot = {0} {1} {2}".format(
                    gamma_rot[k, 0], gamma_rot[k, 1], gamma_rot[k, 2]))
            else:
                print("gamma_global = {0} {1} {2}".format(
                    gamma_global[0], gamma_global[1], gamma_global[2]))
            print("Moment of inertia principal components: = " + str(J))
            print("1/2 kT = " + str(halfkT[k]))
            print("Translational energy: {0} {1} {2}".format(
                Ev[k, 0], Ev[k, 1], Ev[k, 2]))
            print("Rotational energy: {0} {1} {2}".format(
                Eo[k, 0], Eo[k, 1], Eo[k, 2]))

            print("Deviation in translational energy: " + str(dv[k]))
            if "ROTATION" in espressomd.features():
                print("Deviation in rotational energy: " + str(do[k]))
                print("Deviation in rotational energy per degrees of freedom: {0} {1} {2}".format(
                    do_vec[k, 0], do_vec[k, 1], do_vec[k, 2]))
            print(
                "Deviation in translational diffusion: {0} ".format(
                    dr_norm[k]))
            print(
                "Deviation in rotational diffusion: {0} ".format(
                    alpha_norm))

            self.assertLessEqual(
                abs(
                    dv[k]),
                tolerance,
                msg='Relative deviation in translational energy too large: {0}'.format(
                    dv[k]))
            if "ROTATION" in espressomd.features():
                self.assertLessEqual(
                    abs(
                        do[k]),
                    tolerance,
                    msg='Relative deviation in rotational energy too large: {0}'.format(
                        do[k]))
                self.assertLessEqual(abs(
                    do_vec[k, 0]), tolerance, msg='Relative deviation in rotational energy per the body axis X is too large: {0}'.format(do_vec[k, 0]))
                self.assertLessEqual(abs(
                    do_vec[k, 1]), tolerance, msg='Relative deviation in rotational energy per the body axis Y is too large: {0}'.format(do_vec[k, 1]))
                self.assertLessEqual(abs(
                    do_vec[k, 2]), tolerance, msg='Relative deviation in rotational energy per the body axis Z is too large: {0}'.format(do_vec[k, 2]))
            self.assertLessEqual(
                abs(
                    dr_norm[k]),
                tolerance,
                msg='Relative deviation in translational diffusion is too large: {0}'.format(
                    dr_norm[k]))
            if test_case in (1, 3):
                self.assertLessEqual(
                    abs(
                        alpha_norm),
                    tolerance,
                    msg='Relative deviation in rotational diffusion is too large: {0}'.format(
                        alpha_norm))

    def test(self):
        if "ROTATION" in espressomd.features():
            n_test_cases = 5
        else:
            n_test_cases = 4
        for i in range(n_test_cases):
            self.run_test_case(i)


if __name__ == '__main__':
    print("Features: ", espressomd.features())
    ut.main()<|MERGE_RESOLUTION|>--- conflicted
+++ resolved
@@ -353,16 +353,11 @@
                                 for j1 in range(3):
                                     # Calc a rotational diffusion within the spherical trigonometry
                                     vec2 = vec
-                                    #vec2[j1] = 0.0
                                     vec1[:] = prev_pa_lab[p, j, :]
-                                    #vec1[j1] = 0.0
                                     for j2 in range(3):
                                         ref_lab[j2] = 0.0
                                     ref_lab[j1] = 1.0
                                     dalpha = np.arccos(np.dot(vec2, vec1) / (np.linalg.norm(vec2) * np.linalg.norm(vec1)))
-                                    # just a formal sign keep to distinguish opposite rotations
-                                    # it can be zero and this is important to track non-rotational
-                                    #sign = np.sign(np.dot(np.cross(vec2, vec1), ref_lab))
                                     rot_projection = np.dot(np.cross(vec2, vec1), ref_lab) / np.linalg.norm(np.cross(vec2, vec1))
                                     theta = np.arccos(np.dot(vec2, ref_lab) / (np.linalg.norm(vec2) * np.linalg.norm(ref_lab)))
                                     alpha[p, j, j1] += dalpha * rot_projection / np.sin(theta)
@@ -381,19 +376,9 @@
         do = np.zeros((2))
         do_vec = np.zeros((2, 3))
         for k in range(2):
-<<<<<<< HEAD
-            dv[k] = sum(Ev[k, :]) / (3 * halfkT[k]) - 1.0
-            #if k == 0:
-            do[k] = sum(Eo[k, :]) / (3 * halfkT[k]) - 1.0
-=======
             dv[k] = sum(Ev[k, :]) / (3.0 * halfkT[k]) - 1.0
             do[k] = sum(Eo[k, :]) / (3.0 * halfkT[k]) - 1.0
->>>>>>> b1d4f42f
             do_vec[k, :] = Eo[k, :] / halfkT[k] - 1.0
-            #else:
-                # Two rotational axes are fixed for the second particle:
-            #    do[k] = sum(Eo[k, :]) / (1 * halfkT[k]) - 1.0
-            #    do_vec[k, :] = Eo[k, :] / (halfkT[k] / 3.0) - 1.0
         dr_norm = dr_norm / (n * loops)
         
         # Only two body axes move around the non-fixed third one.
