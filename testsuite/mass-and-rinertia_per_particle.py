from __future__ import print_function
import unittest as ut
import numpy as np
from numpy.random import random, seed
import espressomd
import math
import tests_common as tc

@ut.skipIf(not espressomd.has_features(["MASS",
                                        "PARTICLE_ANISOTROPY",
                                        "ROTATIONAL_INERTIA",
                                        "LANGEVIN_PER_PARTICLE"]),
           "Features not available, skipping test!")
class ThermoTest(ut.TestCase):
    longMessage = True
    # Handle for espresso system
<<<<<<< HEAD
    es = espressomd.System(box_l=[1.0, 1.0, 1.0])
    rot_flag = 0
    
    def set_thermo_all(self, test_case, kT, gamma_global, gamma_global_rot):
        if test_case < 4:
            self.es.thermostat.set_langevin(
                kT=kT,
                gamma=[
                    gamma_global[0],
                    gamma_global[1],
                    gamma_global[2]])
        elif test_case == 4 and self.rot_flag == 1:
            self.es.thermostat.set_langevin(
                kT=kT,
                gamma=[
                    gamma_global[0],
                    gamma_global[1],
                    gamma_global[2]],
                gamma_rotation=[
                    gamma_global_rot[0],
                    gamma_global_rot[1],
                    gamma_global_rot[2]])
        elif test_case < 8 + self.rot_flag:
            if "BROWNIAN_DYNAMICS" in espressomd.features():
                # Brownian thermostat activation
                self.es.thermostat.turn_off()
                self.es.thermostat.set_brownian(
                    kT=kT,
                    gamma=[
                        gamma_global[0],
                        gamma_global[1],
                        gamma_global[2]])
        elif test_case == 9:
            if "BROWNIAN_DYNAMICS" in espressomd.features():
                # Brownian thermostat activation
                self.es.thermostat.turn_off()
                self.es.thermostat.set_brownian(
                    kT=kT,
                    gamma=[
                        gamma_global[0],
                        gamma_global[1],
                        gamma_global[2]],
                    gamma_rotation=[
                        gamma_global_rot[0],
                        gamma_global_rot[1],
                        gamma_global_rot[2]])

    def run_test_case(self, test_case):
        seed(8)
        self.es.time_step = 0.007
=======
    es = espressomd.System(box_l=[1.0,1.0,1.0])
    es.cell_system.skin = 5.0
    
    # The NVT thermostat parameters
    kT = 0.0
    gamma_global = np.zeros((3))
    gamma_global_rot = np.zeros((3))
    
    # Particle properties
    mass = 0.0
    J = 0.0,0.0,0.0
    
    ## Per-particle type parameters.
    # 2 different langevin parameters for particles.
    kT_p = np.zeros((2))
    # gamma_tran/gamma_rot matrix: [2 kinds of particles] x [3 dimensions X Y Z]
    # These matrices are assigning per-particle in corresponding test cases.
    gamma_tran_p = np.zeros((2, 3))
    gamma_rot_p = np.zeros((2, 3))
    
    ## These variables will take the values to compare with.
    # Depending on the test case following matrices either equals to the previous
    # or the global corresponding parameters. The corresponding setting effect is an essence of
    # all the test cases' differentiation here.
    halfkT_p_validate = np.zeros((2))
    gamma_tran_p_validate = np.zeros((2, 3))
    gamma_rot_p_validate = np.zeros((2, 3))
    # Diffusivity
    D_tran_p_validate = np.zeros((2,3))
    
    @classmethod
    def setUpClass(cls):
        np.random.seed(15)

    def setUp(self):
        self.es.time = 0.0
>>>>>>> 994b6c33
        self.es.part.clear()
        print("\n")

    def generate_scalar_ranged_rnd(self, min_par, max_par):
        """
        Generate the scaled random scalar in the range between
        min_par*max_par and (min_par+1.0)*max_par.
    
        Parameters
        ----------
        min_par : :obj:`int`
                  Minimal value parameter.
        max_par : :obj:`int`
                  Maximal value parameter.

        """

        res = (min_par + np.random.random()) * max_par
        return res

    def generate_vec_ranged_rnd(self, min_par, max_par):
        """
        Generate the scaled random 3D vector with a magnitude
        in the range between sqrt(3)*min_par*max_par and
        sqrt(3)*(min_par+1.0)*max_par.
    
        Parameters
        ----------
        min_par : :obj:`int`
                  Minimal value parameter.
        max_par : :obj:`int`
                  Maximal value parameter.

        """

        res = (min_par + np.random.random(3)) * max_par
        return res
    
    def set_langevin_global_defaults(self):
        """
        Setup the NVT thermostat viscous friction parameters.

        """

        # Global NVT thermostat parameters are assigning by default
        for k in range(2):
            self.gamma_tran_p_validate[k, :] = self.gamma_global[:]
            self.gamma_rot_p_validate[k, :] = self.gamma_global[:]
            self.halfkT_p_validate[k] = self.kT / 2.0

    def set_langevin_global_defaults_rot_differ(self):
        """
        Setup the NVT thermostat viscous friction parameters
        with a rotation-specific gamma.

        """

        # Global NVT thermostat parameters are assigning by default
        for k in range(2):
            self.gamma_tran_p_validate[k, :] = self.gamma_global[:]
            self.gamma_rot_p_validate[k, :] = self.gamma_global_rot[:]
            self.halfkT_p_validate[k] = self.kT / 2.0

    def dissipation_param_setup(self):
        """
        Setup the parameters for the following dissipation
        test.

        """

        ## Time
        self.es.time_step = 0.007
        
        ## Space
        box = 1.0
        self.es.box_l = box,box,box
        if espressomd.has_features(("PARTIAL_PERIODIC",)):
            self.es.periodicity = 0,0,0
        
        ## NVT thermostat
        self.kT = 0.0
        # The translational gamma isotropy is required here.
        # Global gamma for tests without particle-specific gammas.
        #
        # As far as the problem characteristic time is t0 ~ mass / gamma
        # and the Langevin equation finite-difference approximation is stable
        # only for time_step << t0, it is needed to set the gamma less than
        # some maximal value according to the value max_gamma_param.
        # Also, it cannot be very small (min_gamma_param), otherwise the thermalization will require
        # too much of the CPU time. Same: for all such gamma assignments throughout the test.
        #
        min_gamma_param = 0.5
        max_gamma_param = 2.0/3.0
        gamma_rnd = self.generate_scalar_ranged_rnd(min_gamma_param, max_gamma_param)
        self.gamma_global = gamma_rnd, gamma_rnd, gamma_rnd
        # Additional test case for the specific global rotational gamma set.
        self.gamma_global_rot = self.generate_vec_ranged_rnd(0.5,2.0/3.0)
        # Per-paricle values:
        self.kT_p = 0.0,0.0
        # Either translational friction isotropy is required
        # or both translational and rotational ones.
        # Otherwise these types of motion will interfere.
        # ..Let's test both cases depending on the particle index.
<<<<<<< HEAD
        gamma_tran[0, 0] = np.array(0.5 + np.random.random())
        gamma_tran[0, 1] = gamma_tran[0, 0]
        gamma_tran[0, 2] = gamma_tran[0, 0]
        if test_case < 4 + self.rot_flag:
            gamma_rot[0, :] = np.array((0.5 + random(3)) * 2.0 / 3.0)
        else:
            if "BROWNIAN_DYNAMICS" in espressomd.features():
                # Isotropy is required here for the drag tests (see below)
                gamma_rot[0, 0] = np.array((0.5 + random(1)) * 2.0 / 3.0)
                gamma_rot[0, 1] = gamma_rot[0, 0]
                gamma_rot[0, 2] = gamma_rot[0, 0]
        
        gamma_tran[1, 0] = np.array(0.5 + np.random.random())
        gamma_tran[1, 1] = gamma_tran[1, 0]
        gamma_tran[1, 2] = gamma_tran[1, 0]
        gamma_rot[1, 0] = np.array((0.5 + np.random.random()) * 2.0 / 3.0)
        gamma_rot[1, 1] = gamma_rot[1, 0]
        gamma_rot[1, 2] = gamma_rot[1, 0]
        
        self.set_thermo_all(test_case, 0.0, gamma_global, gamma_global_rot)

        self.es.cell_system.skin = 5.0
        mass = 12.74
        J = [10.0, 10.0, 10.0]

        for i in range(len(self.es.part)):
            self.es.part[i].remove()

=======
        self.gamma_tran_p[0, 0] = self.generate_scalar_ranged_rnd(0.5,1.0)
        self.gamma_tran_p[0, 1] = self.gamma_tran_p[0, 0]
        self.gamma_tran_p[0, 2] = self.gamma_tran_p[0, 0]
        self.gamma_rot_p[0, :] = self.generate_vec_ranged_rnd(0.5,2.0/3.0)
        self.gamma_tran_p[1, 0] = self.generate_scalar_ranged_rnd(0.5,1.0)
        self.gamma_tran_p[1, 1] = self.gamma_tran_p[1, 0]
        self.gamma_tran_p[1, 2] = self.gamma_tran_p[1, 0]
        self.gamma_rot_p[1, 0] = self.generate_scalar_ranged_rnd(0.5,2.0/3.0)
        self.gamma_rot_p[1, 1] = self.gamma_rot_p[1, 0]
        self.gamma_rot_p[1, 2] = self.gamma_rot_p[1, 0]
        
        ## Particles
        self.mass = 12.74
        self.J = 10.0,10.0,10.0
>>>>>>> 994b6c33
        for i in range(2):
            self.es.part.add(rotation=(1,1,1), pos=(0.0,0.0,0.0), id=i)
            self.es.part[i].v = 1.0,1.0,1.0
            if "ROTATION" in espressomd.features():
                self.es.part[i].omega_body = 1.0,1.0,1.0
            self.es.part[i].mass = self.mass
            self.es.part[i].rinertia = self.J

    def fluctuation_dissipation_param_setup(self,n):
        """
        Setup the parameters for the following fluctuation-dissipation
        test.
    
        Parameters
        ----------
        n : :obj:`int`
            Number of particles of the each type. There are 2 types.

        """

        ## Time
        self.es.time_step = 0.03
        
        ## Space
        box = 10.0
        self.es.box_l = box,box,box
        if espressomd.has_features(("PARTIAL_PERIODIC",)):
            self.es.periodicity = 0,0,0
        
        ## NVT thermostat
        # Just some temperature range to cover by the test:
        self.kT = self.generate_scalar_ranged_rnd(0.3,5)
        # See the above comment regarding the gamma assignments.
        # Note: here & hereinafter specific variations in these ranges are related to
        # the test execution duration to achieve the required statistical averages faster.
        self.gamma_global = self.generate_vec_ranged_rnd(0.5,2.0/3.0)
        self.gamma_global_rot = self.generate_vec_ranged_rnd(0.2,20)
        # Per-particle parameters
        self.kT_p = 2.5,2.0
        for k in range(2):
<<<<<<< HEAD
            if test_case == 0:
                if (k == 0):
                    print("================================================")
                    print("Langevin thermostat test cases")
                    print("================================================")
                    print("------------------------------------------------")
                    print("Test " + str(test_case) + ": no particle specific values")
                    print("------------------------------------------------")
                # No assignments are needed.
    
            if test_case == 1:
                if (k == 0):
                    print("------------------------------------------------")
                    print("Test " + str(test_case) +
                        ": particle specific gamma but not temperature")
                    print("------------------------------------------------")
                self.es.part[k].gamma = gamma_tran[k, :]
                if "ROTATION" in espressomd.features():
                    self.es.part[k].gamma_rot = gamma_rot[k, :]
    
            if test_case == 2:
                if (k == 0):
                    print("------------------------------------------------")
                    print("Test " + str(test_case) +
                        ": particle specific temperature but not gamma")
                    print("------------------------------------------------")
                self.es.part[k].temp = 0.0
    
            if test_case == 3:
                if (k == 0):
                    print("------------------------------------------------")
                    print("Test " + str(test_case) +
                        ": both particle specific gamma and temperature")
                    print("------------------------------------------------")
                self.es.part[k].temp = 0.0
                self.es.part[k].gamma = gamma_tran[k, :]
                if "ROTATION" in espressomd.features():
                    self.es.part[k].gamma_rot = gamma_rot[k, :]
            
            if test_case == 4 and self.rot_flag == 1:
                if (k == 0):
                    print("------------------------------------------------")
                    print("Test " + str(test_case) + ": no particle specific values.")
                    print("Rotational specific global thermostat")
                    print("------------------------------------------------")
                    # No assignments are needed.

        if "BROWNIAN_DYNAMICS" in espressomd.features():
            for k in range(2):
                if test_case == 4 + self.rot_flag:
                    if (k == 0):
                        print("================================================")
                        print("Brownian thermostat test cases")
                        print("================================================")
                        print("------------------------------------------------")
                        print("Test " + str(test_case) + ": no particle specific values")
                        print("------------------------------------------------")
                    # No assignments are needed.
        
                if test_case == 5 + self.rot_flag:
                    if (k == 0):
                        print("------------------------------------------------")
                        print("Test " + str(test_case) +
                            ": particle specific gamma but not temperature")
                        print("------------------------------------------------")
                    if "PARTICLE_ANISOTROPY" in espressomd.features():
                        self.es.part[k].gamma = gamma_tran[k, :]
                    else:
                        self.es.part[k].gamma = gamma_tran[k, 0]
                    if "ROTATION" in espressomd.features():
                        self.es.part[k].gamma_rot = gamma_rot[k, :]
        
                if test_case == 6 + self.rot_flag:
                    if (k == 0):
                        print("------------------------------------------------")
                        print("Test " + str(test_case) +
                            ": particle specific temperature but not gamma")
                        print("------------------------------------------------")
                    self.es.part[k].temp = 0.0
        
                if test_case == 7 + self.rot_flag:
                    if (k == 0):
                        print("------------------------------------------------")
                        print("Test " + str(test_case) +
                            ": both particle specific gamma and temperature")
                        print("------------------------------------------------")
                    self.es.part[k].temp = 0.0
                    if "PARTICLE_ANISOTROPY" in espressomd.features():
                        self.es.part[k].gamma = gamma_tran[k, :]
                    else:
                        self.es.part[k].gamma = gamma_tran[k, 0]
                    if "ROTATION" in espressomd.features():
                        self.es.part[k].gamma_rot = gamma_rot[k, :]
                        
                if test_case == 8 + self.rot_flag:
                    if (k == 0):
                        if (k == 0):
                            print("------------------------------------------------")
                            print("Test " + str(test_case) + ": no particle specific values.")
                            print("Rotational specific global thermostat")
                            print("------------------------------------------------")
                        # No assignments are needed.

        if test_case == 1 or test_case == 3 or test_case == (5 + self.rot_flag) or test_case == (7 + self.rot_flag):
            gamma_tr = gamma_tran
            gamma_rot_validate = gamma_rot
        else:
            for k in range(2):
                gamma_tr[k, :] = gamma_global[:]
                if (test_case == 4 or test_case == 9) and self.rot_flag == 1:
                    gamma_rot_validate[k, :] = gamma_global_rot[:]
                else:
                    gamma_rot_validate[k, :] = gamma_global[:]

        if test_case < 4 + self.rot_flag:
        # Decelleration test. Langevin thermostat only. Brownian thermostat is defined
        # over larger time-step by its concept.
            self.es.time = 0.0
            tol = 1.25E-4
            for i in range(100):
                for k in range(2):
                    for j in range(3):
                        # Note: velocity is defined in the lab frame of reference
                        # while gamma_tr is defined in the body one.
                        # Hence, only isotropic gamma_tr could be tested here.
                        self.assertLess(
                            abs(self.es.part[k].v[j] - math.exp(- gamma_tr[k, j] * self.es.time / mass)), tol)
                        if "ROTATION" in espressomd.features():
                            self.assertLess(abs(
                                self.es.part[k].omega_body[j] - math.exp(- gamma_rot_validate[k, j] * self.es.time / J[j])), tol)
                self.es.integrator.run(10)
        # The drag terminal velocity tests
        ##################################
        #..aka the drift in case of the electrostatics
        
        # Isotropic reassignment is required here for the drag tests
        gamma_global_rot = np.zeros((3))
        gamma_global_rot[0] = np.array((0.5 + np.random.random()) * 2.0 / 3.0)
        gamma_global_rot[1] = gamma_global_rot[0]
        gamma_global_rot[2] = gamma_global_rot[0]
        # Second particle already has isotropic gamma_rot
        # A correction is needed for the 1st one:
        gamma_rot[0, 0] = np.array((0.5 + random(1)) * 2.0 / 3.0)
        gamma_rot[0, 1] = gamma_rot[0, 0]
        gamma_rot[0, 2] = gamma_rot[0, 0]
        
        if test_case == 1 or test_case == 3 or test_case == (5 + self.rot_flag) or test_case == (7 + self.rot_flag):
            gamma_tr = gamma_tran
            gamma_rot_validate = gamma_rot
            # A correction is needed for the 1st particle only:
            if "ROTATION" in espressomd.features():
                self.es.part[0].gamma_rot = gamma_rot[0, :]
        else:
            for k in range(2):
                gamma_tr[k, :] = gamma_global[:]
                if (test_case == 4 or test_case == 9) and self.rot_flag == 1:
                    gamma_rot_validate[k, :] = gamma_global_rot[:]
                else:
                    gamma_rot_validate[k, :] = gamma_global[:]

        self.set_thermo_all(test_case, 0.0, gamma_global, gamma_global_rot)

        if test_case >= 4 + self.rot_flag:
        # Brownian thermostat only.
            self.es.time = 0.0
            self.es.time_step = 1E-4
            tol = 7E-3
            if "EXTERNAL_FORCES" in espressomd.features():
                for k in range(2):
                    self.es.part[k].pos = np.array([0.0, 0.0, 0.0])
                    self.es.part[k].v = np.array([0.0, 0.0, 0.0])
                    self.es.part[k].omega_body = np.array([0.0, 0.0, 0.0])
                f0 = np.array([-1.2, 58.3578, 0.002])
                f1 = np.array([-15.112, -2.0, 368.0])
                self.es.part[0].ext_force = f0
                self.es.part[1].ext_force = f1
                if "ROTATION" in espressomd.features():
                    tor0 = np.array([12, 0.022, 87])
                    tor1 = np.array([-0.03, -174, 368])
                    self.es.part[0].ext_torque = tor0
                    self.es.part[1].ext_torque = tor1
                    # Let's set the dipole perpendicular to the torque
                    if "DIPOLES" in espressomd.features():
                        dip0 = np.array([0.0, tor0[2], -tor0[1]])
                        dip1 = np.array([-tor1[2], 0.0, tor1[0]])
                        self.es.part[0].dip = dip0
                        self.es.part[1].dip = dip1
                        tmp_axis0 = np.cross(tor0, dip0) / (np.linalg.norm(tor0) * np.linalg.norm(dip0))
                        tmp_axis1 = np.cross(tor1, dip1) / (np.linalg.norm(tor1) * np.linalg.norm(dip1))
                self.es.integrator.run(7)
                self.es.time = 0.0
                for k in range(2):
                    self.es.part[k].pos = np.array([0.0, 0.0, 0.0])
                if "DIPOLES" in espressomd.features():
                        self.es.part[0].dip = dip0
                        self.es.part[1].dip = dip1
                for i in range(3):
                    self.es.integrator.run(2)
                    for k in range(3):
                        self.assertLess(
                            abs(self.es.part[0].v[k] - f0[k] / gamma_tr[0, k]), tol)
                        self.assertLess(
                            abs(self.es.part[1].v[k] - f1[k] / gamma_tr[1, k]), tol)
                        self.assertLess(
                            abs(self.es.part[0].pos[k] - self.es.time * f0[k] / gamma_tr[0, k]), tol)
                        self.assertLess(
                            abs(self.es.part[1].pos[k] - self.es.time * f1[k] / gamma_tr[1, k]), tol)
                        if "ROTATION" in espressomd.features():
                            self.assertLess(abs(
                                self.es.part[0].omega_lab[k] - tor0[k] / gamma_rot_validate[0, k]), tol)
                            self.assertLess(abs(
                                self.es.part[1].omega_lab[k] - tor1[k] / gamma_rot_validate[1, k]), tol)
                    if "ROTATION" in espressomd.features() and "DIPOLES" in espressomd.features():
                        cos_alpha0 = np.dot(dip0,self.es.part[0].dip) / (np.linalg.norm(dip0) * self.es.part[0].dipm)
                        cos_alpha0_test = np.cos(self.es.time * np.linalg.norm(tor0) / gamma_rot_validate[0, 0])
                        sgn0 = np.sign(np.dot(self.es.part[0].dip, tmp_axis0))
                        sgn0_test = np.sign(np.sin(self.es.time * np.linalg.norm(tor0) / gamma_rot_validate[0, 0]))
                        
                        cos_alpha1 = np.dot(dip1,self.es.part[1].dip) / (np.linalg.norm(dip1) * self.es.part[1].dipm)
                        cos_alpha1_test = np.cos(self.es.time * np.linalg.norm(tor1) / gamma_rot_validate[1, 0])
                        sgn1 = np.sign(np.dot(self.es.part[1].dip, tmp_axis1))
                        sgn1_test = np.sign(np.sin(self.es.time * np.linalg.norm(tor1) / gamma_rot_validate[1, 0]))
                        
                        #print("cos_alpha0 = {0}, cos_alpha0_test={1}".format(cos_alpha0, cos_alpha0_test))
                        #print("dip0 = {0}, self.es.part[0].dip={1}".format(dip0, self.es.part[0].dip))
                        self.assertLess(abs(cos_alpha0 - cos_alpha0_test), tol)
                        self.assertLess(abs(cos_alpha1 - cos_alpha1_test), tol)
                        self.assertEqual(sgn0, sgn0_test)
                        self.assertEqual(sgn1, sgn1_test)
=======
            self.gamma_tran_p[k, :] = self.generate_vec_ranged_rnd(0.4,10.0)
            self.gamma_rot_p[k, :] = self.generate_vec_ranged_rnd(0.2,20.0)
        
        ## Particles
        # As far as the problem characteristic time is t0 ~ mass / gamma
        # and the Langevin equation finite-difference approximation is stable
        # only for time_step << t0, it is needed to set the mass higher than
        # some minimal value according to the value min_mass_param.
        # Also, it is expected to test the large enough mass (max_mass_param).
        # It should be not very large, otherwise the thermalization will require
        # too much of the CPU time.
        min_mass_param = 0.2
        max_mass_param = 7.0
        self.mass = self.generate_scalar_ranged_rnd(min_mass_param,max_mass_param)
        self.J = self.generate_vec_ranged_rnd(min_mass_param,max_mass_param)
        for i in range(n):
            for k in range(2):
                ind = i + k * n
                part_pos = np.random.random(3) * box
                part_v = 0.0,0.0,0.0
                part_omega_body = 0.0,0.0,0.0
                self.es.part.add(rotation=(1,1,1), id=ind, mass=self.mass, rinertia=self.J,
                                 pos=part_pos, v=part_v)
                if "ROTATION" in espressomd.features():
                    self.es.part[ind].omega_body = part_omega_body

    def check_dissipation(self):
        """
        Check the dissipation relations: the simple viscous decelleration test.

        """

        tol = 1.25E-4
        for i in range(100):
            for k in range(2):
                for j in range(3):
                    # Note: velocity is defined in the lab frame of reference
                    # while gamma_tr is defined in the body one.
                    # Hence, only isotropic gamma_tran_p_validate could be tested here.
                    self.assertLess(
                        abs(self.es.part[k].v[j] - math.exp(- self.gamma_tran_p_validate[k, j] * self.es.time / self.mass)), tol)
                    if "ROTATION" in espressomd.features():
                        self.assertLess(abs(
                            self.es.part[k].omega_body[j] - math.exp(- self.gamma_rot_p_validate[k, j] * self.es.time / self.J[j])), tol)
>>>>>>> 994b6c33

    def check_fluctuation_dissipation(self,n):
        """
        Check the fluctuation-dissipation relations: thermalization
        and diffusion properties.
    
        Parameters
        ----------
        n : :obj:`int`
            Number of particles of the each type. There are 2 types.

        """

        ## The thermalization and diffusion test
        # Checks if every degree of freedom has 1/2 kT of energy, even when
        # mass and inertia tensor are active
<<<<<<< HEAD

        # 2 different langevin parameters for particles
        temp = np.array([2.5, 2.0])
        D_tr = np.zeros((2, 3))
        D_rot = np.zeros((2, 3))
        for k in range(2):
            gamma_tran[k, :] = np.array((0.4 + np.random.random(3)) * 10)
            gamma_rot[k, :] = np.array((0.2 + np.random.random(3)) * 20)

        box = 10.0
        self.es.box_l = [box, box, box]
        if espressomd.has_features(("PARTIAL_PERIODIC",)):
            self.es.periodicity = 0, 0, 0
        # Random temperature
        kT = (0.3 + np.random.random()) * 5
        gamma_global = np.array((0.5 + np.random.random(3)) * 2.0 / 3.0)
        gamma_global_rot = np.array((0.2 + np.random.random(3)) * 20)

        if test_case in [2,3,(6+self.rot_flag),(7+self.rot_flag)]:
            halfkT = temp / 2.0
        else:
            halfkT = np.array([kT, kT]) / 2.0

        if test_case in [1,3,(5+self.rot_flag),(7+self.rot_flag)]:
            gamma_tr = gamma_tran
        else:
            for k in range(2):
                gamma_tr[k, :] = gamma_global[:]

        if test_case in [1,3,(5+self.rot_flag),(7+self.rot_flag)]:
            gamma_tr = gamma_tran
            gamma_rot_validate = gamma_rot
        else:
            for k in range(2):
                gamma_tr[k, :] = gamma_global[:]
                if (test_case == 4 or test_case == 9) and self.rot_flag == 1:
                    gamma_rot_validate[k, :] = gamma_global_rot[:]
                else:
                    gamma_rot_validate[k, :] = gamma_global[:]

        # translational and rotational diffusion
        for k in range(2):
            D_tr[k, :] = 2.0 * halfkT[k] / gamma_tr[k, :]
            D_rot[k, :] = 2.0 * halfkT[k] / gamma_rot_validate[k, :]

        self.set_thermo_all(test_case, kT, gamma_global, gamma_global_rot)

        # no need to rebuild Verlet lists, avoid it
        self.es.cell_system.skin = 5.0
        if test_case < 4 + self.rot_flag:
            self.es.time_step = 0.04
        else:
            self.es.time_step = 10
        n = 200
        mass = (0.2 + np.random.random()) * 7.0
        J = np.zeros((2, 3))
        for k in range(2):
            J[k, :] = np.array((0.2 + np.random.random(3)) * 7.0)

        for i in range(n):
            for k in range(2):
                ind = i + k * n
                part_pos = np.array(np.random.random(3) * box)
                part_v = np.array([0.0, 0.0, 0.0])
                part_omega_body = np.array([0.0, 0.0, 0.0])
                self.es.part.add(rotation=(1,1,1), id=ind, mass=mass,
                                 rinertia=[J[k, 0], J[k, 1], J[k, 2]],
                                 pos=part_pos, v=part_v)
                if "ROTATION" in espressomd.features():
                    self.es.part[ind].omega_body = part_omega_body
                if test_case in [1,(5+self.rot_flag)]:
                    self.es.part[ind].gamma = gamma_tran[k, :]
                    if "ROTATION" in espressomd.features():
                        self.es.part[ind].gamma_rot = gamma_rot[k, :]

                if test_case in [2,(6+self.rot_flag)]:
                    self.es.part[ind].temp = temp[k]
                if test_case in [3,(7+self.rot_flag)]:
                    self.es.part[ind].gamma = gamma_tran[k, :]
                    if "ROTATION" in espressomd.features():
                        self.es.part[ind].gamma_rot = gamma_rot[k, :]
                    self.es.part[ind].temp = temp[k]

        # Get rid of short range calculations if exclusions are on
        # if espressomd.has_features("EXCLUSIONS"):

=======
        # Check the factual translational diffusion.
        #
>>>>>>> 994b6c33
        # matrices: [2 types of particless] x [3 dimensions X Y Z]
        # velocity^2, omega^2, position^2
        v2 = np.zeros((2, 3))
        o2 = np.zeros((2, 3))
        dr2 = np.zeros((2, 3))
        # Variance to compare with:
        sigma2_tr = np.zeros((2))
        # Comparable variance:
        dr_norm = np.zeros((2))
        
        pos0 = np.zeros((2 * n, 3))
        for p in range(n):
            for k in range(2):
                ind = p + k * n
                pos0[ind, :] = self.es.part[ind].pos
<<<<<<< HEAD
        dt0 = mass / gamma_tr
        dt0_rot = J / gamma_rot_validate
=======
        dt0 = self.mass / self.gamma_tran_p_validate
>>>>>>> 994b6c33

        loops = 200
        print("Thermalizing...")
        therm_steps = 20
        self.es.integrator.run(therm_steps)
        print("Measuring...")

        int_steps = 5
        for i in range(loops):
            self.es.integrator.run(int_steps)
            # Get kinetic energy in each degree of freedom for all particles
            for p in range(n):
                for k in range(2):
                    ind = p + k * n
                    v = self.es.part[ind].v
                    if "ROTATION" in espressomd.features():
                        o = self.es.part[ind].omega_body
                        o2[k, :] = o2[k, :] + np.power(o[:], 2)
                    pos = self.es.part[ind].pos
                    v2[k, :] = v2[k, :] + np.power(v[:], 2)
                    dr2[k, :] = np.power((pos[:] - pos0[ind, :]), 2)
                    dt = (int_steps * (i + 1) + therm_steps) * \
                        self.es.time_step
                    # translational diffusion variance: after a closed-form
                    # integration of the Langevin EOM;
                    # ref. the eq. (10.2.26) N. Pottier, https://doi.org/10.1007/s10955-010-0114-6 (2010)
                    # after simple transformations and the dimensional model matching (cf. eq. (10.1.1) there):
                    sigma2_tr[k] = 0.0
                    for j in range(3):
                        sigma2_tr[k] += self.D_tran_p_validate[k,
                                                           j] * (2.0 * dt + dt0[k,
                                                                              j] * (- 3.0 + 4.0 * math.exp(- dt / dt0[k,
                                                                                                                  j]) - math.exp(- 2.0 * dt / dt0[k,
                                                                                                                                                j])))
                    dr_norm[k] += (sum(dr2[k, :]) - sigma2_tr[k]) / sigma2_tr[k]

        tolerance = 0.15
        Ev = 0.5 * self.mass * v2 / (n * loops)
        Eo = 0.5 * self.J * o2 / (n * loops)
        dv = np.zeros((2))
        do = np.zeros((2))
        do_vec = np.zeros((2, 3))
        for k in range(2):
<<<<<<< HEAD
            dv[k] = sum(Ev[k, :]) / (3.0 * halfkT[k]) - 1.0
            do[k] = sum(Eo[k, :]) / (3.0 * halfkT[k]) - 1.0
            do_vec[k, :] = Eo[k, :] / halfkT[k] - 1.0
        dr_norm = dr_norm / (n * loops)
=======
            dv[k] = sum(Ev[k, :]) / (3.0 * self.halfkT_p_validate[k]) - 1.0
            do[k] = sum(Eo[k, :]) / (3.0 * self.halfkT_p_validate[k]) - 1.0
            do_vec[k, :] = Eo[k, :] / self.halfkT_p_validate[k] - 1.0
        dr_norm /= (n * loops)
>>>>>>> 994b6c33
        
        for k in range(2):
            print("\n")
            print("k = " + str(k))
<<<<<<< HEAD
            print("mass = " + str(mass))
            print("gamma_tr = {0} {1} {2}".format(
                gamma_tr[k, 0], gamma_tr[k, 1], gamma_tr[k, 2]))
            if test_case in [1,5,3,7]:
                print("gamma_rot_validate = {0} {1} {2}".format(
                    gamma_rot_validate[k, 0], gamma_rot_validate[k, 1], gamma_rot_validate[k, 2]))
            else:
                print("gamma_global = {0} {1} {2}".format(
                    gamma_global[0], gamma_global[1], gamma_global[2]))
            print("Moment of inertia principal components: = " + str(J))
            print("1/2 kT = " + str(halfkT[k]))
            print("Translational energy: {0} {1} {2}".format(
                Ev[k, 0], Ev[k, 1], Ev[k, 2]))
            print("Rotational energy: {0} {1} {2}".format(
                Eo[k, 0], Eo[k, 1], Eo[k, 2]))

            print("Deviation in translational energy: " + str(dv[k]))
            if "ROTATION" in espressomd.features():
                print("Deviation in rotational energy: " + str(do[k]))
                print("Deviation in rotational energy per degrees of freedom: {0} {1} {2}".format(
                    do_vec[k, 0], do_vec[k, 1], do_vec[k, 2]))
            print(
                "Deviation in translational diffusion: {0} ".format(
                    dr_norm[k]))
=======
>>>>>>> 994b6c33

            self.assertLessEqual(
                abs(
                    dv[k]),
                tolerance,
                msg='Relative deviation in translational energy too large: {0}'.format(
                    dv[k]))
            if "ROTATION" in espressomd.features():
                self.assertLessEqual(
                    abs(
                        do[k]),
                    tolerance,
                    msg='Relative deviation in rotational energy too large: {0}'.format(
                        do[k]))
                self.assertLessEqual(abs(
                    do_vec[k, 0]), tolerance, msg='Relative deviation in rotational energy per the body axis X is too large: {0}'.format(do_vec[k, 0]))
                self.assertLessEqual(abs(
                    do_vec[k, 1]), tolerance, msg='Relative deviation in rotational energy per the body axis Y is too large: {0}'.format(do_vec[k, 1]))
                self.assertLessEqual(abs(
                    do_vec[k, 2]), tolerance, msg='Relative deviation in rotational energy per the body axis Z is too large: {0}'.format(do_vec[k, 2]))
            self.assertLessEqual(
                abs(
                    dr_norm[k]),
                tolerance,
                msg='Relative deviation in translational diffusion is too large: {0}'.format(
                    dr_norm[k]))

<<<<<<< HEAD
    def test(self):
        if "ROTATION" in espressomd.features():
            self.rot_flag = 1
        if not "BROWNIAN_DYNAMICS" in espressomd.features():
            n_test_cases = 4 + self.rot_flag
        else:
            n_test_cases = 2 * (4 + self.rot_flag)
        for i in range(n_test_cases):
            self.run_test_case(i)
=======
    def set_particle_specific_gamma(self,n):
        """
        Set the particle-specific gamma.
    
        Parameters
        ----------
        n : :obj:`int`
            Number of particles of the each type. There are 2 types.

        """

        for k in range(2):
            self.gamma_tran_p_validate[k, :] = self.gamma_tran_p[k, :]
            self.gamma_rot_p_validate[k, :] = self.gamma_rot_p[k, :]
            for i in range(n):
                ind = i + k * n
                self.es.part[ind].gamma = self.gamma_tran_p[k, :]
                if "ROTATION" in espressomd.features():
                    self.es.part[ind].gamma_rot = self.gamma_rot_p[k, :]

    def set_particle_specific_temperature(self,n):
        """
        Set the particle-specific temperature.
    
        Parameters
        ----------
        n : :obj:`int`
            Number of particles of the each type. There are 2 types.

        """

        for k in range(2):
            self.halfkT_p_validate[k] = self.kT_p[k] / 2.0
            for i in range(n):
                ind = i + k * n
                self.es.part[ind].temp = self.kT_p[k]

    def set_diffusivity_tran(self):
        """
        Set the translational diffusivity to validate further.
>>>>>>> 994b6c33

        """

        for k in range(2):
            # Translational diffusivity for a validation
            self.D_tran_p_validate[k, :] = 2.0 * self.halfkT_p_validate[k] / self.gamma_tran_p_validate[k, :]

    # Test case 0.0: no particle specific values / dissipation only
    def test_case_00(self):
        # Each of 2 kind of particles will be represented by n instances:
        n = 1
        self.dissipation_param_setup()
        self.set_langevin_global_defaults()
        # The test case-specific thermostat and per-particle parameters
        self.es.thermostat.set_langevin(kT=self.kT, gamma=self.gamma_global)
        # Actual integration and validation run
        self.check_dissipation()
    
    # Test case 0.1: no particle specific values / fluctuation & dissipation
    def test_case_01(self):
        # Each of 2 kind of particles will be represented by n instances:
        n = 200
        self.fluctuation_dissipation_param_setup(n)
        self.set_langevin_global_defaults()
        # The test case-specific thermostat and per-particle parameters
        self.es.thermostat.set_langevin(kT=self.kT, gamma=self.gamma_global)
        self.set_diffusivity_tran()
        # Actual integration and validation run
        self.check_fluctuation_dissipation(n)

    # Test case 1.0: particle specific gamma but not temperature / dissipation only
    def test_case_10(self):
        # Each of 2 kind of particles will be represented by n instances:
        n = 1
        self.dissipation_param_setup()
        self.set_langevin_global_defaults()
        # The test case-specific thermostat and per-particle parameters
        self.es.thermostat.set_langevin(kT=self.kT, gamma=self.gamma_global)
        self.set_particle_specific_gamma(n)
        # Actual integration and validation run
        self.check_dissipation()

    # Test case 1.1: particle specific gamma but not temperature / fluctuation & dissipation
    def test_case_11(self):
        # Each of 2 kind of particles will be represented by n instances:
        n = 200
        self.fluctuation_dissipation_param_setup(n)
        self.set_langevin_global_defaults()
        # The test case-specific thermostat and per-particle parameters
        self.es.thermostat.set_langevin(kT=self.kT, gamma=self.gamma_global)
        self.set_particle_specific_gamma(n)
        self.set_diffusivity_tran()
        # Actual integration and validation run
        self.check_fluctuation_dissipation(n)

    # Test case 2.0: particle specific temperature but not gamma / dissipation only
    def test_case_20(self):
        # Each of 2 kind of particles will be represented by n instances:
        n = 1
        self.dissipation_param_setup()
        self.set_langevin_global_defaults()
        # The test case-specific thermostat and per-particle parameters
        self.es.thermostat.set_langevin(kT=self.kT, gamma=self.gamma_global)
        self.set_particle_specific_temperature(n)
        # Actual integration and validation run
        self.check_dissipation()

    # Test case 2.1: particle specific temperature but not gamma / fluctuation & dissipation
    def test_case_21(self):
        # Each of 2 kind of particles will be represented by n instances:
        n = 200
        self.fluctuation_dissipation_param_setup(n)
        self.set_langevin_global_defaults()
        # The test case-specific thermostat and per-particle parameters
        self.es.thermostat.set_langevin(kT=self.kT, gamma=self.gamma_global)
        self.set_particle_specific_temperature(n)
        self.set_diffusivity_tran()
        # Actual integration and validation run
        self.check_fluctuation_dissipation(n)

    # Test case 3.0: both particle specific gamma and temperature / dissipation only
    def test_case_30(self):
        # Each of 2 kind of particles will be represented by n instances:
        n = 1
        self.dissipation_param_setup()
        self.set_langevin_global_defaults()
        # The test case-specific thermostat and per-particle parameters
        self.es.thermostat.set_langevin(kT=self.kT, gamma=self.gamma_global)
        self.set_particle_specific_gamma(n)
        self.set_particle_specific_temperature(n)
        # Actual integration and validation run
        self.check_dissipation()

    # Test case 3.1: both particle specific gamma and temperature / fluctuation & dissipation
    def test_case_31(self):
        # Each of 2 kind of particles will be represented by n instances:
        n = 200
        self.fluctuation_dissipation_param_setup(n)
        self.set_langevin_global_defaults()
        # The test case-specific thermostat and per-particle parameters
        self.es.thermostat.set_langevin(kT=self.kT, gamma=self.gamma_global)
        self.set_particle_specific_gamma(n)
        self.set_particle_specific_temperature(n)
        self.set_diffusivity_tran()
        # Actual integration and validation run
        self.check_fluctuation_dissipation(n)

    # Test case 4.0: no particle specific values / rotational specific global thermostat / dissipation only
    def test_case_40(self):
        # Each of 2 kind of particles will be represented by n instances:
        n = 1
        self.dissipation_param_setup()
        self.set_langevin_global_defaults_rot_differ()
        # The test case-specific thermostat and per-particle parameters
        self.es.thermostat.turn_off()
        self.es.thermostat.set_langevin(kT=self.kT, gamma=self.gamma_global, gamma_rotation=self.gamma_global_rot)
        # Actual integration and validation run
        self.check_dissipation()
    
    # Test case 4.1: no particle specific values / rotational specific global thermostat / fluctuation & dissipation
    def test_case_41(self):
        # Each of 2 kind of particles will be represented by n instances:
        n = 200
        self.fluctuation_dissipation_param_setup(n)
        self.set_langevin_global_defaults_rot_differ()
        # The test case-specific thermostat and per-particle parameters
        self.es.thermostat.turn_off()
        self.es.thermostat.set_langevin(kT=self.kT, gamma=self.gamma_global, gamma_rotation=self.gamma_global_rot)
        self.set_diffusivity_tran()
        # Actual integration and validation run
        self.check_fluctuation_dissipation(n)

if __name__ == '__main__':
    print("Features: ", espressomd.features())
    ut.main()<|MERGE_RESOLUTION|>--- conflicted
+++ resolved
@@ -4,7 +4,7 @@
 from numpy.random import random, seed
 import espressomd
 import math
-import tests_common as tc
+
 
 @ut.skipIf(not espressomd.has_features(["MASS",
                                         "PARTICLE_ANISOTROPY",
@@ -14,58 +14,6 @@
 class ThermoTest(ut.TestCase):
     longMessage = True
     # Handle for espresso system
-<<<<<<< HEAD
-    es = espressomd.System(box_l=[1.0, 1.0, 1.0])
-    rot_flag = 0
-    
-    def set_thermo_all(self, test_case, kT, gamma_global, gamma_global_rot):
-        if test_case < 4:
-            self.es.thermostat.set_langevin(
-                kT=kT,
-                gamma=[
-                    gamma_global[0],
-                    gamma_global[1],
-                    gamma_global[2]])
-        elif test_case == 4 and self.rot_flag == 1:
-            self.es.thermostat.set_langevin(
-                kT=kT,
-                gamma=[
-                    gamma_global[0],
-                    gamma_global[1],
-                    gamma_global[2]],
-                gamma_rotation=[
-                    gamma_global_rot[0],
-                    gamma_global_rot[1],
-                    gamma_global_rot[2]])
-        elif test_case < 8 + self.rot_flag:
-            if "BROWNIAN_DYNAMICS" in espressomd.features():
-                # Brownian thermostat activation
-                self.es.thermostat.turn_off()
-                self.es.thermostat.set_brownian(
-                    kT=kT,
-                    gamma=[
-                        gamma_global[0],
-                        gamma_global[1],
-                        gamma_global[2]])
-        elif test_case == 9:
-            if "BROWNIAN_DYNAMICS" in espressomd.features():
-                # Brownian thermostat activation
-                self.es.thermostat.turn_off()
-                self.es.thermostat.set_brownian(
-                    kT=kT,
-                    gamma=[
-                        gamma_global[0],
-                        gamma_global[1],
-                        gamma_global[2]],
-                    gamma_rotation=[
-                        gamma_global_rot[0],
-                        gamma_global_rot[1],
-                        gamma_global_rot[2]])
-
-    def run_test_case(self, test_case):
-        seed(8)
-        self.es.time_step = 0.007
-=======
     es = espressomd.System(box_l=[1.0,1.0,1.0])
     es.cell_system.skin = 5.0
     
@@ -102,7 +50,6 @@
 
     def setUp(self):
         self.es.time = 0.0
->>>>>>> 994b6c33
         self.es.part.clear()
         print("\n")
 
@@ -206,36 +153,6 @@
         # or both translational and rotational ones.
         # Otherwise these types of motion will interfere.
         # ..Let's test both cases depending on the particle index.
-<<<<<<< HEAD
-        gamma_tran[0, 0] = np.array(0.5 + np.random.random())
-        gamma_tran[0, 1] = gamma_tran[0, 0]
-        gamma_tran[0, 2] = gamma_tran[0, 0]
-        if test_case < 4 + self.rot_flag:
-            gamma_rot[0, :] = np.array((0.5 + random(3)) * 2.0 / 3.0)
-        else:
-            if "BROWNIAN_DYNAMICS" in espressomd.features():
-                # Isotropy is required here for the drag tests (see below)
-                gamma_rot[0, 0] = np.array((0.5 + random(1)) * 2.0 / 3.0)
-                gamma_rot[0, 1] = gamma_rot[0, 0]
-                gamma_rot[0, 2] = gamma_rot[0, 0]
-        
-        gamma_tran[1, 0] = np.array(0.5 + np.random.random())
-        gamma_tran[1, 1] = gamma_tran[1, 0]
-        gamma_tran[1, 2] = gamma_tran[1, 0]
-        gamma_rot[1, 0] = np.array((0.5 + np.random.random()) * 2.0 / 3.0)
-        gamma_rot[1, 1] = gamma_rot[1, 0]
-        gamma_rot[1, 2] = gamma_rot[1, 0]
-        
-        self.set_thermo_all(test_case, 0.0, gamma_global, gamma_global_rot)
-
-        self.es.cell_system.skin = 5.0
-        mass = 12.74
-        J = [10.0, 10.0, 10.0]
-
-        for i in range(len(self.es.part)):
-            self.es.part[i].remove()
-
-=======
         self.gamma_tran_p[0, 0] = self.generate_scalar_ranged_rnd(0.5,1.0)
         self.gamma_tran_p[0, 1] = self.gamma_tran_p[0, 0]
         self.gamma_tran_p[0, 2] = self.gamma_tran_p[0, 0]
@@ -250,7 +167,6 @@
         ## Particles
         self.mass = 12.74
         self.J = 10.0,10.0,10.0
->>>>>>> 994b6c33
         for i in range(2):
             self.es.part.add(rotation=(1,1,1), pos=(0.0,0.0,0.0), id=i)
             self.es.part[i].v = 1.0,1.0,1.0
@@ -291,237 +207,6 @@
         # Per-particle parameters
         self.kT_p = 2.5,2.0
         for k in range(2):
-<<<<<<< HEAD
-            if test_case == 0:
-                if (k == 0):
-                    print("================================================")
-                    print("Langevin thermostat test cases")
-                    print("================================================")
-                    print("------------------------------------------------")
-                    print("Test " + str(test_case) + ": no particle specific values")
-                    print("------------------------------------------------")
-                # No assignments are needed.
-    
-            if test_case == 1:
-                if (k == 0):
-                    print("------------------------------------------------")
-                    print("Test " + str(test_case) +
-                        ": particle specific gamma but not temperature")
-                    print("------------------------------------------------")
-                self.es.part[k].gamma = gamma_tran[k, :]
-                if "ROTATION" in espressomd.features():
-                    self.es.part[k].gamma_rot = gamma_rot[k, :]
-    
-            if test_case == 2:
-                if (k == 0):
-                    print("------------------------------------------------")
-                    print("Test " + str(test_case) +
-                        ": particle specific temperature but not gamma")
-                    print("------------------------------------------------")
-                self.es.part[k].temp = 0.0
-    
-            if test_case == 3:
-                if (k == 0):
-                    print("------------------------------------------------")
-                    print("Test " + str(test_case) +
-                        ": both particle specific gamma and temperature")
-                    print("------------------------------------------------")
-                self.es.part[k].temp = 0.0
-                self.es.part[k].gamma = gamma_tran[k, :]
-                if "ROTATION" in espressomd.features():
-                    self.es.part[k].gamma_rot = gamma_rot[k, :]
-            
-            if test_case == 4 and self.rot_flag == 1:
-                if (k == 0):
-                    print("------------------------------------------------")
-                    print("Test " + str(test_case) + ": no particle specific values.")
-                    print("Rotational specific global thermostat")
-                    print("------------------------------------------------")
-                    # No assignments are needed.
-
-        if "BROWNIAN_DYNAMICS" in espressomd.features():
-            for k in range(2):
-                if test_case == 4 + self.rot_flag:
-                    if (k == 0):
-                        print("================================================")
-                        print("Brownian thermostat test cases")
-                        print("================================================")
-                        print("------------------------------------------------")
-                        print("Test " + str(test_case) + ": no particle specific values")
-                        print("------------------------------------------------")
-                    # No assignments are needed.
-        
-                if test_case == 5 + self.rot_flag:
-                    if (k == 0):
-                        print("------------------------------------------------")
-                        print("Test " + str(test_case) +
-                            ": particle specific gamma but not temperature")
-                        print("------------------------------------------------")
-                    if "PARTICLE_ANISOTROPY" in espressomd.features():
-                        self.es.part[k].gamma = gamma_tran[k, :]
-                    else:
-                        self.es.part[k].gamma = gamma_tran[k, 0]
-                    if "ROTATION" in espressomd.features():
-                        self.es.part[k].gamma_rot = gamma_rot[k, :]
-        
-                if test_case == 6 + self.rot_flag:
-                    if (k == 0):
-                        print("------------------------------------------------")
-                        print("Test " + str(test_case) +
-                            ": particle specific temperature but not gamma")
-                        print("------------------------------------------------")
-                    self.es.part[k].temp = 0.0
-        
-                if test_case == 7 + self.rot_flag:
-                    if (k == 0):
-                        print("------------------------------------------------")
-                        print("Test " + str(test_case) +
-                            ": both particle specific gamma and temperature")
-                        print("------------------------------------------------")
-                    self.es.part[k].temp = 0.0
-                    if "PARTICLE_ANISOTROPY" in espressomd.features():
-                        self.es.part[k].gamma = gamma_tran[k, :]
-                    else:
-                        self.es.part[k].gamma = gamma_tran[k, 0]
-                    if "ROTATION" in espressomd.features():
-                        self.es.part[k].gamma_rot = gamma_rot[k, :]
-                        
-                if test_case == 8 + self.rot_flag:
-                    if (k == 0):
-                        if (k == 0):
-                            print("------------------------------------------------")
-                            print("Test " + str(test_case) + ": no particle specific values.")
-                            print("Rotational specific global thermostat")
-                            print("------------------------------------------------")
-                        # No assignments are needed.
-
-        if test_case == 1 or test_case == 3 or test_case == (5 + self.rot_flag) or test_case == (7 + self.rot_flag):
-            gamma_tr = gamma_tran
-            gamma_rot_validate = gamma_rot
-        else:
-            for k in range(2):
-                gamma_tr[k, :] = gamma_global[:]
-                if (test_case == 4 or test_case == 9) and self.rot_flag == 1:
-                    gamma_rot_validate[k, :] = gamma_global_rot[:]
-                else:
-                    gamma_rot_validate[k, :] = gamma_global[:]
-
-        if test_case < 4 + self.rot_flag:
-        # Decelleration test. Langevin thermostat only. Brownian thermostat is defined
-        # over larger time-step by its concept.
-            self.es.time = 0.0
-            tol = 1.25E-4
-            for i in range(100):
-                for k in range(2):
-                    for j in range(3):
-                        # Note: velocity is defined in the lab frame of reference
-                        # while gamma_tr is defined in the body one.
-                        # Hence, only isotropic gamma_tr could be tested here.
-                        self.assertLess(
-                            abs(self.es.part[k].v[j] - math.exp(- gamma_tr[k, j] * self.es.time / mass)), tol)
-                        if "ROTATION" in espressomd.features():
-                            self.assertLess(abs(
-                                self.es.part[k].omega_body[j] - math.exp(- gamma_rot_validate[k, j] * self.es.time / J[j])), tol)
-                self.es.integrator.run(10)
-        # The drag terminal velocity tests
-        ##################################
-        #..aka the drift in case of the electrostatics
-        
-        # Isotropic reassignment is required here for the drag tests
-        gamma_global_rot = np.zeros((3))
-        gamma_global_rot[0] = np.array((0.5 + np.random.random()) * 2.0 / 3.0)
-        gamma_global_rot[1] = gamma_global_rot[0]
-        gamma_global_rot[2] = gamma_global_rot[0]
-        # Second particle already has isotropic gamma_rot
-        # A correction is needed for the 1st one:
-        gamma_rot[0, 0] = np.array((0.5 + random(1)) * 2.0 / 3.0)
-        gamma_rot[0, 1] = gamma_rot[0, 0]
-        gamma_rot[0, 2] = gamma_rot[0, 0]
-        
-        if test_case == 1 or test_case == 3 or test_case == (5 + self.rot_flag) or test_case == (7 + self.rot_flag):
-            gamma_tr = gamma_tran
-            gamma_rot_validate = gamma_rot
-            # A correction is needed for the 1st particle only:
-            if "ROTATION" in espressomd.features():
-                self.es.part[0].gamma_rot = gamma_rot[0, :]
-        else:
-            for k in range(2):
-                gamma_tr[k, :] = gamma_global[:]
-                if (test_case == 4 or test_case == 9) and self.rot_flag == 1:
-                    gamma_rot_validate[k, :] = gamma_global_rot[:]
-                else:
-                    gamma_rot_validate[k, :] = gamma_global[:]
-
-        self.set_thermo_all(test_case, 0.0, gamma_global, gamma_global_rot)
-
-        if test_case >= 4 + self.rot_flag:
-        # Brownian thermostat only.
-            self.es.time = 0.0
-            self.es.time_step = 1E-4
-            tol = 7E-3
-            if "EXTERNAL_FORCES" in espressomd.features():
-                for k in range(2):
-                    self.es.part[k].pos = np.array([0.0, 0.0, 0.0])
-                    self.es.part[k].v = np.array([0.0, 0.0, 0.0])
-                    self.es.part[k].omega_body = np.array([0.0, 0.0, 0.0])
-                f0 = np.array([-1.2, 58.3578, 0.002])
-                f1 = np.array([-15.112, -2.0, 368.0])
-                self.es.part[0].ext_force = f0
-                self.es.part[1].ext_force = f1
-                if "ROTATION" in espressomd.features():
-                    tor0 = np.array([12, 0.022, 87])
-                    tor1 = np.array([-0.03, -174, 368])
-                    self.es.part[0].ext_torque = tor0
-                    self.es.part[1].ext_torque = tor1
-                    # Let's set the dipole perpendicular to the torque
-                    if "DIPOLES" in espressomd.features():
-                        dip0 = np.array([0.0, tor0[2], -tor0[1]])
-                        dip1 = np.array([-tor1[2], 0.0, tor1[0]])
-                        self.es.part[0].dip = dip0
-                        self.es.part[1].dip = dip1
-                        tmp_axis0 = np.cross(tor0, dip0) / (np.linalg.norm(tor0) * np.linalg.norm(dip0))
-                        tmp_axis1 = np.cross(tor1, dip1) / (np.linalg.norm(tor1) * np.linalg.norm(dip1))
-                self.es.integrator.run(7)
-                self.es.time = 0.0
-                for k in range(2):
-                    self.es.part[k].pos = np.array([0.0, 0.0, 0.0])
-                if "DIPOLES" in espressomd.features():
-                        self.es.part[0].dip = dip0
-                        self.es.part[1].dip = dip1
-                for i in range(3):
-                    self.es.integrator.run(2)
-                    for k in range(3):
-                        self.assertLess(
-                            abs(self.es.part[0].v[k] - f0[k] / gamma_tr[0, k]), tol)
-                        self.assertLess(
-                            abs(self.es.part[1].v[k] - f1[k] / gamma_tr[1, k]), tol)
-                        self.assertLess(
-                            abs(self.es.part[0].pos[k] - self.es.time * f0[k] / gamma_tr[0, k]), tol)
-                        self.assertLess(
-                            abs(self.es.part[1].pos[k] - self.es.time * f1[k] / gamma_tr[1, k]), tol)
-                        if "ROTATION" in espressomd.features():
-                            self.assertLess(abs(
-                                self.es.part[0].omega_lab[k] - tor0[k] / gamma_rot_validate[0, k]), tol)
-                            self.assertLess(abs(
-                                self.es.part[1].omega_lab[k] - tor1[k] / gamma_rot_validate[1, k]), tol)
-                    if "ROTATION" in espressomd.features() and "DIPOLES" in espressomd.features():
-                        cos_alpha0 = np.dot(dip0,self.es.part[0].dip) / (np.linalg.norm(dip0) * self.es.part[0].dipm)
-                        cos_alpha0_test = np.cos(self.es.time * np.linalg.norm(tor0) / gamma_rot_validate[0, 0])
-                        sgn0 = np.sign(np.dot(self.es.part[0].dip, tmp_axis0))
-                        sgn0_test = np.sign(np.sin(self.es.time * np.linalg.norm(tor0) / gamma_rot_validate[0, 0]))
-                        
-                        cos_alpha1 = np.dot(dip1,self.es.part[1].dip) / (np.linalg.norm(dip1) * self.es.part[1].dipm)
-                        cos_alpha1_test = np.cos(self.es.time * np.linalg.norm(tor1) / gamma_rot_validate[1, 0])
-                        sgn1 = np.sign(np.dot(self.es.part[1].dip, tmp_axis1))
-                        sgn1_test = np.sign(np.sin(self.es.time * np.linalg.norm(tor1) / gamma_rot_validate[1, 0]))
-                        
-                        #print("cos_alpha0 = {0}, cos_alpha0_test={1}".format(cos_alpha0, cos_alpha0_test))
-                        #print("dip0 = {0}, self.es.part[0].dip={1}".format(dip0, self.es.part[0].dip))
-                        self.assertLess(abs(cos_alpha0 - cos_alpha0_test), tol)
-                        self.assertLess(abs(cos_alpha1 - cos_alpha1_test), tol)
-                        self.assertEqual(sgn0, sgn0_test)
-                        self.assertEqual(sgn1, sgn1_test)
-=======
             self.gamma_tran_p[k, :] = self.generate_vec_ranged_rnd(0.4,10.0)
             self.gamma_rot_p[k, :] = self.generate_vec_ranged_rnd(0.2,20.0)
         
@@ -566,7 +251,6 @@
                     if "ROTATION" in espressomd.features():
                         self.assertLess(abs(
                             self.es.part[k].omega_body[j] - math.exp(- self.gamma_rot_p_validate[k, j] * self.es.time / self.J[j])), tol)
->>>>>>> 994b6c33
 
     def check_fluctuation_dissipation(self,n):
         """
@@ -583,97 +267,8 @@
         ## The thermalization and diffusion test
         # Checks if every degree of freedom has 1/2 kT of energy, even when
         # mass and inertia tensor are active
-<<<<<<< HEAD
-
-        # 2 different langevin parameters for particles
-        temp = np.array([2.5, 2.0])
-        D_tr = np.zeros((2, 3))
-        D_rot = np.zeros((2, 3))
-        for k in range(2):
-            gamma_tran[k, :] = np.array((0.4 + np.random.random(3)) * 10)
-            gamma_rot[k, :] = np.array((0.2 + np.random.random(3)) * 20)
-
-        box = 10.0
-        self.es.box_l = [box, box, box]
-        if espressomd.has_features(("PARTIAL_PERIODIC",)):
-            self.es.periodicity = 0, 0, 0
-        # Random temperature
-        kT = (0.3 + np.random.random()) * 5
-        gamma_global = np.array((0.5 + np.random.random(3)) * 2.0 / 3.0)
-        gamma_global_rot = np.array((0.2 + np.random.random(3)) * 20)
-
-        if test_case in [2,3,(6+self.rot_flag),(7+self.rot_flag)]:
-            halfkT = temp / 2.0
-        else:
-            halfkT = np.array([kT, kT]) / 2.0
-
-        if test_case in [1,3,(5+self.rot_flag),(7+self.rot_flag)]:
-            gamma_tr = gamma_tran
-        else:
-            for k in range(2):
-                gamma_tr[k, :] = gamma_global[:]
-
-        if test_case in [1,3,(5+self.rot_flag),(7+self.rot_flag)]:
-            gamma_tr = gamma_tran
-            gamma_rot_validate = gamma_rot
-        else:
-            for k in range(2):
-                gamma_tr[k, :] = gamma_global[:]
-                if (test_case == 4 or test_case == 9) and self.rot_flag == 1:
-                    gamma_rot_validate[k, :] = gamma_global_rot[:]
-                else:
-                    gamma_rot_validate[k, :] = gamma_global[:]
-
-        # translational and rotational diffusion
-        for k in range(2):
-            D_tr[k, :] = 2.0 * halfkT[k] / gamma_tr[k, :]
-            D_rot[k, :] = 2.0 * halfkT[k] / gamma_rot_validate[k, :]
-
-        self.set_thermo_all(test_case, kT, gamma_global, gamma_global_rot)
-
-        # no need to rebuild Verlet lists, avoid it
-        self.es.cell_system.skin = 5.0
-        if test_case < 4 + self.rot_flag:
-            self.es.time_step = 0.04
-        else:
-            self.es.time_step = 10
-        n = 200
-        mass = (0.2 + np.random.random()) * 7.0
-        J = np.zeros((2, 3))
-        for k in range(2):
-            J[k, :] = np.array((0.2 + np.random.random(3)) * 7.0)
-
-        for i in range(n):
-            for k in range(2):
-                ind = i + k * n
-                part_pos = np.array(np.random.random(3) * box)
-                part_v = np.array([0.0, 0.0, 0.0])
-                part_omega_body = np.array([0.0, 0.0, 0.0])
-                self.es.part.add(rotation=(1,1,1), id=ind, mass=mass,
-                                 rinertia=[J[k, 0], J[k, 1], J[k, 2]],
-                                 pos=part_pos, v=part_v)
-                if "ROTATION" in espressomd.features():
-                    self.es.part[ind].omega_body = part_omega_body
-                if test_case in [1,(5+self.rot_flag)]:
-                    self.es.part[ind].gamma = gamma_tran[k, :]
-                    if "ROTATION" in espressomd.features():
-                        self.es.part[ind].gamma_rot = gamma_rot[k, :]
-
-                if test_case in [2,(6+self.rot_flag)]:
-                    self.es.part[ind].temp = temp[k]
-                if test_case in [3,(7+self.rot_flag)]:
-                    self.es.part[ind].gamma = gamma_tran[k, :]
-                    if "ROTATION" in espressomd.features():
-                        self.es.part[ind].gamma_rot = gamma_rot[k, :]
-                    self.es.part[ind].temp = temp[k]
-
-        # Get rid of short range calculations if exclusions are on
-        # if espressomd.has_features("EXCLUSIONS"):
-
-=======
         # Check the factual translational diffusion.
         #
->>>>>>> 994b6c33
         # matrices: [2 types of particless] x [3 dimensions X Y Z]
         # velocity^2, omega^2, position^2
         v2 = np.zeros((2, 3))
@@ -683,18 +278,13 @@
         sigma2_tr = np.zeros((2))
         # Comparable variance:
         dr_norm = np.zeros((2))
-        
+
         pos0 = np.zeros((2 * n, 3))
         for p in range(n):
             for k in range(2):
                 ind = p + k * n
                 pos0[ind, :] = self.es.part[ind].pos
-<<<<<<< HEAD
-        dt0 = mass / gamma_tr
-        dt0_rot = J / gamma_rot_validate
-=======
         dt0 = self.mass / self.gamma_tran_p_validate
->>>>>>> 994b6c33
 
         loops = 200
         print("Thermalizing...")
@@ -738,48 +328,14 @@
         do = np.zeros((2))
         do_vec = np.zeros((2, 3))
         for k in range(2):
-<<<<<<< HEAD
-            dv[k] = sum(Ev[k, :]) / (3.0 * halfkT[k]) - 1.0
-            do[k] = sum(Eo[k, :]) / (3.0 * halfkT[k]) - 1.0
-            do_vec[k, :] = Eo[k, :] / halfkT[k] - 1.0
-        dr_norm = dr_norm / (n * loops)
-=======
             dv[k] = sum(Ev[k, :]) / (3.0 * self.halfkT_p_validate[k]) - 1.0
             do[k] = sum(Eo[k, :]) / (3.0 * self.halfkT_p_validate[k]) - 1.0
             do_vec[k, :] = Eo[k, :] / self.halfkT_p_validate[k] - 1.0
         dr_norm /= (n * loops)
->>>>>>> 994b6c33
         
         for k in range(2):
             print("\n")
             print("k = " + str(k))
-<<<<<<< HEAD
-            print("mass = " + str(mass))
-            print("gamma_tr = {0} {1} {2}".format(
-                gamma_tr[k, 0], gamma_tr[k, 1], gamma_tr[k, 2]))
-            if test_case in [1,5,3,7]:
-                print("gamma_rot_validate = {0} {1} {2}".format(
-                    gamma_rot_validate[k, 0], gamma_rot_validate[k, 1], gamma_rot_validate[k, 2]))
-            else:
-                print("gamma_global = {0} {1} {2}".format(
-                    gamma_global[0], gamma_global[1], gamma_global[2]))
-            print("Moment of inertia principal components: = " + str(J))
-            print("1/2 kT = " + str(halfkT[k]))
-            print("Translational energy: {0} {1} {2}".format(
-                Ev[k, 0], Ev[k, 1], Ev[k, 2]))
-            print("Rotational energy: {0} {1} {2}".format(
-                Eo[k, 0], Eo[k, 1], Eo[k, 2]))
-
-            print("Deviation in translational energy: " + str(dv[k]))
-            if "ROTATION" in espressomd.features():
-                print("Deviation in rotational energy: " + str(do[k]))
-                print("Deviation in rotational energy per degrees of freedom: {0} {1} {2}".format(
-                    do_vec[k, 0], do_vec[k, 1], do_vec[k, 2]))
-            print(
-                "Deviation in translational diffusion: {0} ".format(
-                    dr_norm[k]))
-=======
->>>>>>> 994b6c33
 
             self.assertLessEqual(
                 abs(
@@ -807,17 +363,6 @@
                 msg='Relative deviation in translational diffusion is too large: {0}'.format(
                     dr_norm[k]))
 
-<<<<<<< HEAD
-    def test(self):
-        if "ROTATION" in espressomd.features():
-            self.rot_flag = 1
-        if not "BROWNIAN_DYNAMICS" in espressomd.features():
-            n_test_cases = 4 + self.rot_flag
-        else:
-            n_test_cases = 2 * (4 + self.rot_flag)
-        for i in range(n_test_cases):
-            self.run_test_case(i)
-=======
     def set_particle_specific_gamma(self,n):
         """
         Set the particle-specific gamma.
@@ -858,7 +403,6 @@
     def set_diffusivity_tran(self):
         """
         Set the translational diffusivity to validate further.
->>>>>>> 994b6c33
 
         """
 
