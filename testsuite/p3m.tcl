--- conflicted
+++ resolved
@@ -1,10 +1,6 @@
 # Copyright (C) 2010,2011 The ESPResSo project
 # Copyright (C) 2002,2003,2004,2005,2006,2007,2008,2009,2010 
-<<<<<<< HEAD
-#    Max-Planck-Institute for Polymer Research, Theory Group
-=======
 #   Max-Planck-Institute for Polymer Research, Theory Group
->>>>>>> 66ab74c8
 #  
 # This file is part of ESPResSo.
 #  
