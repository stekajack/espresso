--- conflicted
+++ resolved
@@ -11,13 +11,10 @@
 class ReactionTest(ut.TestCase):
 
     def test_reaction(self):
-<<<<<<< HEAD
         system = espressomd.System(box_l=[10.0, 10.0, 10.0])
-=======
-        system = System()
-        system.seed = system.cell_system.get_state()['n_nodes'] * [1234]
-        system.box_l = [10,10,10]
->>>>>>> 866f0307
+        system.seed  = system.cell_system.get_state()['n_nodes'] * [1234]
+        numpy.random.seed(system.seed)
+
         system.cell_system.skin = 0.1
         system.time_step = 0.01
 
