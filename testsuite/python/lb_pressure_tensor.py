
# Copyright (C) 2010-2019 The ESPResSo project
#
# This file is part of ESPResSo.
#
# ESPResSo is free software: you can redistribute it and/or modify
# it under the terms of the GNU General Public License as published by
# the Free Software Foundation, either version 3 of the License, or
# (at your option) any later version.
#
# ESPResSo is distributed in the hope that it will be useful,
# but WITHOUT ANY WARRANTY; without even the implied warranty of
# MERCHANTABILITY or FITNESS FOR A PARTICULAR PURPOSE.  See the
# GNU General Public License for more details.
#
# You should have received a copy of the GNU General Public License
# along with this program.  If not, see <http://www.gnu.org/licenses/>.
import unittest as ut
import unittest_decorators as utx
import numpy as np

import espressomd
import espressomd.lb
import scipy.optimize

AGRID = .5
N_CELLS = 12
TAU = 0.002
SEED = 1
DENS = 2.4
VISC = 1.8
KT = 0.8


class TestLBPressureTensor:
    """Tests that the thermalized LB pressure auto correlation function
    is consistent with the chosen viscosity
    """

    system = espressomd.System(box_l=[AGRID * N_CELLS] * 3)

    system.time_step = TAU
    system.cell_system.skin = 0

    def tearDown(self):
        self.system.actors.clear()
        self.system.thermostat.turn_off()

    def sample_pressure_tensor(self):
        # Setup
        system = self.system
        lb = self.lb_class(agrid=AGRID, dens=DENS, visc=VISC,
                           tau=TAU, kT=KT, seed=SEED)
        system.actors.add(lb)
        system.thermostat.set_lb(LB_fluid=lb, seed=SEED + 1)

        # Warmup
        system.integrator.run(500)

        # Sampling
        self.p_global = np.zeros((self.steps, 3, 3))
        self.p_node0 = np.zeros((self.steps, 3, 3))
        self.p_node1 = np.zeros((self.steps, 3, 3))

        # Define two sample nodes, at the corner and in the center
        node0 = lb[0, 0, 0]
        node1 = lb[3 * [N_CELLS // 2]]

        for i in range(self.steps):
            self.p_node0[i] = node0.pressure_tensor
            self.p_node1[i] = node1.pressure_tensor
            self.p_global[i] = lb.pressure_tensor

            system.integrator.run(2)

    def assert_allclose_matrix(self, x, y, atol_diag, atol_offdiag):
        """Assert that all elements x_ij, y_ij are close with
        different absolute tolerances for on- and off-diagonal elements.

        """
        assert x.shape == y.shape
        n = min(x.shape)
        mask_offdiag = ~np.identity(n, dtype=bool)

        np.testing.assert_allclose(np.diag(x), np.diag(y), atol=atol_diag)
        np.testing.assert_allclose(
            x[mask_offdiag],
            y[mask_offdiag],
            atol=atol_offdiag)

    def test_averages(self):
        # Sound speed for D3Q19 in LB lattice units
        c_s_lb = np.sqrt(1 / 3)
        # And in MD units
        c_s = c_s_lb * AGRID / TAU

        # Test time average of pressure tensor against expectation ...
        # eq. (19) in ladd01a (https://doi.org/10.1023/A:1010414013942):
        # Pi_eq = rho c_s^2 I + rho u * u = rho c_s^2 I + 2 / V (m u^2 / 2),
        # with 3x3-identity matrix I . Equipartition: m u^2 / 2 = kT /2,
        # Pi_eq = rho c_s^2 I + kT / V
        p_avg_expected = np.diag(3 * [DENS * c_s**2 + KT / AGRID**3])
        # TODO WALBERLA: remove tolerance adjustments

        # ... globally,
        self.assert_allclose_matrix(
            np.mean(self.p_global, axis=0),
<<<<<<< HEAD
            p_avg_expected, atol_diag=c_s_lb**2 / 6 * 15,
            atol_offdiag=c_s_lb**2 / 9 * 10)
=======
            p_avg_expected, atol_diag=c_s_lb**2 / 5, atol_offdiag=c_s_lb**2 / 9)
>>>>>>> e8ebfe3a

        # ... for two nodes.
        for time_series in [self.p_node0, self.p_node1]:
            self.assert_allclose_matrix(
                np.mean(time_series, axis=0),
                p_avg_expected, atol_diag=c_s_lb**2 * 10 * 25, atol_offdiag=c_s_lb**2 * 10)

        # Test that <sigma_[i!=j]> ~=0 and sigma_[ij]==sigma_[ji] ...
        tol_global = 4 / np.sqrt(self.steps)
        tol_node = tol_global * np.sqrt(N_CELLS**3) * 2

        # ... for the two sampled nodes
        for i in range(3):
            for j in range(i + 1, 3):
                avg_node0_ij = np.average(self.p_node0[:, i, j])
                avg_node0_ji = np.average(self.p_node0[:, j, i])
                avg_node1_ij = np.average(self.p_node1[:, i, j])
                avg_node1_ji = np.average(self.p_node1[:, j, i])

                self.assertEqual(avg_node0_ij, avg_node0_ji)
                self.assertEqual(avg_node1_ij, avg_node1_ji)

                self.assertAlmostEqual(avg_node0_ij, 0., delta=tol_node)
                self.assertAlmostEqual(avg_node1_ij, 0., delta=tol_node)

        # ... for the system-wide pressure tensor
        for i in range(3):
            for j in range(i + 1, 3):
                avg_ij = np.average(self.p_global[:, i, j])
                avg_ji = np.average(self.p_global[:, j, i])
                self.assertEqual(avg_ij, avg_ji)

                self.assertAlmostEqual(avg_ij, 0., delta=tol_node)


@utx.skipIfMissingFeatures("LB_WALBERLA")
class TestLBPressureTensorCPU(TestLBPressureTensor, ut.TestCase):

    def setUp(self):
        self.lb_class = espressomd.lb.LBFluidWalberla
        self.steps = 5000
        self.sample_pressure_tensor()


@utx.skipIfMissingFeatures("LB_WALBERLA")
@utx.skipIfMissingGPU()
@ut.skipIf(True, "LBFluidWalberlaGPU not implemented yet")  # TODO WALBERLA
class TestLBPressureTensorGPU(TestLBPressureTensor, ut.TestCase):

    def setUp(self):
        self.lb_class = espressomd.lb.LBFluidWalberlaGPU
        self.steps = 50000
        self.sample_pressure_tensor()

    def test_gk_viscosity(self):
        # Check that stress auto correlation matches dynamic viscosity
        # eta = V/kT integral (stress acf), e.g., eq. (5) in Cui et. et al
        # (https://doi.org/10.1080/00268979609484542).
        # Cannot be run for CPU with sufficient statistics without CI timeout.
        all_viscs = []
        for i in range(3):
            for j in range(i + 1, 3):

                # Calculate acf
                tmp = np.correlate(
                    self.p_global[:, i, j],
                    self.p_global[:, i, j], mode="full")
                acf = tmp[len(tmp) // 2:] / self.steps

                # integrate first part numerically, fit exponential to tail
                t_max_fit = 50 * TAU
                ts = np.arange(0, t_max_fit, 2 * TAU)
                numeric_integral = np.trapz(acf[:len(ts)], dx=2 * TAU)

                # fit tail
                def f(x, a, b): return a * np.exp(-b * x)

                (a, b), _ = scipy.optimize.curve_fit(f, acf[:len(ts)], ts)
                tail = f(ts[-1], a, b) / b

                integral = numeric_integral + tail

                measured_visc = integral * self.system.volume() / KT

                self.assertAlmostEqual(
                    measured_visc, VISC * DENS, delta=VISC * DENS * .15)
                all_viscs.append(measured_visc)

        # Check average over xy, xz and yz against tighter limit
        self.assertAlmostEqual(np.average(all_viscs),
                               VISC * DENS, delta=VISC * DENS * .07)


if __name__ == "__main__":
    ut.main()<|MERGE_RESOLUTION|>--- conflicted
+++ resolved
@@ -105,12 +105,8 @@
         # ... globally,
         self.assert_allclose_matrix(
             np.mean(self.p_global, axis=0),
-<<<<<<< HEAD
-            p_avg_expected, atol_diag=c_s_lb**2 / 6 * 15,
+            p_avg_expected, atol_diag=c_s_lb**2 / 5 * 10,
             atol_offdiag=c_s_lb**2 / 9 * 10)
-=======
-            p_avg_expected, atol_diag=c_s_lb**2 / 5, atol_offdiag=c_s_lb**2 / 9)
->>>>>>> e8ebfe3a
 
         # ... for two nodes.
         for time_series in [self.p_node0, self.p_node1]:
