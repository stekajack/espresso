# Copyright (C) 2010-2019 The ESPResSo project
#
# This file is part of ESPResSo.
#
# ESPResSo is free software: you can redistribute it and/or modify
# it under the terms of the GNU General Public License as published by
# the Free Software Foundation, either version 3 of the License, or
# (at your option) any later version.
#
# ESPResSo is distributed in the hope that it will be useful,
# but WITHOUT ANY WARRANTY; without even the implied warranty of
# MERCHANTABILITY or FITNESS FOR A PARTICULAR PURPOSE.  See the
# GNU General Public License for more details.
#
# You should have received a copy of the GNU General Public License
# along with this program.  If not, see <http://www.gnu.org/licenses/>.
import unittest as ut
import unittest_decorators as utx
import numpy as np
import itertools

import espressomd
import espressomd.lb
import espressomd.observables
import sys
import tests_common


class TestLB:

    """
    Basic tests of the lattice-Boltzmann implementation

    * temperature
    * particle viscous coupling
    * application of external force densities
    * setting and retrieving lb node velocities

    """
    system = espressomd.System(box_l=3 * [6.0])
    np.random.seed(1)
    params = {'time_step': 0.01,
              'tau': 0.01,
              'agrid': 0.5,
              'dens': 0.85,
              'viscosity': 3.0,
              'friction': 2.0,
              'temp': 1.5,
              'gamma': 1.5}

    system.periodicity = [1, 1, 1]
    system.time_step = params['time_step']
    system.cell_system.skin = 1.0
    lbf = None
    interpolation = False

    def tearDown(self):
        self.system.actors.clear()
        self.system.part.clear()
        self.system.thermostat.turn_off()

    def test_properties(self):
        self.lbf = self.lb_class(
            kT=1.0, seed=42, visc=self.params['viscosity'],
            dens=self.params['dens'],
            agrid=self.params['agrid'],
            tau=self.system.time_step)
        self.system.actors.add(self.lbf)
        self.lbf.seed = 56
        self.system.integrator.run(1)
        self.assertEqual(self.lbf.seed, 57)
        self.lbf[0, 0, 0].velocity = [1, 2, 3]
        np.testing.assert_allclose(
            np.copy(self.lbf[0, 0, 0].velocity), [1, 2, 3], atol=1E-10)
        with self.assertRaises(Exception):
            self.lbf[0, 0, 0].velocity = [1, 2]
        with self.assertRaises(Exception):
            self.lbf[0, 1].velocity = [1, 2, 3]

    def test_raise_if_not_active(self):
        class MockLBFluid(self.lb_class):
            '''LB class mock that ignores runtime errors from agrid and tau.'''
            @property
            def agrid(self):
                return 1.

            @agrid.setter
            def agrid(self, value):
                pass

            @property
            def tau(self):
                return 0.01

            @tau.setter
            def tau(self, value):
                pass

        self.check_raise_if_not_active(self.lb_class, False)
        self.check_raise_if_not_active(MockLBFluid, True)

    def check_raise_if_not_active(self, lb_class, mock):
        lbf = lb_class(visc=1.0, dens=1.0, agrid=1.0, tau=0.1)

        # check exceptions from LB actor
        with self.assertRaises(RuntimeError):
            _ = lbf.density
        with self.assertRaises(RuntimeError):
            lbf.density = 0.2
        with self.assertRaises(RuntimeError):
            _ = lbf.viscosity
        with self.assertRaises(RuntimeError):
<<<<<<< HEAD
            lbf.seed = 2
=======
            lbf.viscosity = 0.2
        with self.assertRaises(RuntimeError):
            _ = lbf.bulk_viscosity
        with self.assertRaises(RuntimeError):
            lbf.bulk_viscosity = 0.2
        with self.assertRaises(RuntimeError):
            _ = lbf.seed
        with self.assertRaises(RuntimeError):
            lbf.seed = 2
        with self.assertRaises(RuntimeError):
            _ = lbf.kT
        with self.assertRaises(RuntimeError):
            lbf.kT = 2
        with self.assertRaises(RuntimeError):
            _ = lbf.shape
        if not mock:
            with self.assertRaises(RuntimeError):
                _ = lbf.agrid
            with self.assertRaises(RuntimeError):
                lbf.agrid = 0.2
            with self.assertRaises(RuntimeError):
                _ = lbf.tau
            with self.assertRaises(RuntimeError):
                lbf.tau = 0.01
        with self.assertRaises(RuntimeError):
            _ = lbf.pressure_tensor
        with self.assertRaises(NotImplementedError):
            lbf.pressure_tensor = np.eye(3, 3)
        with self.assertRaises(RuntimeError):
            _ = lbf.ext_force_density
        with self.assertRaises(RuntimeError):
            lbf.ext_force_density = [1, 1, 1]
        with self.assertRaises(RuntimeError):
            lbf.get_interpolated_velocity([0, 0, 0])

        # check exceptions from LB node
        self.system.actors.add(lbf)
        node = lbf[0, 0, 0]
        self.system.actors.remove(lbf)
        with self.assertRaises(RuntimeError):
            _ = node.density
        with self.assertRaises(RuntimeError):
            node.density = 1.
        with self.assertRaises(RuntimeError):
            _ = node.velocity
        with self.assertRaises(RuntimeError):
            node.velocity = [1, 1, 1]
        with self.assertRaises(RuntimeError):
            _ = node.pressure_tensor
        with self.assertRaises(NotImplementedError):
            node.pressure_tensor = np.eye(3, 3)
        with self.assertRaises(RuntimeError):
            _ = node.pressure_tensor_neq
        with self.assertRaises(NotImplementedError):
            node.pressure_tensor_neq = np.eye(3, 3)
        with self.assertRaises(RuntimeError):
            _ = node.boundary
        with self.assertRaises(NotImplementedError):
            node.boundary = 1
        with self.assertRaises(RuntimeError):
            _ = node.population
        with self.assertRaises(RuntimeError):
            node.population = np.zeros(19)
>>>>>>> e8ebfe3a

    def test_pressure_tensor_observable(self):
        """
        Checks agreement between the ``LBFluidPressureTensor`` observable and
        per-node pressure tensor summed up over the entire fluid.

        """
        system = self.system
        self.n_col_part = 1000
        system.part.add(
            pos=np.random.random((self.n_col_part, 3)) * self.system.box_l[0],
            v=np.random.random((self.n_col_part, 3)))
        system.thermostat.turn_off()

        self.lbf = self.lb_class(
            visc=self.params['viscosity'],
            dens=self.params['dens'],
            agrid=self.params['agrid'],
            tau=system.time_step,
            kT=1, ext_force_density=[0, 0, 0], seed=1)
        system.actors.add(self.lbf)
        system.thermostat.set_lb(LB_fluid=self.lbf, seed=1)
        system.integrator.run(10)
        pressure_tensor = np.zeros((3, 3))
        agrid = self.params["agrid"]
        for n in self.lbf.nodes():
            pressure_tensor += n.pressure_tensor

        pressure_tensor /= system.volume() / agrid**3

        obs = espressomd.observables.LBFluidPressureTensor()
        obs_pressure_tensor = obs.calculate()
        np.testing.assert_allclose(
            pressure_tensor,
            obs_pressure_tensor,
            atol=1E-7)
        np.testing.assert_allclose(
            np.copy(self.lbf.pressure_tensor),
            obs_pressure_tensor,
            atol=1E-10)

    def test_lb_node_set_get(self):
        self.lbf = self.lb_class(
            kT=0.0,
            visc=self.params['viscosity'],
            dens=self.params['dens'],
            agrid=self.params['agrid'],
            tau=self.system.time_step,
            ext_force_density=[0, 0, 0])
        self.system.actors.add(self.lbf)
        self.assertAlmostEqual(
            self.lbf[0, 0, 0].density,
            self.params['dens'],
            delta=1e-4)

        shape_ref = np.copy(self.system.box_l) / self.params['agrid']
        np.testing.assert_array_equal(self.lbf.shape, shape_ref.astype(int))

        v_fluid = np.array([1.2, 4.3, 0.2])
        self.lbf[0, 0, 0].velocity = v_fluid
        np.testing.assert_allclose(
            np.copy(self.lbf[0, 0, 0].velocity), v_fluid, atol=1e-4)
        density = 0.234
        self.lbf[0, 0, 0].density = density
        self.assertAlmostEqual(self.lbf[0, 0, 0].density, density, delta=1e-4)

        self.assertEqual(self.lbf[3, 2, 1].index, (3, 2, 1))
        ext_force_density = [0.1, 0.2, 1.2]
        self.lbf.ext_force_density = ext_force_density
        self.lbf[1, 2, 3].velocity = v_fluid
        np.testing.assert_allclose(
            np.copy(self.lbf[1, 2, 3].velocity),
            v_fluid,
            atol=1e-4)
        np.testing.assert_allclose(
            np.copy(self.lbf.ext_force_density),
            ext_force_density,
            atol=1e-4)

        self.assertEqual(self.lbf.kT, 0.0)
        rng_error_msg = 'The LB does not use a random number generator'
        with self.assertRaisesRegex(RuntimeError, rng_error_msg):
            _ = self.lbf.seed
        with self.assertRaisesRegex(RuntimeError, rng_error_msg):
            self.lbf.seed = 5

    def test_parameter_change_without_seed(self):
        self.lbf = self.lb_class(
            visc=self.params['viscosity'],
            dens=self.params['dens'],
            agrid=self.params['agrid'],
            tau=self.system.time_step,
            ext_force_density=[0, 0, 0],
            kT=1.0,
            seed=42)
        self.system.actors.add(self.lbf)
        self.system.thermostat.set_lb(LB_fluid=self.lbf, seed=23, gamma=2.0)
        self.system.thermostat.set_lb(LB_fluid=self.lbf, gamma=3.0)

    def test_grid_index(self):
        self.lbf = self.lb_class(
            visc=self.params['viscosity'],
            dens=self.params['dens'],
            agrid=self.params['agrid'],
            tau=self.system.time_step,
            ext_force_density=[0, 0, 0])
        self.system.actors.add(self.lbf)
        out_of_bounds = int(max(self.system.box_l) / self.params['agrid']) + 1
        with self.assertRaises(ValueError):
            _ = self.lbf[out_of_bounds, 0, 0].velocity
        with self.assertRaises(ValueError):
            _ = self.lbf[0, out_of_bounds, 0].velocity
        with self.assertRaises(ValueError):
            _ = self.lbf[0, 0, out_of_bounds].velocity

    def test_incompatible_agrid(self):
        """
        LB lattice initialization must raise an exception when either box_l or
        local_box_l aren't integer multiples of agrid.
        """
        self.lbf = self.lb_class(
            visc=self.params['viscosity'],
            dens=self.params['dens'],
            agrid=self.params['agrid'] + 1e-6,
            tau=self.system.time_step,
            ext_force_density=[0, 0, 0])
        print("\nTesting LB error messages:", file=sys.stderr)
        sys.stderr.flush()
        with self.assertRaises(Exception):
            self.system.actors.add(self.lbf)
        print("End of LB error messages", file=sys.stderr)
        sys.stderr.flush()

    def test_agrid_rounding(self):
        """Tests agrid*n ~= box_l for a case where rounding down is needed"""
        system = self.system
        old_l = system.box_l

        n_part = 1000
        phi = 0.05
        lj_sig = 1.0
        l = (n_part * 4. / 3. * np.pi * (lj_sig / 2.)**3 / phi)**(1. / 3.)
        system.box_l = [l] * 3 * system.cell_system.node_grid
        system.actors.add(self.lb_class(agrid=l / 31, dens=1,
                                        visc=1, kT=0, tau=system.time_step))
        system.integrator.run(steps=1)
        system.actors.clear()
        system.box_l = old_l

    def test_bool_operations_on_node(self):
        self.lbf = self.lb_class(
            kT=1.0, seed=42, visc=self.params['viscosity'],
            dens=self.params['dens'],
            agrid=self.params['agrid'],
            tau=self.system.time_step)
        self.system.actors.add(self.lbf)
        # test __eq()__ where a node is equal to itself and not equal to any
        # other node
        assert self.lbf[0, 0, 0] == self.lbf[0, 0, 0]
        x, y, z = range(int(self.system.box_l[0])), range(
            int(self.system.box_l[1])), range(int(self.system.box_l[2]))
        nodes = [self.lbf[i, j, k] for i, j, k in itertools.product(x, y, z)]
        nodes.remove(self.lbf[0, 0, 0])
        assert all(self.lbf[0, 0, 0] != node for node in nodes)
        # test __hash()__ intercept to identify nodes based on index rather
        # than name. set() constructor runs hash()
        subset1, subset2 = nodes[:-10], nodes[-10:]
        assert len(set(subset1 + subset1)) == len(subset1)
        assert len(set(subset1 + subset2)) == len(subset1) + len(subset2)

    @utx.skipIfMissingFeatures("EXTERNAL_FORCES")
    def test_viscous_coupling(self):
        self.lbf = self.lb_class(
            visc=self.params['viscosity'],
            dens=self.params['dens'],
            agrid=self.params['agrid'],
            tau=self.system.time_step,
            ext_force_density=[0, 0, 0])
        self.system.actors.add(self.lbf)
        self.system.thermostat.set_lb(
            LB_fluid=self.lbf,
            seed=3,
            gamma=self.params['friction'])

        # Random velocities
        for n in self.lbf.nodes():
            n.velocity = np.random.random(3) - .5
        # Test several particle positions
        for pos in ([0, 0, 0], self.system.box_l, self.system.box_l / 2,
                    self.system.box_l / 2 - self.params['agrid'] / 2):
            p = self.system.part.add(pos=pos, v=[1, 2, 3])

            v_part = p.v 
            # In the first time step after a system change, LB coupling forces
            # are ignored. Hence, the coupling position is shifted 
            coupling_pos = p.pos + self.system.time_step * p.v
            v_fluid = self.lbf.get_interpolated_velocity(coupling_pos)
            # Nodes to which forces will be interpolated
            lb_nodes = tests_common.get_lb_nodes_around_pos(
                coupling_pos, self.lbf)

            self.system.integrator.run(1)
            # Check friction force
            np.testing.assert_allclose(
                np.copy(p.f), -self.params['friction'] * (v_part - v_fluid), atol=1E-10)

            # check particle/fluid force balance
            applied_forces = np.array([n.last_applied_force for n in lb_nodes])
            np.testing.assert_allclose(
                np.sum(applied_forces, axis=0), -np.copy(p.f), atol=1E-10)

            # Check that last_applied_force gets cleared
            p.remove()
            self.system.integrator.run(1)
            applied_forces = np.array([n.last_applied_force for n in lb_nodes])
            np.testing.assert_allclose(
                np.sum(applied_forces, axis=0), [0, 0, 0])

    def test_viscous_coupling_pairs(self):
        self.lbf = self.lb_class(
            visc=self.params['viscosity'],
            dens=self.params['dens'],
            agrid=self.params['agrid'],
            tau=self.system.time_step,
            ext_force_density=[0, 0, 0])
        self.system.actors.add(self.lbf)
        self.system.thermostat.set_lb(
            LB_fluid=self.lbf,
            seed=3,
            gamma=self.params['friction'])

        # Random velocities
        for n in self.lbf.nodes():
            n.velocity = np.random.random(3) - .5
        # Test several particle positions
        agrid = self.params['agrid']
        offset = -0.99 * np.array((agrid, agrid, agrid))
        for pos in ([agrid / 2, agrid / 2, agrid / 2], self.system.box_l, self.system.box_l / 2,
                    self.system.box_l / 2 - self.params['agrid'] / 2):
            p1 = self.system.part.add(pos=pos, v=[1, 2, 3])
            p2 = self.system.part.add(pos=pos + offset, v=[-2, 1, 0.3])

            v_part1 = p1.v 
            v_part2 = p2.v
            # In the first time step after a system change, LB coupling forces
            # are ignored. Hence, the coupling position is shifted 
            coupling_pos1 = p1.pos + self.system.time_step * p1.v
            coupling_pos2 = p2.pos + self.system.time_step * p2.v

            v_fluid1 = self.lbf.get_interpolated_velocity(coupling_pos1)
            v_fluid2 = self.lbf.get_interpolated_velocity(coupling_pos2)
            # Nodes to which forces will be interpolated
            lb_nodes1 = tests_common.get_lb_nodes_around_pos(
                coupling_pos1, self.lbf)
            lb_nodes2 = tests_common.get_lb_nodes_around_pos(
                coupling_pos2, self.lbf)

            all_coupling_nodes = [self.lbf[index] for index in set(
                [n.index for n in (lb_nodes1 + lb_nodes2)])]
            self.system.integrator.run(1)
            # Check friction force
            np.testing.assert_allclose(
                np.copy(p1.f), -self.params['friction'] * (v_part1 - v_fluid1), atol=1E-10)
            np.testing.assert_allclose(
                np.copy(p2.f), -self.params['friction'] * (v_part2 - v_fluid2), atol=1E-10)

            # check particle/fluid force balance
            applied_forces = np.array(
                [n.last_applied_force for n in all_coupling_nodes])
            np.testing.assert_allclose(
                np.sum(applied_forces, axis=0), -np.copy(p1.f) - np.copy(p2.f), atol=1E-10)

            # Check that last_applied_force gets cleared
            self.system.part.clear()
            self.system.integrator.run(1)
            applied_forces = np.array(
                [n.last_applied_force for n in all_coupling_nodes])
            np.testing.assert_allclose(
                np.sum(applied_forces, axis=0), [0, 0, 0])

    def test_thermalization_force_balance(self):
        system = self.system

        system.part.add(pos=np.random.random((1000, 3)) * system.box_l)
        if espressomd.has_features("MASS"):
            system.part[:].mass = 0.1 + np.random.random(len(system.part))

        self.lbf = self.lb_class(
            kT=self.params['temp'],
            visc=self.params['viscosity'],
            dens=self.params['dens'],
            agrid=self.params['agrid'],
            tau=self.system.time_step,
            ext_force_density=[0, 0, 0], seed=4)
        system.actors.add(self.lbf)
        system.thermostat.set_lb(
            LB_fluid=self.lbf,
            seed=3,
            gamma=self.params['friction'])

        for _ in range(20):
            system.integrator.run(1)
            particle_force = np.sum(system.part[:].f, axis=0)
            fluid_force = np.sum(
                np.array([n.last_applied_force for n in self.lbf.nodes()]), axis=0)
            np.testing.assert_allclose(particle_force, -fluid_force)

    def test_force_interpolation(self):
        system = self.system
        self.lbf = self.lb_class(
            visc=self.params['viscosity'],
            dens=self.params['dens'],
            agrid=self.params['agrid'],
            tau=system.time_step,
            ext_force_density=[0, 0, 0])

        system.actors.add(self.lbf)
        system.thermostat.set_lb(
            LB_fluid=self.lbf,
            seed=3,
            gamma=self.params['friction'])
        lattice_speed = self.lbf.agrid / self.lbf.tau

        position = np.array([1., 2., 3.])
        position_lb_units = position / self.lbf.agrid
        force = np.array([4., -5., 6.])
        force_lb_units = force / lattice_speed * system.time_step
        self.lbf.add_force_at_pos(position, force_lb_units)

        system.integrator.run(1)

        # the force should be split equally across the 8 nearest vertices
        n_couplings = 0
        for n in self.lbf.nodes():
            if np.sum(np.abs(n.last_applied_force)):
                fluid_force = np.copy(n.last_applied_force)
                np.testing.assert_allclose(fluid_force, force / 8.)
                distance = np.linalg.norm(n.index - position_lb_units)
                self.assertLessEqual(int(np.round(distance**2)), 3)
                n_couplings += 1
        self.assertEqual(n_couplings, 8)

    @utx.skipIfMissingFeatures("EXTERNAL_FORCES")
    def test_ext_force_density(self):
        ext_force_density = [2.3, 1.2, 0.1]
        self.lbf = self.lb_class(
            visc=self.params['viscosity'],
            dens=self.params['dens'],
            agrid=self.params['agrid'],
            tau=self.system.time_step,
            ext_force_density=ext_force_density)
        self.system.actors.add(self.lbf)
        n_time_steps = 1
        self.system.integrator.run(n_time_steps)
        # ext_force_density is a force density, therefore v = ext_force_density
        # / dens * tau * (n_time_steps + 0.5)
        fluid_velocity = np.array(ext_force_density) * self.system.time_step * (
            n_time_steps + 0.5) / self.params['dens']
        # Chck global linear momentum = density * volume * velocity
        np.testing.assert_allclose(
            self.system.analysis.linear_momentum(),
            fluid_velocity *
            self.params['dens'] *
            self.system.volume())

        # Check node velocities
        for n in self.lbf.nodes():
            np.testing.assert_allclose(
                np.copy(n.velocity), fluid_velocity, atol=1E-6, err_msg="Fluid node velocity not as expected on node {}".format(n.index))

    @utx.skipIfMissingFeatures("EXTERNAL_FORCES")
    def test_unequal_time_step(self):
        """
        Checks that LB tau can only be an integer multiple of the MD time_step
        and that different time steps don't affect the physics of a system
        where particles don't move.

        """
        p = self.system.part.add(pos=[0.1, 0.2, 0.3], fix=[1, 1, 1])
        base_params = {}
        base_params.update(
            ext_force_density=[2.3, 1.2, 0.1],
            visc=self.params['viscosity'],
            dens=self.params['dens'],
            agrid=self.params['agrid'])

        def params_with_tau(tau):
            params = base_params.copy()
            params.update(tau=tau)
            return params

        lbf = self.lb_class(**params_with_tau(self.system.time_step))
        sim_time = 100 * self.params['time_step']
        self.system.actors.add(lbf)
        self.system.thermostat.set_lb(LB_fluid=lbf, gamma=0.1)
        self.system.integrator.run(
            int(round(sim_time / self.system.time_step)))
        probe_pos = np.array(self.system.box_l) / 2.
        v1 = np.copy(lbf.get_interpolated_velocity(probe_pos))
        f1 = np.copy(p.f)
        self.system.actors.clear()
        # get fresh LBfluid and change time steps
        with self.assertRaises(ValueError):
            self.system.actors.add(
                self.lb_class(**params_with_tau(0.5 * self.system.time_step)))
        self.system.actors.clear()
        with self.assertRaises(ValueError):
            self.system.actors.add(
                self.lb_class(**params_with_tau(1.1 * self.system.time_step)))
        self.system.actors.clear()

        self.system.actors.add(
            self.lb_class(**params_with_tau(self.system.time_step)))

        with self.assertRaises(Exception):
            self.system.time_step = 2. * lbf.get_params()["tau"]
            self.system.integrator.run(1)

        with self.assertRaises(Exception):
            self.system.time_step = 0.8 * lbf.get_params()["tau"]
        self.system.actors.clear()
        self.system.time_step = 0.5 * self.params['time_step']
        self.system.actors.add(
            self.lb_class(**params_with_tau(self.system.time_step)))
        self.system.integrator.run(
            int(round(sim_time / self.system.time_step)))
        v2 = np.copy(lbf.get_interpolated_velocity(probe_pos))
        f2 = np.copy(p.f)
        np.testing.assert_allclose(v1, v2, rtol=1e-2)
        np.testing.assert_allclose(f1, f2, rtol=1e-2)


@utx.skipIfMissingFeatures("LB_WALBERLA")
class TestLBWalberla(TestLB, ut.TestCase):

    def setUp(self):
        self.lb_class = espressomd.lb.LBFluidWalberla


if __name__ == "__main__":
    ut.main()<|MERGE_RESOLUTION|>--- conflicted
+++ resolved
@@ -78,65 +78,31 @@
             self.lbf[0, 1].velocity = [1, 2, 3]
 
     def test_raise_if_not_active(self):
-        class MockLBFluid(self.lb_class):
-            '''LB class mock that ignores runtime errors from agrid and tau.'''
-            @property
-            def agrid(self):
-                return 1.
-
-            @agrid.setter
-            def agrid(self, value):
-                pass
-
-            @property
-            def tau(self):
-                return 0.01
-
-            @tau.setter
-            def tau(self, value):
-                pass
-
-        self.check_raise_if_not_active(self.lb_class, False)
-        self.check_raise_if_not_active(MockLBFluid, True)
-
-    def check_raise_if_not_active(self, lb_class, mock):
-        lbf = lb_class(visc=1.0, dens=1.0, agrid=1.0, tau=0.1)
+        lbf = self.lb_class(visc=1.0, dens=1.0, agrid=1.0, tau=0.1)
 
         # check exceptions from LB actor
         with self.assertRaises(RuntimeError):
-            _ = lbf.density
-        with self.assertRaises(RuntimeError):
-            lbf.density = 0.2
-        with self.assertRaises(RuntimeError):
             _ = lbf.viscosity
-        with self.assertRaises(RuntimeError):
-<<<<<<< HEAD
+        with self.assertRaises(AttributeError):
+            lbf.viscosity = 0.2
+        with self.assertRaises(RuntimeError):
+            _ = lbf.seed
+        with self.assertRaises(RuntimeError):
             lbf.seed = 2
-=======
-            lbf.viscosity = 0.2
-        with self.assertRaises(RuntimeError):
-            _ = lbf.bulk_viscosity
-        with self.assertRaises(RuntimeError):
-            lbf.bulk_viscosity = 0.2
-        with self.assertRaises(RuntimeError):
-            _ = lbf.seed
-        with self.assertRaises(RuntimeError):
-            lbf.seed = 2
         with self.assertRaises(RuntimeError):
             _ = lbf.kT
-        with self.assertRaises(RuntimeError):
+        with self.assertRaises(AttributeError):
             lbf.kT = 2
         with self.assertRaises(RuntimeError):
             _ = lbf.shape
-        if not mock:
-            with self.assertRaises(RuntimeError):
-                _ = lbf.agrid
-            with self.assertRaises(RuntimeError):
-                lbf.agrid = 0.2
-            with self.assertRaises(RuntimeError):
-                _ = lbf.tau
-            with self.assertRaises(RuntimeError):
-                lbf.tau = 0.01
+        with self.assertRaises(RuntimeError):
+            _ = lbf.agrid
+        with self.assertRaises(AttributeError):
+            lbf.agrid = 0.2
+        with self.assertRaises(RuntimeError):
+            _ = lbf.tau
+        with self.assertRaises(AttributeError):
+            lbf.tau = 0.01
         with self.assertRaises(RuntimeError):
             _ = lbf.pressure_tensor
         with self.assertRaises(NotImplementedError):
@@ -161,22 +127,21 @@
         with self.assertRaises(RuntimeError):
             node.velocity = [1, 1, 1]
         with self.assertRaises(RuntimeError):
+            _ = node.last_applied_force
+        with self.assertRaises(RuntimeError):
+            node.last_applied_force = [1, 1, 1]
+        with self.assertRaises(RuntimeError):
             _ = node.pressure_tensor
         with self.assertRaises(NotImplementedError):
             node.pressure_tensor = np.eye(3, 3)
         with self.assertRaises(RuntimeError):
-            _ = node.pressure_tensor_neq
+            _ = node.is_boundary
         with self.assertRaises(NotImplementedError):
-            node.pressure_tensor_neq = np.eye(3, 3)
-        with self.assertRaises(RuntimeError):
-            _ = node.boundary
-        with self.assertRaises(NotImplementedError):
-            node.boundary = 1
+            node.is_boundary = 1
         with self.assertRaises(RuntimeError):
             _ = node.population
         with self.assertRaises(RuntimeError):
             node.population = np.zeros(19)
->>>>>>> e8ebfe3a
 
     def test_pressure_tensor_observable(self):
         """
