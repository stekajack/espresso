# Copyright (C) 2010-2018 The ESPResSo project
#
# This file is part of ESPResSo.
#
# ESPResSo is free software: you can redistribute it and/or modify
# it under the terms of the GNU General Public License as published by
# the Free Software Foundation, either version 3 of the License, or
# (at your option) any later version.
#
# ESPResSo is distributed in the hope that it will be useful,
# but WITHOUT ANY WARRANTY; without even the implied warranty of
# MERCHANTABILITY or FITNESS FOR A PARTICULAR PURPOSE.  See the
# GNU General Public License for more details.
#
# You should have received a copy of the GNU General Public License
# along with this program.  If not, see <http://www.gnu.org/licenses/>.
from __future__ import print_function
import unittest as ut
import numpy as np
import espressomd
from espressomd import lb
from espressomd import utils


class ArrayLockedTest(ut.TestCase):

    def test_locked_operators(self):
        v = utils.array_locked([1., 2., 3.])

        with self.assertRaises(ValueError):
            v[0] = 0
        with self.assertRaises(ValueError):
            v += [1, 1, 1]
        with self.assertRaises(ValueError):
            v -= [1, 1, 1]
        with self.assertRaises(ValueError):
            v *= [1, 1, 1]
        with self.assertRaises(ValueError):
            v /= [1, 1, 1]
        with self.assertRaises(ValueError):
            v //= [1, 1, 1]
        with self.assertRaises(ValueError):
            v %= [1, 1, 1]
        with self.assertRaises(ValueError):
            v **= [1, 1, 1]
        with self.assertRaises(ValueError):
            v <<= [1, 1, 1]
        with self.assertRaises(ValueError):
            v >>= [1, 1, 1]
        with self.assertRaises(ValueError):
            v &= [1, 1, 1]
        with self.assertRaises(ValueError):
            v |= [1, 1, 1]
        with self.assertRaises(ValueError):
            v ^= [1, 1, 1]

    def test_unlocked_operators(self):
        v = utils.array_locked([1, 2, 3])
        w = utils.array_locked([4, 5, 6])
        add = v + w
        sub = v - w

        self.assertTrue(isinstance(add, np.ndarray))
        self.assertTrue(isinstance(sub, np.ndarray))

        self.assertTrue(add.flags.writeable)
        self.assertTrue(sub.flags.writeable)

        np.testing.assert_array_equal(add, np.add(np.copy(v), np.copy(w)))
        np.testing.assert_array_equal(sub, np.subtract(np.copy(v), np.copy(w)))
        np.testing.assert_array_equal(sub, -(w - v))

    def test_copy_is_writeable(self):
        v = np.copy(utils.array_locked([1, 2, 3]))
        self.assertTrue(v.flags.writeable)

    def test_setter(self):
        v = utils.array_locked([1, 2, 3])
        v = [4, 5, 6]
        np.testing.assert_array_equal(v, [4, 5, 6])


class ArrayPropertyTest(ut.TestCase):
    system = espressomd.System(box_l=[1.0, 1.0, 1.0])
    system.box_l = [12.0, 12.0, 12.0]
    system.time_step = 0.01
    system.cell_system.skin = 0.01
    system.part.add(pos=[0, 0, 0])
    if espressomd.has_features(["LB"]):
        lbf = lb.LBFluid(agrid=0.5, dens=1, visc=1, tau=0.01)
        system.actors.add(lbf)

    def locked_operators(self, v):
        with self.assertRaises(ValueError):
            v[0] = 0
        with self.assertRaises(ValueError):
            v += [1, 1, 1]
        with self.assertRaises(ValueError):
            v -= [1, 1, 1]
        with self.assertRaises(ValueError):
            v *= [1, 1, 1]
        with self.assertRaises(ValueError):
            v /= [1, 1, 1]
        with self.assertRaises(ValueError):
            v //= [1, 1, 1]
        with self.assertRaises(ValueError):
            v %= [1, 1, 1]
        with self.assertRaises(ValueError):
            v **= [1, 1, 1]
        with self.assertRaises(ValueError):
            v <<= [1, 1, 1]
        with self.assertRaises(ValueError):
            v >>= [1, 1, 1]
        with self.assertRaises(ValueError):
            v &= [1, 1, 1]
        with self.assertRaises(ValueError):
            v |= [1, 1, 1]
        with self.assertRaises(ValueError):
            v ^= [1, 1, 1]

    def set_copy(self, v):
        cpy = np.copy(v)
        self.assertTrue(cpy.flags.writeable)

    def test_common(self):

        # Check for exception for various operators
        # Particle
        self.locked_operators(self.system.part[0].pos)
        self.locked_operators(self.system.part[0].v)
        self.locked_operators(self.system.part[0].f)
        self.locked_operators(self.system.part[0].pos_folded)

        # System
        self.locked_operators(self.system.box_l)

        # Check (allowed) setter
        # Particle
        self.system.part[0].pos = [2, 2, 2]
        self.assertTrue((self.system.part[0].pos == [2, 2, 2]).all())

        self.system.part[0].v = [2, 2, 2]
        self.assertTrue((self.system.part[0].v == [2, 2, 2]).all())

        self.system.part[0].f = [2, 2, 2]
        self.assertTrue((self.system.part[0].f == [2, 2, 2]).all())

        # System
        self.system.box_l = [2, 2, 2]
        self.assertTrue((self.system.box_l == [2, 2, 2]).all())

        # Check if copy is settable
        # Particle
        self.set_copy(self.system.part[0].pos)
        self.set_copy(self.system.part[0].pos)
        self.set_copy(self.system.part[0].v)
        self.set_copy(self.system.part[0].f)
        self.set_copy(self.system.part[0].pos_folded)

        # System
        self.set_copy(self.system.box_l)

    @ut.skipIf(not espressomd.has_features(["ROTATION"]),
               "Features not available, skipping test!")
    def test_rotation(self):

        # Check for exception for various operators
        # Particle
        self.locked_operators(self.system.part[0].omega_lab)
        self.locked_operators(self.system.part[0].quat)
        self.locked_operators(self.system.part[0].rotation)
        self.locked_operators(self.system.part[0].omega_body)
        self.locked_operators(self.system.part[0].torque_lab)
        if espressomd.has_features("EXTERNAL_FORCES"):
            self.locked_operators(self.system.part[0].ext_torque)

        # Check (allowed) setter
        # Particle
        self.system.part[0].quat = [0.5, 0.5, 0.5, 0.5]
        self.assertTrue(
            (self.system.part[0].quat == [0.5, 0.5, 0.5, 0.5]).all())

        self.system.part[0].omega_lab = [2, 2, 2]
        self.assertTrue((self.system.part[0].omega_lab == [2, 2, 2]).all())

        self.system.part[0].rotation = [1, 1, 1]
        self.assertTrue((self.system.part[0].rotation == [1, 1, 1]).all())

        self.system.part[0].omega_body = [2, 2, 2]
        self.assertTrue((self.system.part[0].omega_body == [2, 2, 2]).all())

        self.system.part[0].torque_lab = [2, 2, 2]
        self.assertTrue((self.system.part[0].torque_lab == [2, 2, 2]).all())

        if espressomd.has_features("EXTERNAL_FORCES"):
            self.system.part[0].ext_torque = [2, 2, 2]
            self.assertTrue(
                (self.system.part[0].ext_torque == [2, 2, 2]).all())

        # Check if copy is settable
        # Particle
        self.set_copy(self.system.part[0].omega_lab)
        self.set_copy(self.system.part[0].quat)
        self.set_copy(self.system.part[0].rotation)
        self.set_copy(self.system.part[0].omega_body)
        self.set_copy(self.system.part[0].torque_lab)
        if espressomd.has_features("EXTERNAL_FORCES"):
            self.set_copy(self.system.part[0].ext_torque)

    @ut.skipIf(not espressomd.has_features(["ROTATIONAL_INERTIA"]),
               "Features not available, skipping test!")
    def test_rotational_inertia(self):

        # Check for exception for various operators
        # Particle
        self.locked_operators(self.system.part[0].rinertia)

        # Check (allowed) setter
        # Particle
        self.system.part[0].rinertia = [2, 2, 2]
        self.assertTrue((self.system.part[0].rinertia == [2, 2, 2]).all())

        # Check if copy is settable
        # Particle
        self.set_copy(self.system.part[0].rinertia)

    @ut.skipIf(not espressomd.has_features(["EXTERNAL_FORCES"]),
               "Features not available, skipping test!")
    def test_external_forces(self):

        # Check for exception for various operators
        # Particle
        self.locked_operators(self.system.part[0].ext_force)
        self.locked_operators(self.system.part[0].fix)

        # Check (allowed) setter
        # Particle
        self.system.part[0].ext_force = [2, 2, 2]
        self.assertTrue((self.system.part[0].ext_force == [2, 2, 2]).all())

        self.system.part[0].fix = [1, 1, 1]
        self.assertTrue((self.system.part[0].fix == [1, 1, 1]).all())

        # Check if copy is settable
        # Particle
        self.set_copy(self.system.part[0].ext_force)
        self.set_copy(self.system.part[0].fix)

    @ut.skipIf(
        not espressomd.has_features(["ROTATION", "PARTICLE_ANISOTROPY"]),
           "Features not available, skipping test!")
    def test_rot_aniso(self):

        # Check for exception for various operators
        # Particle
        self.locked_operators(self.system.part[0].gamma_rot)

        # Check (allowed) setter
        # Particle
        self.system.part[0].gamma_rot = [2, 2, 2]
        self.assertTrue((self.system.part[0].gamma_rot == [2, 2, 2]).all())

        # Check if copy is settable
        # Particle
        self.set_copy(self.system.part[0].gamma_rot)

    @ut.skipIf(not espressomd.has_features(["LB"]),
               "Features not available, skipping test!")
    def test_lb(self):
        # Check for exception for various operators
        # LB
        self.locked_operators(self.lbf[0, 0, 0].velocity)
<<<<<<< HEAD
        self.locked_operators(self.lbf[0, 0, 0].pi)
        self.locked_operators(self.lbf[0, 0, 0].pi_neq)
=======
        self.locked_operators(self.lbf[0, 0, 0].stress)
        self.locked_operators(self.lbf[0, 0, 0].stress_neq)
>>>>>>> 31292d64
        self.locked_operators(self.lbf[0, 0, 0].population)

    @ut.skipIf(not espressomd.has_features(["LANGEVIN_PER_PARTICLE",
                                            "PARTICLE_ANISOTROPY"]),
               "Features not available, skipping test!")
    def test_langevinpp_aniso(self):

        # Check for exception for various operators
        # Particle
        self.locked_operators(self.system.part[0].gamma)

        # Check (allowed) setter
        # Particle
        self.system.part[0].gamma = [2, 2, 2]
        self.assertTrue((self.system.part[0].gamma == [2, 2, 2]).all())

        # Check if copy is settable
        # Particle
        self.set_copy(self.system.part[0].gamma)

    @ut.skipIf(not espressomd.has_features(["DIPOLES"]),
               "Features not available, skipping test!")
    def test_dipoles(self):

        # Check for exception for various operators
        # Particle
        self.locked_operators(self.system.part[0].dip)

        # Check (allowed) setter
        # Particle
        self.system.part[0].dip = [2, 2, 2]
        np.testing.assert_allclose(
            [2, 2, 2], np.copy(self.system.part[0].dip), atol=1E-15)
        
        # Check if copy is settable
        # Particle
        self.set_copy(self.system.part[0].dip)

    @ut.skipIf(not espressomd.has_features(["EXCLUSIONS"]),
               "Features not available, skipping test!")
    def test_exclusions(self):

        # Check for exception for various operators
        # Particle
        self.locked_operators(self.system.part[0].exclusions)

    @ut.skipIf(not espressomd.has_features(["PARTIAL_PERIODIC"]),
               "Features not available, skipping test!")
    def test_partial_periodic(self):

        # Check for exception for various operators
        # System
        self.locked_operators(self.system.periodicity)

        # Check (allowed) setter
        # System
        self.system.periodicity = [1, 0, 0]
        self.assertTrue((self.system.periodicity == [1, 0, 0]).all())

        # Check if copy is settable
        # System
        self.set_copy(self.system.periodicity)

if __name__ == "__main__":
    ut.main()<|MERGE_RESOLUTION|>--- conflicted
+++ resolved
@@ -270,13 +270,8 @@
         # Check for exception for various operators
         # LB
         self.locked_operators(self.lbf[0, 0, 0].velocity)
-<<<<<<< HEAD
-        self.locked_operators(self.lbf[0, 0, 0].pi)
-        self.locked_operators(self.lbf[0, 0, 0].pi_neq)
-=======
         self.locked_operators(self.lbf[0, 0, 0].stress)
         self.locked_operators(self.lbf[0, 0, 0].stress_neq)
->>>>>>> 31292d64
         self.locked_operators(self.lbf[0, 0, 0].population)
 
     @ut.skipIf(not espressomd.has_features(["LANGEVIN_PER_PARTICLE",
