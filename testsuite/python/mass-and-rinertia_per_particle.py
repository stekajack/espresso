# Copyright (C) 2010-2018 The ESPResSo project
#
# This file is part of ESPResSo.
#
# ESPResSo is free software: you can redistribute it and/or modify
# it under the terms of the GNU General Public License as published by
# the Free Software Foundation, either version 3 of the License, or
# (at your option) any later version.
#
# ESPResSo is distributed in the hope that it will be useful,
# but WITHOUT ANY WARRANTY; without even the implied warranty of
# MERCHANTABILITY or FITNESS FOR A PARTICULAR PURPOSE.  See the
# GNU General Public License for more details.
#
# You should have received a copy of the GNU General Public License
# along with this program.  If not, see <http://www.gnu.org/licenses/>.
from __future__ import print_function
import unittest as ut
import unittest_decorators as utx
import numpy as np
from numpy.random import uniform
import espressomd
import math
import random


@utx.skipIfMissingFeatures(["MASS", "PARTICLE_ANISOTROPY",
                            "ROTATIONAL_INERTIA", "LANGEVIN_PER_PARTICLE"])
class ThermoTest(ut.TestCase):
    longMessage = True
    # Handle for espresso system
    system = espressomd.System(box_l=[1.0, 1.0, 1.0])
    # The NVT thermostat parameters
    kT = 0.0
    gamma_global = np.zeros((3))
    gamma_global_rot = np.zeros((3))
    # Test ranges    
    gamma_min = 5.
    gamma_max = 10.

    # Particle properties
    mass = 0.0
    J = [0.0, 0.0, 0.0]

    # Per-particle type parameters.
    # 2 different langevin parameters for particles.
    kT_p = np.zeros((2))
    # gamma_tran/gamma_rot matrix: [2 kinds of particles] x [3 dimensions X Y Z]
    # These matrices are assigning per-particle in corresponding test cases.
    gamma_tran_p = np.zeros((2, 3))
    gamma_rot_p = np.zeros((2, 3))

    # These variables will take the values to compare with.
    # Depending on the test case following matrices either equals to the
    # previous or the global corresponding parameters. The corresponding
    # setting effect is an essence of all the test cases' differentiation here.
    halfkT_p_validate = np.zeros((2))
    gamma_tran_p_validate = np.zeros((2, 3))
    gamma_rot_p_validate = np.zeros((2, 3))
    # Diffusivity
    D_tran_p_validate = np.zeros((2, 3))

    @classmethod
    def setUpClass(cls):
        # Handle a random generator seeding
        seed1 = 15
        np.random.seed(seed1)
        seed2 = 42
        # The Espresso system configuration
        cls.system.seed = [s * seed2 for s in range(cls.system.cell_system.get_state()["n_nodes"])]
        cls.system.cell_system.set_domain_decomposition(use_verlet_lists=True)
        cls.system.cell_system.skin = 5.0

    def setUp(self):
        self.system.time = 0.0
        self.system.part.clear()
        if "BROWNIAN_DYNAMICS" in espressomd.features():
            self.system.thermostat.turn_off()
    
    def set_initial_cond(self):
        """
        Set all the particles to zero coordinates and velocities; same for time.
        The quaternion is set to default value.

        """
        system = self.system
        system.time = 0.0
        system.part[:].pos = np.zeros((3))
        system.part[:].v = np.zeros((3))
        system.part[:].omega_body = np.zeros((3))
        system.part[:].quat = np.array([1., 0., 0., 0.])

    def set_langevin_global_defaults(self):
        """
        Setup the expected NVT thermostat viscous friction parameters.

        """

        # Global NVT thermostat parameters are assigning by default
        for k in range(2):
            self.gamma_tran_p_validate[k,:] = self.gamma_global[:]
            self.gamma_rot_p_validate[k,:] = self.gamma_global[:]
            self.halfkT_p_validate[k] = self.kT / 2.0

    def set_langevin_global_defaults_rot_differ(self):
        """
        Setup the expected NVT thermostat viscous friction parameters
        with a rotation-specific gamma.

        """
        # Global NVT thermostat parameters are assigning by default
        for k in range(2):
            self.gamma_tran_p_validate[k,:] = self.gamma_global[:]
            self.gamma_rot_p_validate[k,:] = self.gamma_global_rot[:]
            self.halfkT_p_validate[k] = self.kT / 2.0

    def dissipation_param_setup(self, n):
        """
        Setup the parameters for the following dissipation
        test.

        Parameters
        ----------
        n : :obj:`int`
            Number of particles of the each type. There are 2 types.

        """

        system = self.system
        # Time
        self.system.time_step = 0.007

        # Space
        self.system.box_l = 3 * [1.0]
        if espressomd.has_features("PARTIAL_PERIODIC"):
            self.system.periodicity = [0, 0, 0]

        # NVT thermostat
        self.kT = 0.0
        # The translational gamma isotropy is required here.
        # Global gamma for tests without particle-specific gammas.
        #
        # As far as the problem characteristic time is t0 ~ mass / gamma
        # and the Langevin equation finite-difference approximation is stable
        # only for time_step << t0, it is needed to set the gamma less than
        # some maximal value according to the value gamma_max.
        # Also, it cannot be very small (gamma_min), otherwise the
        # thermalization will require too much of the CPU time. Same: for all
        # such gamma assignments throughout the test.
        gamma_min = self.gamma_min
        gamma_max = self.gamma_max
        gamma_rnd = uniform(gamma_min, gamma_max)
        self.gamma_global = gamma_rnd, gamma_rnd, gamma_rnd
        # Additional test case for the specific global rotational gamma set.
        self.gamma_global_rot = uniform(gamma_min, gamma_max, 3)
        # Per-particle values:
        self.kT_p = [0.0, 0.0]
        # Either translational friction isotropy is required
        # or both translational and rotational ones.
        # Otherwise these types of motion will interfere.
        # ..Let's test both cases depending on the particle index.
        self.gamma_tran_p[0, 0] = uniform(gamma_min, gamma_max)
        self.gamma_tran_p[0, 1] = self.gamma_tran_p[0, 0]
        self.gamma_tran_p[0, 2] = self.gamma_tran_p[0, 0]
        self.gamma_rot_p[0,:] = uniform(gamma_min, gamma_max, 3)
        self.gamma_tran_p[1, 0] = uniform(gamma_min, gamma_max)
        self.gamma_tran_p[1, 1] = self.gamma_tran_p[1, 0]
        self.gamma_tran_p[1, 2] = self.gamma_tran_p[1, 0]
        self.gamma_rot_p[1, 0] = uniform(gamma_min, gamma_max)
        self.gamma_rot_p[1, 1] = self.gamma_rot_p[1, 0]
        self.gamma_rot_p[1, 2] = self.gamma_rot_p[1, 0]

        # Particles
        self.mass = 12.74
<<<<<<< HEAD
        self.J = 10.0, 10.0, 10.0

=======
        self.J = [10.0, 10.0, 10.0]
>>>>>>> 56f6d3b2
        for i in range(n):
            for k in range(2):
                ind = i + k * n
                self.system.part.add(
                    rotation=(1, 1, 1), pos=(0.0, 0.0, 0.0), id=ind)
                self.system.part[ind].v = [1.0, 1.0, 1.0]
                if espressomd.has_features("ROTATION"):
                    self.system.part[ind].omega_body = [1.0, 1.0, 1.0]
                self.system.part[ind].mass = self.mass
                self.system.part[ind].rinertia = self.J
    
    def dissipation_viscous_drag_setup_bd(self):
        """
        Setup the specific parameters for the following dissipation
        test of the viscous drag terminal velocity stationarity.
        It is used by the BD test cases only for the moment.

        """

        system = self.system
        ## Time
        # Large time_step is OK for the BD by its definition & its benefits
        self.system.time_step = 17.0

        # Space
        # A large box is reuired due to huge steps over the space:
        # large time_step is natural for the BD.
        box = 1.0E4
        self.system.box_l = box, box, box
        if espressomd.has_features(("PARTIAL_PERIODIC",)):
            self.system.periodicity = 0, 0, 0

        # NVT thermostat
        self.kT = 0.0
        # The translational gamma isotropy is required here.
        # Global gamma for tests without particle-specific gammas.
        #
        # As far as the problem characteristic time is t0 ~ mass / gamma
        # and the Langevin equation finite-difference approximation is stable
        # only for time_step << t0, it is needed to set the gamma less than
        # some maximal value according to the value max_gamma_param.
        # Also, it cannot be very small (min_gamma_param), otherwise the thermalization will require
        # too much of the CPU time. Same: for all such gamma assignments throughout the test.
        #
        gamma_rnd = uniform(self.gamma_min, self.gamma_max)
        self.gamma_global = gamma_rnd, gamma_rnd, gamma_rnd
        # Additional test case for the specific global rotational gamma set.
        gamma_rnd = uniform(self.gamma_min, self.gamma_max)
        self.gamma_global_rot = gamma_rnd, gamma_rnd, gamma_rnd
        # Per-paricle values:
        self.kT_p = 0.0, 0.0
        # Isotropy is required here for the drag tests
        for k in range(2):
            gamma_rnd_tran = uniform(self.gamma_min, self.gamma_max)
            gamma_rnd_rot = uniform(self.gamma_min, self.gamma_max)
            for j in range(3):
                self.gamma_tran_p[k, j] = gamma_rnd_tran
                self.gamma_rot_p[k, j] = gamma_rnd_rot

        # Particles
        self.mass = 12.74
        self.J = 10.0, 10.0, 10.0
        for i in range(2):
            system.part.add(rotation=(1, 1, 1), pos=(0.0, 0.0, 0.0), id=i)
            system.part[i].v = 0.0, 0.0, 0.0
            if "ROTATION" in espressomd.features():
                system.part[i].omega_body = 0.0, 0.0, 0.0
            system.part[i].mass = self.mass
            system.part[i].rinertia = self.J

    def fluctuation_dissipation_param_setup(self, n):
        """
        Setup the parameters for the following fluctuation-dissipation
        test.

        Parameters
        ----------
        n : :obj:`int`
            Number of particles of the each type. There are 2 types.

        """
        # Time
        self.system.time_step = 0.03

        # Space
<<<<<<< HEAD
        if "BROWNIAN_DYNAMICS" in espressomd.features():
            # for large steps and multi-core run stability
            box = 1E2
        else:
            box = 10.0
        self.system.box_l = box, box, box
        if espressomd.has_features(("PARTIAL_PERIODIC",)):
            self.system.periodicity = 0, 0, 0
=======
        box = 10.0
        self.system.box_l = 3 * [box]
        if espressomd.has_features("PARTIAL_PERIODIC"):
            self.system.periodicity = [0, 0, 0]
>>>>>>> 56f6d3b2

        # NVT thermostat
        # Just some temperature range to cover by the test:
        self.kT = uniform(1.5, 5.)
        # See the above comment regarding the gamma assignments.
        # Note: here & hereinafter specific variations in these ranges are
        # related to the test execution duration to achieve the required
        # statistical averages faster.
        gamma_min = self.gamma_min
        gamma_max = self.gamma_max
        self.gamma_global = uniform(gamma_min, gamma_max, 3)
        self.gamma_global_rot = uniform(gamma_min, gamma_max, 3)
        # Per-particle parameters
        self.kT_p = [2.5, 2.0]
        for k in range(2):
            self.gamma_tran_p[k,:] = uniform(gamma_min, gamma_max, 3)
            self.gamma_rot_p[k,:] = uniform(gamma_min, gamma_max, 3)

        # Particles
        # As far as the problem characteristic time is t0 ~ mass / gamma
        # and the Langevin equation finite-difference approximation is stable
        # only for time_step << t0, it is needed to set the mass higher than
        # some minimal value according to the value min_mass_param.
        # Also, it is expected to test the large enough mass (max_mass_param).
        # It should be not very large, otherwise the thermalization will require
        # too much of the CPU time.
        min_mass_param = 3.
        max_mass_param = 10.0
        self.mass = uniform(min_mass_param, max_mass_param)
        self.J = uniform(min_mass_param, max_mass_param, 3)
        for i in range(n):
            for k in range(2):
                ind = i + k * n
                part_pos = np.random.random(3) * box
                part_v = [0.0, 0.0, 0.0]
                part_omega_body = [0.0, 0.0, 0.0]
                self.system.part.add(
                    rotation=(1, 1, 1),
                    id=ind,
                    mass=self.mass,
                    rinertia=self.J,
                    pos=part_pos,
                    v=part_v)
                if espressomd.has_features("ROTATION"):
                    self.system.part[ind].omega_body = part_omega_body

    def check_dissipation(self, n):
        """
        Check the dissipation relations: the simple viscous decelleration test.

        Parameters
        ----------
        n : :obj:`int`
            Number of particles of the each type. There are 2 types.

        """
        tol = 1.21E-3
        for step in range(100):
            self.system.integrator.run(2)
            for i in range(n):
                for k in range(2):
                    ind = i + k * n
                    for j in range(3):
                        # Note: velocity is defined in the lab frame of
                        # reference while gamma_tr is defined in the body one.
                        # Hence, only isotropic gamma_tran_p_validate could be
                        # tested here.
                        self.assertLess(abs(
                            self.system.part[ind].v[j] - math.exp(- self.gamma_tran_p_validate[k, j] * self.system.time / self.mass)), tol)
                        if espressomd.has_features("ROTATION"):
                            self.assertLess(abs(
                                self.system.part[ind].omega_body[j] - math.exp(- self.gamma_rot_p_validate[k, j] * self.system.time / self.J[j])), tol)
    
    # Note: the decelleration test is needed for the Langevin thermostat only. Brownian thermostat is defined
    # over a larger time-step by its concept.
    def check_dissipation_viscous_drag(self, n):
        """
        Check the dissipation relations: the drag terminal velocity tests,
        aka the drift in case of the electrostatics

        Parameters
        ----------
        n : :obj:`int`
            Number of particles of the each type. There are 2 types.

        """
        system = self.system
        f = np.zeros((2 * n, 3))
        tor = np.zeros((2 * n, 3))
        dip = np.zeros((2 * n, 3))
        tmp_axis = np.zeros((2 * n, 3))
        tol = 1E-10
        if "EXTERNAL_FORCES" in espressomd.features():
            for k in range(2):
                for i in range(n):
                    ind = i + k * n
                    # Just some random forces
                    f[ind,:] = uniform(-0.5, 500., 3)
                    system.part[ind].ext_force = f[ind,:]
                    if "ROTATION" in espressomd.features():
                        # Just some random torques
                        tor[ind,:] = uniform(-0.5, 500., 3)
                        system.part[ind].ext_torque = tor[ind,:]
                        # Let's set the dipole perpendicular to the torque
                        if "DIPOLES" in espressomd.features():
                            # 2 types of particles correspond to 2 different
                            # perpendicular vectors
                            if ind % 2 == 0:
                                dip[ind,:] = 0.0, tor[ind, 2], -tor[ind, 1]
                            else:
                                dip[ind,:] = -tor[ind, 2], 0.0, tor[ind, 0]
                            system.part[ind].dip = dip[ind,:]
                            # 3rd dynamic axis
                            tmp_axis[ind,:] = np.cross(tor[ind,:], dip[ind,:]) \
                                / (np.linalg.norm(tor[ind]) * np.linalg.norm(dip[ind]))
            # Small number of steps is enough for the terminal velocity within the BD by its definition.
            # A simulation of the original saturation of the velocity.
            system.integrator.run(7)
            system.time = 0.0
            for i in range(n):
                for k in range(2):
                    ind = i + k * n
                    system.part[ind].pos = np.zeros((3))
                    if "DIPOLES" in espressomd.features():
                        system.part[ind].dip = dip[ind,:]
            for step in range(3):
                # Small number of steps
                system.integrator.run(2)
                for k in range(2):
                    ind = i + k * n
                    for j in range(3):
                        # Eq. (14.34) T. Schlick, https://doi.org/10.1007/978-1-4419-6351-2 (2010)
                        # First (deterministic) term of the eq. (14.34) of Schlick2010 taking into account eq. (14.35).
                        self.assertLess(
                            abs(system.part[ind].v[j] - f[ind, j] / \
                                self.gamma_tran_p_validate[k, j]), tol)
                        # Second (deterministic) term of the Eq. (14.39) of Schlick2010.
                        self.assertLess(
                            abs(system.part[ind].pos[j] - \
                                system.time * f[ind, j] / self.gamma_tran_p_validate[k, j]), tol)
                        # Same, a rotational analogy.
                        if "ROTATION" in espressomd.features():
                            self.assertLess(abs(
                                system.part[ind].omega_lab[j] - tor[ind, j] \
                                    / self.gamma_rot_p_validate[k, j]), tol)
                    if "ROTATION" in espressomd.features() and "DIPOLES" in espressomd.features():
                        # Same, a rotational analogy. One is implemented using a simple linear algebra;
                        # the polar angles with a sign control just for a correct inverse trigonometric functions application.
                        cos_alpha = np.dot(dip[ind,:], system.part[ind].dip[:]) / \
                            (np.linalg.norm(dip[ind,:]) * system.part[ind].dipm)
                        # Isoptropic particle for the BD. Single gamma equals to other components
                        cos_alpha_test = np.cos(system.time * np.linalg.norm(tor[ind,:]) / \
                            self.gamma_rot_p_validate[k, 0])
                        # The sign instead of sin calc additionally (equivalent approach)
                        sgn = np.sign(np.dot(system.part[ind].dip[:], tmp_axis[ind,:]))
                        sgn_test = np.sign(np.sin(system.time * np.linalg.norm(tor[ind,:]) / \
                            self.gamma_rot_p_validate[k, 0]))

                        self.assertLess(abs(cos_alpha - cos_alpha_test), tol)
                        self.assertEqual(sgn, sgn_test)

    def check_fluctuation_dissipation(self, n, therm_steps, loops):
        """
        Check the fluctuation-dissipation relations: thermalization
        and diffusion properties.

        Parameters
        ----------
        n : :obj:`int`
            Number of particles of the each type. There are 2 types.
        therm_steps : :obj:`int`
            Number of thermalization steps.
        loops : :obj:`int`
            Number of iterations in the sampling.

        """
        system = self.system
        # The thermalization and diffusion test
        # Checks if every degree of freedom has 1/2 kT of energy, even when
        # mass and inertia tensor are active
        # Check the factual translational diffusion.
        #
        # matrices: [2 types of particless] x [3 dimensions X Y Z]
        # velocity^2, omega^2, position^2
        v2 = np.zeros((2, 3))
        o2 = np.zeros((2, 3))
        dr2 = np.zeros((2, 3))
        # Variance to compare with:
        sigma2_tr = np.zeros((2))
        # Comparable variance:
        dr_norm = np.zeros((2))

        pos0 = np.zeros((2 * n, 3))
        for p in range(n):
            for k in range(2):
                ind = p + k * n
                pos0[ind,:] = system.part[ind].pos
        dt0 = self.mass / self.gamma_tran_p_validate

        system.integrator.run(therm_steps)

        int_steps = 50
        for i in range(loops):
            system.integrator.run(int_steps)
            # Get kinetic energy in each degree of freedom for all particles
            for p in range(n):
                for k in range(2):
                    ind = p + k * n
<<<<<<< HEAD
                    v = system.part[ind].v
                    if "ROTATION" in espressomd.features():
                        o = system.part[ind].omega_body
=======
                    v = self.system.part[ind].v
                    if espressomd.has_features("ROTATION"):
                        o = self.system.part[ind].omega_body
>>>>>>> 56f6d3b2
                        o2[k,:] = o2[k,:] + np.power(o[:], 2)
                    pos = system.part[ind].pos
                    v2[k,:] = v2[k,:] + np.power(v[:], 2)
                    dr2[k,:] = np.power((pos[:] - pos0[ind,:]), 2)
                    dt = (int_steps * (i + 1) + therm_steps) * \
                        system.time_step
                    # translational diffusion variance: after a closed-form
                    # integration of the Langevin EOM; ref. the eq. (10.2.26)
                    # N. Pottier, doi:10.1007/s10955-010-0114-6 (2010)
                    # after simple transformations and the dimensional model
                    # matching (cf. eq. (10.1.1) there):
                    sigma2_tr[k] = 0.0
                    for j in range(3):
                        sigma2_tr[k] += \
                            self.D_tran_p_validate[k, j] * \
                            (2.0 * dt + dt0[k, j] * \
                            (- 3.0 + 4.0 * \
                            math.exp(- dt / dt0[k, j]) - \
                            math.exp(- 2.0 * \
                            dt / dt0[k, j])))
                    dr_norm[k] += (sum(dr2[k,:]) -
                                   sigma2_tr[k]) / sigma2_tr[k]

        tolerance = 0.15
        Ev = 0.5 * self.mass * v2 / (n * loops)
        Eo = 0.5 * self.J * o2 / (n * loops)
        dv = np.zeros((2))
        do = np.zeros((2))
        do_vec = np.zeros((2, 3))
        for k in range(2):
            dv[k] = sum(Ev[k,:]) / (3.0 * self.halfkT_p_validate[k]) - 1.0
            do[k] = sum(Eo[k,:]) / (3.0 * self.halfkT_p_validate[k]) - 1.0
            do_vec[k,:] = Eo[k,:] / self.halfkT_p_validate[k] - 1.0
        dr_norm /= (n * loops)

        for k in range(2):
            self.assertLessEqual(
                abs(dv[k]), tolerance, msg='Relative deviation in '
                'translational energy too large: {0}'.format(dv[k]))
            if espressomd.has_features("ROTATION"):
                self.assertLessEqual(
                    abs(do[k]), tolerance, msg='Relative deviation in '
                    'rotational energy too large: {0}'.format(do[k]))
                self.assertLessEqual(abs(
                    do_vec[k, 0]), tolerance, msg='Relative deviation in '
                    'rotational energy per the body axis X is too large: {0}'
                    .format(do_vec[k, 0]))
                self.assertLessEqual(abs(
                    do_vec[k, 1]), tolerance, msg='Relative deviation in '
                    'rotational energy per the body axis Y is too large: {0}'
                    .format(do_vec[k, 1]))
                self.assertLessEqual(abs(
                    do_vec[k, 2]), tolerance, msg='Relative deviation in '
                    'rotational energy per the body axis Z is too large: {0}'
                    .format(do_vec[k, 2]))
            self.assertLessEqual(
                abs(dr_norm[k]), tolerance, msg='Relative deviation in '
                'translational diffusion is too large: {0}'.format(dr_norm[k]))

    def set_particle_specific_gamma(self, n):
        """
        Set the particle-specific gamma.

        Parameters
        ----------
        n : :obj:`int`
            Number of particles of the each type. There are 2 types.

        """

        for k in range(2):
            # for the expected metrics calc
            self.gamma_tran_p_validate[k,:] = self.gamma_tran_p[k,:]
            self.gamma_rot_p_validate[k,:] = self.gamma_rot_p[k,:]
            # init
            for i in range(n):
                ind = i + k * n
                self.system.part[ind].gamma = self.gamma_tran_p[k,:]
                if espressomd.has_features("ROTATION"):
                    self.system.part[ind].gamma_rot = self.gamma_rot_p[k,:]

    def set_particle_specific_temperature(self, n):
        """
        Set the particle-specific temperature.

        Parameters
        ----------
        n : :obj:`int`
            Number of particles of the each type. There are 2 types.

        """

        for k in range(2):
            # expected
            self.halfkT_p_validate[k] = self.kT_p[k] / 2.0
            # init
            for i in range(n):
                ind = i + k * n
                self.system.part[ind].temp = self.kT_p[k]

    def set_diffusivity_tran(self):
        """
        Set the translational diffusivity to validate further.

        """

        for k in range(2):
            # Translational diffusivity for a validation
            self.D_tran_p_validate[k,:] = 2.0 * \
                self.halfkT_p_validate[k] / self.gamma_tran_p_validate[k,:]

    # Test case 0.0.0:
    # no particle specific values / dissipation only / LD only.
    # No meaning for the simple BD propagation cause
    # it has no inertial features.
    def test_case_000(self):
        system = self.system
        # Each of 2 kind of particles will be represented by n instances:
        n = 1
        self.dissipation_param_setup(n)
        self.set_langevin_global_defaults()
        # The test case-specific thermostat and per-particle parameters
        system.thermostat.set_langevin(
            kT=self.kT, gamma=self.gamma_global, seed=42)
        # Actual integration and validation run
        self.check_dissipation(n)

    # Test case 0.0.1:
    # no particle specific values / dissipation viscous drag only / BD only.
    # LD will require too much computational time
    # (one is tested offline though).
    if "BROWNIAN_DYNAMICS" in espressomd.features():
        def test_case_001(self):
            system = self.system
            # Each of 2 kind of particles will be represented by n instances:
            n = 1
            self.dissipation_viscous_drag_setup_bd()
            self.set_langevin_global_defaults()
            # The test case-specific thermostat and per-particle parameters
            system.thermostat.set_brownian(
                kT=self.kT, gamma=self.gamma_global, seed=42)
            # Actual integration and validation run
            self.check_dissipation_viscous_drag(n)

    # Test case 0.1: no particle specific values / fluctuation & dissipation
    # Same particle and thermostat parameters for LD and BD are required in order
    # to test the BD consistency by means of NVT-ensemble.
    # Less number of steps and other specific integration parameters of BD
    # reflect its temporal scale advances.
    def test_case_01(self):
        system = self.system
        # Each of 2 kind of particles will be represented by n instances:
        n = 500
        therm_steps = 1000
        loops = 10
        self.fluctuation_dissipation_param_setup(n)
        self.set_langevin_global_defaults()
        # The test case-specific thermostat and per-particle parameters
        system.thermostat.set_langevin(
            kT=self.kT, gamma=self.gamma_global, seed=42)
        self.set_diffusivity_tran()
        # Actual integration and validation run
        self.check_fluctuation_dissipation(n, therm_steps, loops)
        if "BROWNIAN_DYNAMICS" in espressomd.features():
            self.set_initial_cond()
            # Large time-step is OK for BD.
            system.time_step = 10.0
            # Less number of loops are needed in case of BD because the velocity
            # distribution is already as required. It is not a result of a real dynamics.
            loops = 8
            # The BD does not require so the warmup. Only 1 step is enough.
            # More steps are taken just to be sure that they will not lead
            # to wrong results.
            therm_steps = 2
            # The test case-specific thermostat
            system.thermostat.turn_off()
            system.thermostat.set_brownian(
                kT=self.kT, gamma=self.gamma_global, seed=42)
            # Actual integration and validation run
            self.check_fluctuation_dissipation(n, therm_steps, loops)

    # Test case 1.0.0: particle specific gamma but not temperature / dissipation
    # only / LD only
    def test_case_100(self):
        system = self.system
        # Each of 2 kind of particles will be represented by n instances:
        n = 1
        self.dissipation_param_setup(n)
        self.set_langevin_global_defaults()
        # The test case-specific thermostat and per-particle parameters
        system.thermostat.set_langevin(
            kT=self.kT, gamma=self.gamma_global, seed=42)
        self.set_particle_specific_gamma(n)
        # Actual integration and validation run
        self.check_dissipation(n)

    # Test case 1.0.1: particle specific gamma but not temperature /
    # dissipation viscous drag only / BD only.
    if "BROWNIAN_DYNAMICS" in espressomd.features():
        def test_case_101(self):
            system = self.system
            # Each of 2 kind of particles will be represented by n instances:
            n = 1
            self.dissipation_viscous_drag_setup_bd()
            self.set_langevin_global_defaults()
            # The test case-specific thermostat and per-particle parameters
            system.thermostat.set_brownian(
                kT=self.kT, gamma=self.gamma_global, seed=42)
            self.set_particle_specific_gamma(n)
            # Actual integration and validation run
            self.check_dissipation_viscous_drag(n)

    # Test case 1.1: particle specific gamma but not temperature / fluctuation
    # & dissipation / LD and BD
    def test_case_11(self):
        system = self.system
        # Each of 2 kind of particles will be represented by n instances:
        n = 500
        therm_steps = 1000
        loops = 10
        self.fluctuation_dissipation_param_setup(n)
        self.set_langevin_global_defaults()
        # The test case-specific thermostat and per-particle parameters
        system.thermostat.set_langevin(
            kT=self.kT, gamma=self.gamma_global, seed=42)
        self.set_particle_specific_gamma(n)
        self.set_diffusivity_tran()
        # Actual integration and validation run
        self.check_fluctuation_dissipation(n, therm_steps, loops)
        if "BROWNIAN_DYNAMICS" in espressomd.features():
            self.set_initial_cond()
            system.time_step = 10.0
            loops = 8
            therm_steps = 2
            # The test case-specific thermostat
            system.thermostat.turn_off()
            system.thermostat.set_brownian(
                kT=self.kT, gamma=self.gamma_global, seed=42)
            # Actual integration and validation run
            self.check_fluctuation_dissipation(n, therm_steps, loops)

    # Test case 2.0.0: particle specific temperature but not gamma / dissipation
    # only / LD only
    def test_case_200(self):
        system = self.system
        # Each of 2 kind of particles will be represented by n instances:
        n = 1
        self.dissipation_param_setup(n)
        self.set_langevin_global_defaults()
        # The test case-specific thermostat and per-particle parameters
        system.thermostat.set_langevin(
            kT=self.kT, gamma=self.gamma_global, seed=42)
        self.set_particle_specific_temperature(n)
        # Actual integration and validation run
        self.check_dissipation(n)

    # Test case 2.0.1: particle specific temperature but not gamma / dissipation
    # viscous drag only / BD only
    if "BROWNIAN_DYNAMICS" in espressomd.features():
        def test_case_201(self):
            system = self.system
            # Each of 2 kind of particles will be represented by n instances:
            n = 1
            self.dissipation_viscous_drag_setup_bd()
            self.set_langevin_global_defaults()
            # The test case-specific thermostat and per-particle parameters
            system.thermostat.set_brownian(
                kT=self.kT, gamma=self.gamma_global, seed=42)
            self.set_particle_specific_temperature(n)
            # Actual integration and validation run
            self.check_dissipation_viscous_drag(n)

    # Test case 2.1: particle specific temperature but not gamma / fluctuation
    # & dissipation / LD and BD
    def test_case_21(self):
        system = self.system
        # Each of 2 kind of particles will be represented by n instances:
        n = 500
        therm_steps = 1000
        loops = 10
        self.fluctuation_dissipation_param_setup(n)
        self.set_langevin_global_defaults()
        # The test case-specific thermostat and per-particle parameters
        system.thermostat.set_langevin(
            kT=self.kT, gamma=self.gamma_global, seed=42)
        self.set_particle_specific_temperature(n)
        self.set_diffusivity_tran()
        # Actual integration and validation run
        self.check_fluctuation_dissipation(n, therm_steps, loops)
        if "BROWNIAN_DYNAMICS" in espressomd.features():
            self.set_initial_cond()
            system.time_step = 10.0
            loops = 8
            therm_steps = 2
            # The test case-specific thermostat and per-particle parameters
            system.thermostat.turn_off()
            system.thermostat.set_brownian(
                kT=self.kT, gamma=self.gamma_global, seed=42)
            # Actual integration and validation run
            self.check_fluctuation_dissipation(n, therm_steps, loops)

    # Test case 3.0.0: both particle specific gamma and temperature /
    # dissipation only / LD only
    def test_case_300(self):
        system = self.system
        # Each of 2 kind of particles will be represented by n instances:
        n = 1
        self.dissipation_param_setup(n)
        self.set_langevin_global_defaults()
        # The test case-specific thermostat and per-particle parameters
        system.thermostat.set_langevin(
            kT=self.kT, gamma=self.gamma_global, seed=42)
        self.set_particle_specific_gamma(n)
        self.set_particle_specific_temperature(n)
        # Actual integration and validation run
        self.check_dissipation(n)

    # Test case 3.0.1: both particle specific gamma and temperature /
    # dissipation viscous drag only / BD only
    if "BROWNIAN_DYNAMICS" in espressomd.features():
        def test_case_301(self):
            system = self.system
            # Each of 2 kind of particles will be represented by n instances:
            n = 1
            self.dissipation_viscous_drag_setup_bd()
            self.set_langevin_global_defaults()
            # The test case-specific thermostat and per-particle parameters
            system.thermostat.set_brownian(
                kT=self.kT, gamma=self.gamma_global, seed=42)
            self.set_particle_specific_gamma(n)
            self.set_particle_specific_temperature(n)
            # Actual integration and validation run
            self.check_dissipation_viscous_drag(n)

    # Test case 3.1: both particle specific gamma and temperature /
    # fluctuation & dissipation / LD and BD
    def test_case_31(self):
        system = self.system
        # Each of 2 kind of particles will be represented by n instances:
        n = 500
        therm_steps = 1000
        loops = 10
        self.fluctuation_dissipation_param_setup(n)
        self.set_langevin_global_defaults()
        # The test case-specific thermostat and per-particle parameters
        system.thermostat.set_langevin(
            kT=self.kT, gamma=self.gamma_global, seed=42)
        self.set_particle_specific_gamma(n)
        self.set_particle_specific_temperature(n)
        self.set_diffusivity_tran()
        # Actual integration and validation run
        self.check_fluctuation_dissipation(n, therm_steps, loops)
        if "BROWNIAN_DYNAMICS" in espressomd.features():
            self.set_initial_cond()
            system.time_step = 10.0
            loops = 8
            therm_steps = 2
            # The test case-specific thermostat
            system.thermostat.turn_off()
            system.thermostat.set_brownian(
                kT=self.kT, gamma=self.gamma_global, seed=42)
            # Actual integration and validation run
            self.check_fluctuation_dissipation(n, therm_steps, loops)

    # Test case 4.0.0: no particle specific values / rotational specific global
    # thermostat / dissipation only / LD only
    def test_case_400(self):
        system = self.system
        # Each of 2 kind of particles will be represented by n instances:
        n = 1
        self.dissipation_param_setup(n)
        self.set_langevin_global_defaults_rot_differ()
        # The test case-specific thermostat and per-particle parameters
        self.system.thermostat.turn_off()
        system.thermostat.set_langevin(
            kT=self.kT,
            gamma=self.gamma_global,
            gamma_rotation=self.gamma_global_rot, seed=42)
        # Actual integration and validation run
        self.check_dissipation(n)

    # Test case 4.0.1: no particle specific values / rotational specific global
    # thermostat / dissipation only / BD only
    if "BROWNIAN_DYNAMICS" in espressomd.features():
        def test_case_401(self):
            system = self.system
            # Each of 2 kind of particles will be represented by n instances:
            n = 1
            self.dissipation_viscous_drag_setup_bd()
            self.set_langevin_global_defaults_rot_differ()
            # The test case-specific thermostat and per-particle parameters
            system.thermostat.set_brownian(
                kT=self.kT,
                gamma=self.gamma_global,
                gamma_rotation=self.gamma_global_rot,
                seed=42)
            # Actual integration and validation run
            self.check_dissipation_viscous_drag(n)

    # Test case 4.1: no particle specific values / rotational specific global
    # thermostat / fluctuation & dissipation / LD and BD
    def test_case_41(self):
        system = self.system
        # Each of 2 kind of particles will be represented by n instances:
        n = 500
        therm_steps = 1000
        loops = 10
        self.fluctuation_dissipation_param_setup(n)
        self.set_langevin_global_defaults_rot_differ()
        # The test case-specific thermostat and per-particle parameters
        system.thermostat.set_langevin(
            kT=self.kT,
            gamma=self.gamma_global,
            gamma_rotation=self.gamma_global_rot, seed=42)
        self.set_diffusivity_tran()
        # Actual integration and validation run
        self.check_fluctuation_dissipation(n, therm_steps, loops)
        if "BROWNIAN_DYNAMICS" in espressomd.features():
            self.set_initial_cond()
            system.time_step = 10.0
            loops = 8
            therm_steps = 2
            # The test case-specific thermostat
            system.thermostat.turn_off()
            system.thermostat.set_brownian(
                kT=self.kT,
                gamma=self.gamma_global,
                gamma_rotation=self.gamma_global_rot,
                seed=42)
            # Actual integration and validation run
            self.check_fluctuation_dissipation(n, therm_steps, loops)

if __name__ == '__main__':
    ut.main()<|MERGE_RESOLUTION|>--- conflicted
+++ resolved
@@ -172,12 +172,7 @@
 
         # Particles
         self.mass = 12.74
-<<<<<<< HEAD
-        self.J = 10.0, 10.0, 10.0
-
-=======
         self.J = [10.0, 10.0, 10.0]
->>>>>>> 56f6d3b2
         for i in range(n):
             for k in range(2):
                 ind = i + k * n
@@ -263,21 +258,14 @@
         self.system.time_step = 0.03
 
         # Space
-<<<<<<< HEAD
         if "BROWNIAN_DYNAMICS" in espressomd.features():
             # for large steps and multi-core run stability
             box = 1E2
         else:
             box = 10.0
-        self.system.box_l = box, box, box
-        if espressomd.has_features(("PARTIAL_PERIODIC",)):
-            self.system.periodicity = 0, 0, 0
-=======
-        box = 10.0
         self.system.box_l = 3 * [box]
         if espressomd.has_features("PARTIAL_PERIODIC"):
             self.system.periodicity = [0, 0, 0]
->>>>>>> 56f6d3b2
 
         # NVT thermostat
         # Just some temperature range to cover by the test:
@@ -486,15 +474,9 @@
             for p in range(n):
                 for k in range(2):
                     ind = p + k * n
-<<<<<<< HEAD
                     v = system.part[ind].v
-                    if "ROTATION" in espressomd.features():
+                    if espressomd.has_features("ROTATION"):
                         o = system.part[ind].omega_body
-=======
-                    v = self.system.part[ind].v
-                    if espressomd.has_features("ROTATION"):
-                        o = self.system.part[ind].omega_body
->>>>>>> 56f6d3b2
                         o2[k,:] = o2[k,:] + np.power(o[:], 2)
                     pos = system.part[ind].pos
                     v2[k,:] = v2[k,:] + np.power(v[:], 2)
