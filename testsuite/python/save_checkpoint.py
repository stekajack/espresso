--- conflicted
+++ resolved
@@ -61,54 +61,10 @@
         if filepath.endswith((".checkpoint", ".cpt")):
             os.remove(os.path.join(checkpoint.checkpoint_dir, filepath))
 
-<<<<<<< HEAD
-p1 = system.part.add(pos=[1.0] * 3)
-p2 = system.part.add(pos=[1.0, 1.0, 2.0])
-=======
 n_nodes = system.cell_system.get_state()["n_nodes"]
-
-LB_implementation = None
-if 'LB.CPU' in modes:
-    LB_implementation = espressomd.lb.LBFluid
-elif 'LB.GPU' in modes and espressomd.gpu_available():
-    LB_implementation = espressomd.lb.LBFluidGPU
-if LB_implementation:
-    lbf = LB_implementation(agrid=0.5, visc=1.3, dens=1.5, tau=0.01,
-                            gamma_odd=0.2, gamma_even=0.3)
-    system.actors.add(lbf)
-    if 'THERM.LB' in modes:
-        system.thermostat.set_lb(LB_fluid=lbf, seed=23, gamma=2.0)
-    if any(has_features(i)
-           for i in ["LB_BOUNDARIES", "LB_BOUNDARIES_GPU"]) and n_nodes == 1:
-        if 'EK.GPU' not in modes:
-            system.lbboundaries.add(
-                LBBoundary(shape=Wall(normal=(1, 0, 0), dist=0.5), velocity=(1e-4, 1e-4, 0)))
-            system.lbboundaries.add(
-                LBBoundary(shape=Wall(normal=(-1, 0, 0), dist=-(system.box_l[0] - 0.5)), velocity=(0, 0, 0)))
-
-EK_implementation = None
-if 'EK.GPU' in modes and espressomd.gpu_available(
-) and espressomd.has_features('ELECTROKINETICS'):
-    EK_implementation = espressomd.electrokinetics
-    ek = EK_implementation.Electrokinetics(
-        agrid=0.5,
-        lb_density=26.15,
-        viscosity=1.7,
-        friction=0.0,
-        T=1.1,
-        prefactor=0.88,
-        stencil="linkcentered")
-    ek_species = EK_implementation.Species(
-        density=0.4,
-        D=0.02,
-        valency=0.3,
-        ext_force_density=[0.01, -0.08, 0.06])
-    ek.add_species(ek_species)
-    system.actors.add(ek)
 
 p1 = system.part.add(id=0, pos=[1.0] * 3)
 p2 = system.part.add(id=1, pos=[1.0, 1.0, 2.0])
->>>>>>> fef813e7
 
 if espressomd.has_features('ELECTROSTATICS'):
     p1.q = 1
@@ -243,13 +199,9 @@
         r_cut=2, seed=51)
     system.bonded_inter.add(thermalized_bond)
     p2.add_bond((thermalized_bond, p1))
-<<<<<<< HEAD
-
-=======
 strong_harmonic_bond = espressomd.interactions.HarmonicBond(r_0=0.0, k=5e5)
 system.bonded_inter.add(strong_harmonic_bond)
 p4.add_bond((strong_harmonic_bond, p3))
->>>>>>> fef813e7
 checkpoint.register("system")
 checkpoint.register("acc_mean_variance")
 checkpoint.register("acc_time_series")
@@ -260,7 +212,6 @@
 particle_force1 = np.copy(p2.f)
 checkpoint.register("particle_force0")
 checkpoint.register("particle_force1")
-
 if espressomd.has_features("COLLISION_DETECTION"):
     system.collision_detection.set_params(
         mode="bind_centers", distance=0.11, bond_centers=harmonic_bond)
@@ -273,9 +224,11 @@
     system.actors.add(lbf)
     if 'THERM.LB' in modes:
         system.thermostat.set_lb(LB_fluid=lbf, seed=23, gamma=2.0)
-    if espressomd.has_features("LB_BOUNDARIES"):
+    if espressomd.has_features("LB_BOUNDARIES") and n_nodes == 1:
         system.lbboundaries.add(
-            LBBoundary(shape=Wall(normal=(0, 0, 1), dist=0.5), velocity=(1e-4, 1e-4, 0)))
+            LBBoundary(shape=Wall(normal=(1, 0, 0), dist=0.5), velocity=(1e-4, 1e-4, 0)))
+        system.lbboundaries.add(
+            LBBoundary(shape=Wall(normal=(-1, 0, 0), dist=-(system.box_l[0] - 0.5)), velocity=(0, 0, 0)))
 
 EK_implementation = None
 # TODO_WALBERLA
