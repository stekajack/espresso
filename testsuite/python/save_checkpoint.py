--- conflicted
+++ resolved
@@ -36,11 +36,6 @@
 system.seed = system.cell_system.get_state()["n_nodes"] * [1234]
 system.time_step = 0.01
 system.min_global_cut = 2.0
-<<<<<<< HEAD
-if espressomd.has_features('LB'):
-    lbf = espressomd.lb.LBFluid(
-        agrid=0.5, visc=1.3, dens=1.5, tau=0.01)
-=======
 
 # create checkpoint folder
 idx = "mycheckpoint_@TEST_COMBINATION@_@TEST_BINARY@".replace(".", "__")
@@ -54,7 +49,6 @@
     LB_implementation = espressomd.lb.LBFluidGPU
 if LB_implementation:
     lbf = LB_implementation(agrid=0.5, visc=1.3, dens=1.5, tau=0.01)
->>>>>>> f9d50357
     system.actors.add(lbf)
 
 system.part.add(pos=[1.0] * 3)
