#
# Copyright (C) 2013-2019 The ESPResSo project
#
# This file is part of ESPResSo.
#
# ESPResSo is free software: you can redistribute it and/or modify
# it under the terms of the GNU General Public License as published by
# the Free Software Foundation, either version 3 of the License, or
# (at your option) any later version.
#
# ESPResSo is distributed in the hope that it will be useful,
# but WITHOUT ANY WARRANTY; without even the implied warranty of
# MERCHANTABILITY or FITNESS FOR A PARTICULAR PURPOSE.  See the
# GNU General Public License for more details.
#
# You should have received a copy of the GNU General Public License
# along with this program.  If not, see <http://www.gnu.org/licenses/>.
#
<<<<<<< HEAD
import espressomd
from espressomd import shapes, lbboundaries
=======
>>>>>>> c428ad8b
import numpy as np

import espressomd
from espressomd import shapes, lbboundaries
import espressomd.interactions
try:
    from espressomd.virtual_sites import VirtualSitesInertialessTracers, VirtualSitesOff
except ImportError:
    pass
from espressomd.utils import handle_errors
from tests_common import get_lb_nodes_around_pos

import unittest_decorators as utx


class VirtualSitesTracersCommon:
    box_height = 10.
    box_lw = 8.
    system = espressomd.System(box_l=(box_lw, box_lw, box_height))
    system.time_step = 0.08
    system.cell_system.skin = 0.1

    def reset_lb(self, ext_force_density=(0, 0, 0)):
        self.system.actors.clear()
        self.system.lbboundaries.clear()
        self.system.thermostat.turn_off()
        self.lbf = self.LBClass(
            kT=0.0, agrid=1, dens=1, visc=1.8,
            tau=self.system.time_step, ext_force_density=ext_force_density)
        self.system.actors.add(self.lbf)
        self.system.thermostat.set_lb(
            LB_fluid=self.lbf,
            act_on_virtual=False,
            gamma=1)

        # Setup boundaries
        walls = [lbboundaries.LBBoundary() for k in range(2)]
        walls[0].set_params(shape=shapes.Wall(normal=[0, 0, 1], dist=0.5))
        walls[1].set_params(shape=shapes.Wall(normal=[0, 0, -1],
                                              dist=-self.box_height - 0.5))

        for wall in walls:
            self.system.lbboundaries.add(wall)

        handle_errors("setup")

    def test_aa_method_switching(self):
        # Virtual sites should be disabled by default
        self.assertIsInstance(self.system.virtual_sites, VirtualSitesOff)

        # Switch implementation
        self.system.virtual_sites = VirtualSitesInertialessTracers()
        self.assertIsInstance(
            self.system.virtual_sites, VirtualSitesInertialessTracers)

    @utx.skipIfMissingFeatures("EXTERNAL_FORCES")
    def test_ab_single_step(self):
        self.reset_lb()
        self.system.lbboundaries.clear()
        self.system.part.clear()
        self.system.virtual_sites = VirtualSitesInertialessTracers()

        # Random velocities
        for n in self.lbf.nodes():
            n.velocity = np.random.random(3) - .5
        force = [1, -2, 3]
        # Test several particle positions
        for pos in [[3, 2, 1], [0, 0, 0],
                    self.system.box_l * 0.49,
                    self.system.box_l,
                    self.system.box_l * 0.99]:
            p = self.system.part.add(pos=pos, ext_force=force, virtual=True)

            coupling_pos = p.pos
            # Nodes to which forces will be interpolated
            lb_nodes = get_lb_nodes_around_pos(
                coupling_pos, self.lbf)

            np.testing.assert_allclose(
                [n.last_applied_force for n in lb_nodes],
                np.zeros((len(lb_nodes), 3)))
            self.system.integrator.run(1)

            v_fluid = np.copy(self.lbf.get_interpolated_velocity(coupling_pos))

            # Check particle velocity
            np.testing.assert_allclose(np.copy(p.v), v_fluid)

            # particle position
            np.testing.assert_allclose(
                np.copy(p.pos),
                coupling_pos + v_fluid * self.system.time_step)

            # check transfer of particle force to fluid
            applied_forces = np.array([n.last_applied_force for n in lb_nodes])
            np.testing.assert_allclose(
                np.sum(applied_forces, axis=0), force, atol=1E-10)

            # Check that last_applied_force gets cleared
            p.remove()
            self.system.integrator.run(1)
            applied_forces = np.array([n.last_applied_force for n in lb_nodes])
            np.testing.assert_allclose(
                np.sum(applied_forces, axis=0), [0, 0, 0])

    def test_advection(self):
        self.reset_lb(ext_force_density=[0.1, 0, 0])
        # System setup
        system = self.system

        system.virtual_sites = VirtualSitesInertialessTracers()
        system.part.clear()

        # Establish steady state flow field
        system.part.add(id=0, pos=(0, 5.5, 5.5), virtual=True)
        system.integrator.run(400)

        system.part[0].pos = (0, 5.5, 5.5)
        system.time = 0

        # Perform integration
        for _ in range(2):
            system.integrator.run(100)
            # compute expected position
            X = self.lbf.get_interpolated_velocity(
                system.part[0].pos)[0] * system.time
            self.assertAlmostEqual(
                system.part[0].pos[0] / X - 1, 0, delta=0.001)

    def compute_angle(self):
        system = self.system
        pos0 = system.part[0].pos
        pos1 = system.part[1].pos
        pos2 = system.part[2].pos
        pos3 = system.part[3].pos

        # first normal vector
        n1 = np.cross((pos1 - pos0), (pos2 - pos0))
        n2 = np.cross((pos2 - pos0), (pos3 - pos0))

        norm1 = np.linalg.norm(n1)
        norm2 = np.linalg.norm(n2)
        n1 = n1 / norm1
        n2 = n2 / norm2

        cos_alpha = np.dot(n1, n2)
        if cos_alpha > 1:
            cos_alpha = 1
        alpha = np.arccos(cos_alpha)
        return alpha

    def test_tribend(self):
        # two triangles with bending interaction
        # move nodes, should relax back

        system = self.system
        system.virtual_sites = VirtualSitesInertialessTracers()
        system.part.clear()
        system.actors.clear()
        system.thermostat.turn_off()
        system.thermostat.set_langevin(kT=0, gamma=10, seed=1)

        # Add four particles
        system.part.add(id=0, pos=[5, 5, 5])
        system.part.add(id=1, pos=[5, 5, 6])
        system.part.add(id=2, pos=[5, 6, 6])
        system.part.add(id=3, pos=[5, 6, 5])

        # Add first triel, weak modulus
        tri1 = espressomd.interactions.IBM_Triel(
            ind1=0, ind2=1, ind3=2, elasticLaw="Skalak", k1=0.1, k2=0, maxDist=2.4)
        system.bonded_inter.add(tri1)
        system.part[0].add_bond((tri1, 1, 2))

        # Add second triel, strong modulus
        tri2 = espressomd.interactions.IBM_Triel(
            ind1=0, ind2=2, ind3=3, elasticLaw="Skalak", k1=10, k2=0, maxDist=2.4)
        system.bonded_inter.add(tri2)
        system.part[0].add_bond((tri2, 2, 3))

        # Add bending
        tribend = espressomd.interactions.IBM_Tribend(
            ind1=0, ind2=1, ind3=2, ind4=3, kb=1, refShape="Initial")
        system.bonded_inter.add(tribend)
        system.part[0].add_bond((tribend, 1, 2, 3))

        # twist
        system.part[:].pos = system.part[:].pos + np.random.random((4, 3))

        # Perform integration
<<<<<<< HEAD
        system.thermostat.turn_off()
        system.thermostat.set_langevin(kT=0, gamma=10, seed=1)
        system.integrator.run(150)
        angle = self.compute_angle()
        self.assertLess(angle, 1E-3)
=======
        system.integrator.run(200)
        angle = self.compute_angle()
        self.assertLess(angle, 2E-2)
>>>>>>> c428ad8b

    def test_triel(self):
        system = self.system
        system.virtual_sites = VirtualSitesInertialessTracers()
<<<<<<< HEAD

        system.part.clear()
        # Add particles: 0-2 are non-bonded, 3-5 are  bound
        non_bound = system.part.add(
            id=[0, 1, 2], pos=[[5, 5, 5], [5, 5, 6], [5, 6, 6]])

        system.part.add(id=3, pos=[2, 5, 5])
        system.part.add(id=4, pos=[2, 5, 6])
        system.part.add(id=5, pos=[2, 6, 6])

        # Add triel for 3-5
        from espressomd.interactions import IBM_Triel
        tri = IBM_Triel(
            ind1=3, ind2=4, ind3=5, elasticLaw="Skalak", k1=15, k2=0, maxDist=2.4)
        system.bonded_inter.add(tri)
        system.part[3].add_bond((tri, 4, 5))
        system.thermostat.turn_off()
        system.thermostat.set_langevin(kT=0, gamma=1, seed=1)

        system.part[:].pos = system.part[:].pos + np.array((
            (0, 0, 0), (1, -.2, .3), (1, 1, 1),
            (0, 0, 0), (1, -.2, .3), (1, 1, 1)))

        distorted_pos = non_bound.pos

        system.integrator.run(110)
        # get new shapes
        dist1bound = system.distance(system.part[3], system.part[4])
        dist2bound = system.distance(system.part[3], system.part[5])

        # check bound particles. Distance should restore to initial config
        self.assertAlmostEqual(dist1bound, 1, delta=0.02)
        self.assertAlmostEqual(dist2bound, np.sqrt(2), delta=0.01)

        # chekc non-bound particles. Positions should still be distorted
=======
        system.part.clear()
        system.actors.clear()
        system.thermostat.turn_off()
        system.thermostat.set_langevin(kT=0, gamma=1, seed=1)

        # Add particles: 0-2 are not bonded, 3-5 are bonded
        non_bound = system.part.add(
            id=[0, 1, 2], pos=[[5, 5, 5], [5, 5, 6], [5, 6, 6]])

        system.part.add(id=3, pos=[2, 5, 5])
        system.part.add(id=4, pos=[2, 5, 6])
        system.part.add(id=5, pos=[2, 6, 6])

        # Add triel for 3-5
        tri = espressomd.interactions.IBM_Triel(
            ind1=3, ind2=4, ind3=5, elasticLaw="Skalak", k1=15, k2=0, maxDist=2.4)
        system.bonded_inter.add(tri)
        system.part[3].add_bond((tri, 4, 5))

        system.part[:].pos = system.part[:].pos + np.array((
            (0, 0, 0), (1, -.2, .3), (1, 1, 1),
            (0, 0, 0), (1, -.2, .3), (1, 1, 1)))

        distorted_pos = np.copy(non_bound.pos)

        system.integrator.run(110)
        dist1bound = system.distance(system.part[3], system.part[4])
        dist2bound = system.distance(system.part[3], system.part[5])

        # check bonded particles. Distance should restore to initial config
        self.assertAlmostEqual(dist1bound, 1, delta=0.05)
        self.assertAlmostEqual(dist2bound, np.sqrt(2), delta=0.05)

        # check not bonded particles. Positions should still be distorted
>>>>>>> c428ad8b
        np.testing.assert_allclose(np.copy(non_bound.pos), distorted_pos)

    def test_zz_without_lb(self):
        """Check behaviour without lb. Ignore non-virtual particles, complain on
        virtual ones.

        """
        self.reset_lb()
        system = self.system
        system.virtual_sites = VirtualSitesInertialessTracers()
        system.actors.clear()
        system.part.clear()
        p = system.part.add(pos=(0, 0, 0))
        system.integrator.run(1)
        p.virtual = True
        with self.assertRaises(Exception):
            system.integrator.run(1)<|MERGE_RESOLUTION|>--- conflicted
+++ resolved
@@ -16,11 +16,6 @@
 # You should have received a copy of the GNU General Public License
 # along with this program.  If not, see <http://www.gnu.org/licenses/>.
 #
-<<<<<<< HEAD
-import espressomd
-from espressomd import shapes, lbboundaries
-=======
->>>>>>> c428ad8b
 import numpy as np
 
 import espressomd
@@ -211,58 +206,13 @@
         system.part[:].pos = system.part[:].pos + np.random.random((4, 3))
 
         # Perform integration
-<<<<<<< HEAD
-        system.thermostat.turn_off()
-        system.thermostat.set_langevin(kT=0, gamma=10, seed=1)
         system.integrator.run(150)
         angle = self.compute_angle()
         self.assertLess(angle, 1E-3)
-=======
-        system.integrator.run(200)
-        angle = self.compute_angle()
-        self.assertLess(angle, 2E-2)
->>>>>>> c428ad8b
 
     def test_triel(self):
         system = self.system
         system.virtual_sites = VirtualSitesInertialessTracers()
-<<<<<<< HEAD
-
-        system.part.clear()
-        # Add particles: 0-2 are non-bonded, 3-5 are  bound
-        non_bound = system.part.add(
-            id=[0, 1, 2], pos=[[5, 5, 5], [5, 5, 6], [5, 6, 6]])
-
-        system.part.add(id=3, pos=[2, 5, 5])
-        system.part.add(id=4, pos=[2, 5, 6])
-        system.part.add(id=5, pos=[2, 6, 6])
-
-        # Add triel for 3-5
-        from espressomd.interactions import IBM_Triel
-        tri = IBM_Triel(
-            ind1=3, ind2=4, ind3=5, elasticLaw="Skalak", k1=15, k2=0, maxDist=2.4)
-        system.bonded_inter.add(tri)
-        system.part[3].add_bond((tri, 4, 5))
-        system.thermostat.turn_off()
-        system.thermostat.set_langevin(kT=0, gamma=1, seed=1)
-
-        system.part[:].pos = system.part[:].pos + np.array((
-            (0, 0, 0), (1, -.2, .3), (1, 1, 1),
-            (0, 0, 0), (1, -.2, .3), (1, 1, 1)))
-
-        distorted_pos = non_bound.pos
-
-        system.integrator.run(110)
-        # get new shapes
-        dist1bound = system.distance(system.part[3], system.part[4])
-        dist2bound = system.distance(system.part[3], system.part[5])
-
-        # check bound particles. Distance should restore to initial config
-        self.assertAlmostEqual(dist1bound, 1, delta=0.02)
-        self.assertAlmostEqual(dist2bound, np.sqrt(2), delta=0.01)
-
-        # chekc non-bound particles. Positions should still be distorted
-=======
         system.part.clear()
         system.actors.clear()
         system.thermostat.turn_off()
@@ -293,11 +243,10 @@
         dist2bound = system.distance(system.part[3], system.part[5])
 
         # check bonded particles. Distance should restore to initial config
-        self.assertAlmostEqual(dist1bound, 1, delta=0.05)
-        self.assertAlmostEqual(dist2bound, np.sqrt(2), delta=0.05)
+        self.assertAlmostEqual(dist1bound, 1, delta=0.02)
+        self.assertAlmostEqual(dist2bound, np.sqrt(2), delta=0.01)
 
         # check not bonded particles. Positions should still be distorted
->>>>>>> c428ad8b
         np.testing.assert_allclose(np.copy(non_bound.pos), distorted_pos)
 
     def test_zz_without_lb(self):
