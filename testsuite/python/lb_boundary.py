# Copyright (C) 2010-2019 The ESPResSo project
#
# This file is part of ESPResSo.
#
# ESPResSo is free software: you can redistribute it and/or modify
# it under the terms of the GNU General Public License as published by
# the Free Software Foundation, either version 3 of the License, or
# (at your option) any later version.
#
# ESPResSo is distributed in the hope that it will be useful,
# but WITHOUT ANY WARRANTY; without even the implied warranty of
# MERCHANTABILITY or FITNESS FOR A PARTICULAR PURPOSE.  See the
# GNU General Public License for more details.
#
# You should have received a copy of the GNU General Public License
# along with this program.  If not, see <http://www.gnu.org/licenses/>.
import unittest as ut
import unittest_decorators as utx
import espressomd
import espressomd.lb
import espressomd.shapes
import espressomd.lbboundaries
# from itertools import product TODO WALBERLA


class LBBoundariesBase:
    system = espressomd.System(box_l=[10.0, 10.0, 10.0])
    system.cell_system.skin = 0.1

    wall_shape1 = espressomd.shapes.Wall(normal=[1., 0., 0.], dist=2.5)
    wall_shape2 = espressomd.shapes.Wall(normal=[-1., 0., 0.], dist=-7.5)

    def test_add(self):
        boundary = espressomd.lbboundaries.LBBoundary(shape=self.wall_shape1)

        self.system.lbboundaries.add(boundary)
        self.assertEqual(boundary, self.system.lbboundaries[0])

    def test_remove(self):
        lbb = self.system.lbboundaries

        b1 = lbb.add(
            espressomd.lbboundaries.LBBoundary(shape=self.wall_shape1))
        b2 = lbb.add(
            espressomd.lbboundaries.LBBoundary(shape=self.wall_shape1))

        lbb.remove(b1)

        self.assertNotIn(b1, lbb)
        self.assertIn(b2, lbb)

    def test_size(self):
        lbb = self.system.lbboundaries
        self.assertEqual(lbb.size(), 0)

        lbb.add(espressomd.lbboundaries.LBBoundary(shape=self.wall_shape1))
        self.assertEqual(lbb.size(), 1)

        lbb.add(espressomd.lbboundaries.LBBoundary(shape=self.wall_shape1))
        self.assertEqual(lbb.size(), 2)

    def test_empty(self):
        lbb = self.system.lbboundaries
        self.assertTrue(lbb.empty())

        lbb.add(espressomd.lbboundaries.LBBoundary(shape=self.wall_shape1))
        self.assertFalse(lbb.empty())

    def test_clear(self):
        lbb = self.system.lbboundaries

        lbb.add(espressomd.lbboundaries.LBBoundary(shape=self.wall_shape1))
        lbb.add(espressomd.lbboundaries.LBBoundary(shape=self.wall_shape1))

        lbb.clear()

        self.assertTrue(lbb.empty())

<<<<<<< HEAD
# WALBERLA TODO
#    def test_boundary_flags(self):
#        lbb = self.system.lbboundaries
#
#        lbb.add(espressomd.lbboundaries.LBBoundary(shape=self.wall_shape1))
#        lbb.add(espressomd.lbboundaries.LBBoundary(shape=self.wall_shape2))
#        lbf = self.lbf
#
#        rng = range(20)
#
#        for i in product(range(0, 5), rng, rng):
#            self.assertEqual(lbf[i].is_boundary, True)
#
#        for i in product(range(5, 15), rng, rng):
#            self.assertEqual(lbf[i].is_boundary, False)
#
#        for i in product(range(15, 20), rng, rng):
#            self.assertEqual(lbf[i].is_boundary, True)
#
#        lbb.clear()
#        for i in product(rng, rng, rng):
#            self.assertEqual(lbf[i].is_boundary, False)
#
#
=======
    def check_boundary_flags(self, boundarynumbers):
        rng = range(20)

        for i in product(range(0, 5), rng, rng):
            self.assertEqual(self.lbf[i].boundary, boundarynumbers[0])

        for i in product(range(5, 15), rng, rng):
            self.assertEqual(self.lbf[i].boundary, boundarynumbers[1])

        for i in product(range(15, 20), rng, rng):
            self.assertEqual(self.lbf[i].boundary, boundarynumbers[2])

        self.system.lbboundaries.clear()
        for i in product(rng, rng, rng):
            self.assertEqual(self.lbf[i].boundary, 0)

    def test_boundary_flags(self):
        lbb = self.system.lbboundaries

        lbb.add(espressomd.lbboundaries.LBBoundary(shape=self.wall_shape1))
        lbb.add(espressomd.lbboundaries.LBBoundary(shape=self.wall_shape2))

        self.check_boundary_flags([1, 0, 2])

    def test_union(self):
        union = espressomd.shapes.Union()
        union.add([self.wall_shape1, self.wall_shape2])
        self.system.lbboundaries.add(
            espressomd.lbboundaries.LBBoundary(shape=union))
        self.check_boundary_flags([1, 0, 1])
>>>>>>> upstream/python


@utx.skipIfMissingFeatures(["LB_BOUNDARIES"])
@utx.skipIfMissingFeatures(["LB_WALBERLA"])
class LBBoundariesWalberla(ut.TestCase, LBBoundariesBase):
    lbf = None

    def setUp(self):
        if not self.lbf:
            self.lbf = espressomd.lb.LBFluidWalberla(
                visc=1.0,
                dens=1.0,
                agrid=0.5,
                tau=1.0)

        self.system.actors.add(self.lbf)

    def tearDown(self):
        self.system.lbboundaries.clear()
        self.system.actors.remove(self.lbf)


if __name__ == "__main__":
    ut.main()<|MERGE_RESOLUTION|>--- conflicted
+++ resolved
@@ -76,64 +76,38 @@
 
         self.assertTrue(lbb.empty())
 
-<<<<<<< HEAD
 # WALBERLA TODO
+#    def check_boundary_flags(self, boundarynumbers):
+#        rng = range(20)
+#
+#        for i in product(range(0, 5), rng, rng):
+#            self.assertEqual(self.lbf[i].boundary, boundarynumbers[0])
+#
+#        for i in product(range(5, 15), rng, rng):
+#            self.assertEqual(self.lbf[i].boundary, boundarynumbers[1])
+#
+#        for i in product(range(15, 20), rng, rng):
+#            self.assertEqual(self.lbf[i].boundary, boundarynumbers[2])
+#
+#        self.system.lbboundaries.clear()
+#        for i in product(rng, rng, rng):
+#            self.assertEqual(self.lbf[i].boundary, 0)
+#
 #    def test_boundary_flags(self):
 #        lbb = self.system.lbboundaries
 #
 #        lbb.add(espressomd.lbboundaries.LBBoundary(shape=self.wall_shape1))
 #        lbb.add(espressomd.lbboundaries.LBBoundary(shape=self.wall_shape2))
-#        lbf = self.lbf
 #
-#        rng = range(20)
+#        self.check_boundary_flags([1, 0, 2])
 #
-#        for i in product(range(0, 5), rng, rng):
-#            self.assertEqual(lbf[i].is_boundary, True)
+#    def test_union(self):
+#        union = espressomd.shapes.Union()
+#        union.add([self.wall_shape1, self.wall_shape2])
+#        self.system.lbboundaries.add(
+#            espressomd.lbboundaries.LBBoundary(shape=union))
+#        self.check_boundary_flags([1, 0, 1])
 #
-#        for i in product(range(5, 15), rng, rng):
-#            self.assertEqual(lbf[i].is_boundary, False)
-#
-#        for i in product(range(15, 20), rng, rng):
-#            self.assertEqual(lbf[i].is_boundary, True)
-#
-#        lbb.clear()
-#        for i in product(rng, rng, rng):
-#            self.assertEqual(lbf[i].is_boundary, False)
-#
-#
-=======
-    def check_boundary_flags(self, boundarynumbers):
-        rng = range(20)
-
-        for i in product(range(0, 5), rng, rng):
-            self.assertEqual(self.lbf[i].boundary, boundarynumbers[0])
-
-        for i in product(range(5, 15), rng, rng):
-            self.assertEqual(self.lbf[i].boundary, boundarynumbers[1])
-
-        for i in product(range(15, 20), rng, rng):
-            self.assertEqual(self.lbf[i].boundary, boundarynumbers[2])
-
-        self.system.lbboundaries.clear()
-        for i in product(rng, rng, rng):
-            self.assertEqual(self.lbf[i].boundary, 0)
-
-    def test_boundary_flags(self):
-        lbb = self.system.lbboundaries
-
-        lbb.add(espressomd.lbboundaries.LBBoundary(shape=self.wall_shape1))
-        lbb.add(espressomd.lbboundaries.LBBoundary(shape=self.wall_shape2))
-
-        self.check_boundary_flags([1, 0, 2])
-
-    def test_union(self):
-        union = espressomd.shapes.Union()
-        union.add([self.wall_shape1, self.wall_shape2])
-        self.system.lbboundaries.add(
-            espressomd.lbboundaries.LBBoundary(shape=union))
-        self.check_boundary_flags([1, 0, 1])
->>>>>>> upstream/python
-
 
 @utx.skipIfMissingFeatures(["LB_BOUNDARIES"])
 @utx.skipIfMissingFeatures(["LB_WALBERLA"])
