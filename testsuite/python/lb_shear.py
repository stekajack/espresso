--- conflicted
+++ resolved
@@ -123,11 +123,7 @@
         sample_points = int(H / AGRID - 1)
 
         for _ in range(9):
-<<<<<<< HEAD
-            self.system.integrator.run(50)
-=======
             self.system.integrator.run(20)
->>>>>>> 7cf42c4d
 
             v_expected = shear_flow(
                 x=(np.arange(0, sample_points) + .5) * AGRID,
@@ -204,9 +200,6 @@
 
     def setUp(self):
         self.lb_class = espressomd.lb.LBFluidGPU
-<<<<<<< HEAD
-
-
 @utx.skipIfMissingFeatures(['LB_WALBERLA'])
 class LBWalberlaShear(ut.TestCase, LBShearCommon):
 
@@ -214,8 +207,6 @@
 
     def setUp(self):
         self.lb_class = espressomd.lb.LBFluidWalberla
-=======
->>>>>>> 7cf42c4d
 
 
 if __name__ == '__main__':
