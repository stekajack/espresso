# Copyright (C) 2010-2019 The ESPResSo project
#
# This file is part of ESPResSo.
#
# ESPResSo is free software: you can redistribute it and/or modify
# it under the terms of the GNU General Public License as published by
# the Free Software Foundation, either version 3 of the License, or
# (at your option) any later version.
#
# ESPResSo is distributed in the hope that it will be useful,
# but WITHOUT ANY WARRANTY; without even the implied warranty of
# MERCHANTABILITY or FITNESS FOR A PARTICULAR PURPOSE.  See the
# GNU General Public License for more details.
#
# You should have received a copy of the GNU General Public License
# along with this program.  If not, see <http://www.gnu.org/licenses/>.
import unittest as ut
import unittest_decorators as utx
import numpy as np

import espressomd.lb
import espressomd.lbboundaries
import espressomd.shapes

"""
Check the lattice-Boltzmann lid-driven shear flow in a slab system
by comparing to the analytical solution.

"""


AGRID = 0.6
VISC = 5.2
DENS = 2.3
TIME_STEP = 0.02
# Box size will be H +2 AGRID to make room for walls.
# The number of grid cells should be divisible by four and 3 in all directions
# for testing on multiple mpi nodes.
H = 12 * AGRID
W = 6 * AGRID
SHEAR_VELOCITY = 0.3

LB_PARAMS = {'agrid': AGRID,
             'dens': DENS,
             'visc': VISC,
             'tau': TIME_STEP
             }


def shear_flow(x, t, nu, v, h, k_max):
    """
    Analytical solution for driven shear flow between two plates.

    Parameters
    ----------
    x : :obj:`float`
        Position from the left plane.
    t : :obj:`float`
        Time since start of the shearing.
    nu : :obj:`float`
        Kinematic viscosity.
    v : :obj:`float`
        Shear rate.
    h : :obj:`float`
        Distance between the plates.
    k_max : :obj:`int`
        Maximum considered wave number.

    Returns
    -------
    :obj:`double` : Analytical velocity

    """

    u = x / h - 0.5
    for k in np.arange(1, k_max + 1):
        u += 1.0 / (np.pi * k) * np.exp(
            -4 * np.pi ** 2 * nu * k ** 2 / h ** 2 * t) * np.sin(2 * np.pi / h * k * x)
    return -v * u


class LBShearCommon:

    """Base class of the test that holds the test logic."""
    system = espressomd.System(box_l=[H + 2. * AGRID, W, W])
    system.time_step = TIME_STEP
    system.cell_system.skin = 0.4 * AGRID

    def check_profile(self, shear_plane_normal, shear_direction):
        """
        Integrate the LB fluid and regularly compare with
        the exact solution.

        """
        self.system.lbboundaries.clear()
        self.system.actors.clear()
        self.system.box_l = np.max(
            ((W, W, W), shear_plane_normal * (H + 2 * AGRID)), 0)

        self.lbf = self.lb_class(**LB_PARAMS)
        self.system.actors.add(self.lbf)

        wall_shape1 = espressomd.shapes.Wall(
            normal=shear_plane_normal, dist=AGRID)
        wall_shape2 = espressomd.shapes.Wall(
            normal=-1.0 * shear_plane_normal, dist=-(H + AGRID))
        wall1 = espressomd.lbboundaries.LBBoundary(
            shape=wall_shape1, velocity=-.5 * SHEAR_VELOCITY * shear_direction)
        wall2 = espressomd.lbboundaries.LBBoundary(
            shape=wall_shape2, velocity=.5 * SHEAR_VELOCITY * shear_direction)

        self.system.lbboundaries.add(wall1)
        self.system.lbboundaries.add(wall2)

        t0 = self.system.time
        sample_points = int(H / AGRID - 1)

        # warmup
        self.system.integrator.run(40)
        for _ in range(9):
            self.system.integrator.run(20)

            shear_profile = shear_flow(
                x=(np.arange(0, sample_points) + .5) * AGRID,
                t=self.system.time - t0,
                nu=VISC,
                v=SHEAR_VELOCITY,
                h=H,
                k_max=100)
            v_expected = -np.outer(shear_profile, shear_direction)
            v_measured = np.zeros((sample_points, 3))
            for j in range(0, sample_points):
                ind = np.max(((1, 1, 1), shear_plane_normal * j + 1), 0)
<<<<<<< HEAD
                ind = np.array(ind, dtype=int)
                v_measured[j] = self.lbf[ind[0], ind[1], ind[2]].velocity
            np.testing.assert_allclose(v_measured, v_expected, atol=3E-3)
            np.testing.assert_allclose(
                v_measured[1:-1], v_expected[1:-1], atol=8E-4)
=======
                v_measured[j] = self.lbf[ind[0], ind[1], ind[2]].velocity
            np.testing.assert_allclose(v_measured, v_expected, atol=8E-4)
>>>>>>> dec21f28

        # speed of sound of the LB fluid in MD units (agrid/tau is due to
        # LB->MD unit conversion)
        speed_of_sound = 1. / np.sqrt(3.) * self.lbf.agrid / self.lbf.tau
        # equation of state for the LB fluid
        p_eq = speed_of_sound**2 * DENS
        # see Eq. 1.15 and 1.29 in Timm Krüger et al. "The lattice Boltzmann
        # method", Springer International Publishing 10 (2017): 978-3,
        # https://doi.org/10.1007/978-3-319-44649-3
        # and
        # https://de.wikipedia.org/wiki/Navier-Stokes-Gleichungen
        # note that for an incompressible fluid the viscous stress tensor is
        # defined as \sigma = -p 1 + \mu [\nabla * u + (\nabla * u)^T]
        # where 'p' is the static pressure, '\mu' is the dynamic viscosity,
        # '*' denotes the outer product and 'u' is the velocity field
        # NOTE: the so called stress property of the fluid is actually the
        # pressure tensor not the viscous stress tensor!
        shear_rate = SHEAR_VELOCITY / H
        dynamic_viscosity = self.lbf.viscosity * DENS
        p_expected = p_eq * np.identity(3) - dynamic_viscosity * shear_rate * (
            np.outer(shear_plane_normal, shear_direction) + np.transpose(np.outer(shear_plane_normal, shear_direction)))
        for n in (2, 3, 4), (3, 4, 2), (5, 4, 3):
            node_pressure_tensor = np.copy(
                self.lbf[n[0], n[1], n[2]].pressure_tensor)
            np.testing.assert_allclose(node_pressure_tensor,
                                       p_expected, atol=1E-5, rtol=5E-3)

        # TODO WALBERLA
#        np.testing.assert_allclose(
#            np.copy(wall1.get_force()),
#            -np.copy(wall2.get_force()),
#            atol=1E-4)
#        np.testing.assert_allclose(np.dot(np.copy(wall1.get_force()), shear_direction),
# SHEAR_VELOCITY / H * W**2 * dynamic_viscosity, atol=2E-4)

    def test(self):
        x = np.array((1, 0, 0), dtype=int)
        y = np.array((0, 1, 0), dtype=int)
        z = np.array((0, 0, 1), dtype=int)
        self.check_profile(x, y)
        self.check_profile(x, z)
        self.check_profile(y, z)
        self.check_profile(x, -y)
        self.check_profile(x, -z)
        self.check_profile(y, -z)


@utx.skipIfMissingFeatures(['LB_WALBERLA', 'LB_BOUNDARIES'])
class LBWalberlaShear(ut.TestCase, LBShearCommon):

    """Test for the Walberla implementation of the LB."""

    def setUp(self):
        self.lb_class = espressomd.lb.LBFluidWalberla


if __name__ == '__main__':
    ut.main()<|MERGE_RESOLUTION|>--- conflicted
+++ resolved
@@ -131,16 +131,11 @@
             v_measured = np.zeros((sample_points, 3))
             for j in range(0, sample_points):
                 ind = np.max(((1, 1, 1), shear_plane_normal * j + 1), 0)
-<<<<<<< HEAD
                 ind = np.array(ind, dtype=int)
                 v_measured[j] = self.lbf[ind[0], ind[1], ind[2]].velocity
             np.testing.assert_allclose(v_measured, v_expected, atol=3E-3)
             np.testing.assert_allclose(
                 v_measured[1:-1], v_expected[1:-1], atol=8E-4)
-=======
-                v_measured[j] = self.lbf[ind[0], ind[1], ind[2]].velocity
-            np.testing.assert_allclose(v_measured, v_expected, atol=8E-4)
->>>>>>> dec21f28
 
         # speed of sound of the LB fluid in MD units (agrid/tau is due to
         # LB->MD unit conversion)
