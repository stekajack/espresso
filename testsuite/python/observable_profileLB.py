# Copyright (C) 2010-2019 The ESPResSo project
#
# This file is part of ESPResSo.
#
# ESPResSo is free software: you can redistribute it and/or modify
# it under the terms of the GNU General Public License as published by
# the Free Software Foundation, either version 3 of the License, or
# (at your option) any later version.
#
# ESPResSo is distributed in the hope that it will be useful,
# but WITHOUT ANY WARRANTY; without even the implied warranty of
# MERCHANTABILITY or FITNESS FOR A PARTICULAR PURPOSE.  See the
# GNU General Public License for more details.
#
# You should have received a copy of the GNU General Public License
# along with this program.  If not, see <http://www.gnu.org/licenses/>.
import unittest as ut
import unittest_decorators as utx
import numpy as np 
import copy
# import tests_common

import espressomd
import espressomd.lb
import espressomd.observables

"""
Tests for the LB fluid profile observables.

"""

TIME_STEP = 0.1
AGRID = 0.7
BOX_L_X = 17.0 * AGRID
BOX_L_Y = 17.0 * AGRID
BOX_L_Z = 17.0 * AGRID
VISC = .7
DENS = 1.7
LB_PARAMS = {'agrid': AGRID,
             'dens': DENS,
             'visc': VISC,
             'tau': TIME_STEP
             }

LB_VELOCITY_PROFILE_PARAMS = {
    'n_x_bins': int(BOX_L_X / AGRID),
    'n_y_bins': int(BOX_L_Y / AGRID),
    'n_z_bins': int(BOX_L_Z / AGRID),
    'min_x': 0.0,
    'min_y': 0.0,
    'min_z': 0.0,
    'max_x': BOX_L_X,
    'max_y': BOX_L_Y,
    'max_z': BOX_L_Z,
    'sampling_delta_x': AGRID,
    'sampling_delta_y': AGRID,
    'sampling_delta_z': AGRID,
    'sampling_offset_x': 0.5 * AGRID,
    'sampling_offset_y': 0.5 * AGRID,
    'sampling_offset_z': 0.5 * AGRID,
    'allow_empty_bins': False}


class ObservableProfileLBCommon:
    lbf = None
    system = espressomd.System(box_l=[BOX_L_X, BOX_L_Y, BOX_L_Z])
    system.time_step = TIME_STEP
    system.cell_system.skin = 0.4 * AGRID

    def set_fluid_velocities(self):
        """Set an x dependent fluid velocity."""
        for x in range(int(self.system.box_l[0] / AGRID)):
            for y in range(int(self.system.box_l[1] / AGRID)):
                for z in range(int(self.system.box_l[2] / AGRID)):
                    self.lbf[x, y, z].velocity = [float(x), 0.0, 0.0]
                    np.testing.assert_allclose(np.copy(self.lbf[x, y, z].velocity), [float(x), 0.0, 0.0],atol=1E-6)

<<<<<<< HEAD
    def test_velocity_profile(self):
        self.set_fluid_velocities()
        obs = espressomd.observables.LBVelocityProfile(
            **LB_VELOCITY_PROFILE_PARAMS)
        obs_data = obs.calculate()
        for i in range(self.lbf.shape[0]):
           print(i,obs_data[i,0,0,:],self.lbf[i,0,0].velocity)
        for x in range(obs_data.shape[0]):
            for y in range(obs_data.shape[1]):
                for z in range(obs_data.shape[2]):
                    self.assertAlmostEqual(
                        obs_data[x, y, z, 0], float(x), places=5)
        self.assertEqual(np.prod(obs_data.shape),
                         LB_VELOCITY_PROFILE_PARAMS['n_x_bins'] *
                         LB_VELOCITY_PROFILE_PARAMS['n_y_bins'] *
                         LB_VELOCITY_PROFILE_PARAMS['n_z_bins'] * 3)
=======
# WALBERLA TODO
#    def test_velocity_profile(self):
#        self.set_fluid_velocities()
#        obs = espressomd.observables.LBVelocityProfile(
#            **LB_VELOCITY_PROFILE_PARAMS)
#        obs_data = obs.calculate()
#        obs_edges = obs.call_method("edges")
#        _, np_edges = tests_common.get_histogram(
#            np.zeros([1, 3]), LB_VELOCITY_PROFILE_PARAMS, 'cartesian',
#            normed=True)
#        for i in range(3):
#            np.testing.assert_array_almost_equal(obs_edges[i], np_edges[i])
#        for x in range(obs_data.shape[0]):
#            for y in range(obs_data.shape[1]):
#                for z in range(obs_data.shape[2]):
#                    self.assertAlmostEqual(
#                        obs_data[x, y, z, 0], float(x), places=5)
#        self.assertEqual(np.prod(obs_data.shape),
#                         LB_VELOCITY_PROFILE_PARAMS['n_x_bins'] *
#                         LB_VELOCITY_PROFILE_PARAMS['n_y_bins'] *
#                         LB_VELOCITY_PROFILE_PARAMS['n_z_bins'] * 3)
>>>>>>> 8c75d8ea

    def test_error_sampling_delta_of_0(self):
        lb_velocity_params_local = copy.copy(LB_VELOCITY_PROFILE_PARAMS)
        lb_velocity_params_local['sampling_delta_x'] = 0.0
        lb_velocity_params_local['sampling_delta_y'] = 0.0
        lb_velocity_params_local['sampling_delta_z'] = 0.0
        with self.assertRaises(RuntimeError):
            _ = espressomd.observables.LBVelocityProfile(
                **lb_velocity_params_local)

    def test_error_if_no_LB(self):
        self.system.actors.clear()
        obs = espressomd.observables.LBVelocityProfile(
            **LB_VELOCITY_PROFILE_PARAMS)
        with self.assertRaises(RuntimeError):
            obs.calculate()

    def test_error_if_empty_bin(self):
        lb_velocity_params_local = copy.copy(LB_VELOCITY_PROFILE_PARAMS)
        lb_velocity_params_local['sampling_delta_x'] = 3.0
        obs = espressomd.observables.LBVelocityProfile(
            **lb_velocity_params_local)
        with self.assertRaises(RuntimeError):
            obs.calculate()


@utx.skipIfMissingFeatures("LB_WALBERLA")
class LBWalberla(ut.TestCase, ObservableProfileLBCommon):

    """Test for the CPU implementation of the LB."""

    def setUp(self):
        self.lbf = espressomd.lb.LBFluidWalberla(**LB_PARAMS)
        self.system.actors.clear()
        self.system.actors.add(self.lbf)


if __name__ == "__main__":
    ut.main()<|MERGE_RESOLUTION|>--- conflicted
+++ resolved
@@ -75,36 +75,12 @@
                     self.lbf[x, y, z].velocity = [float(x), 0.0, 0.0]
                     np.testing.assert_allclose(np.copy(self.lbf[x, y, z].velocity), [float(x), 0.0, 0.0],atol=1E-6)
 
-<<<<<<< HEAD
-    def test_velocity_profile(self):
-        self.set_fluid_velocities()
-        obs = espressomd.observables.LBVelocityProfile(
-            **LB_VELOCITY_PROFILE_PARAMS)
-        obs_data = obs.calculate()
-        for i in range(self.lbf.shape[0]):
-           print(i,obs_data[i,0,0,:],self.lbf[i,0,0].velocity)
-        for x in range(obs_data.shape[0]):
-            for y in range(obs_data.shape[1]):
-                for z in range(obs_data.shape[2]):
-                    self.assertAlmostEqual(
-                        obs_data[x, y, z, 0], float(x), places=5)
-        self.assertEqual(np.prod(obs_data.shape),
-                         LB_VELOCITY_PROFILE_PARAMS['n_x_bins'] *
-                         LB_VELOCITY_PROFILE_PARAMS['n_y_bins'] *
-                         LB_VELOCITY_PROFILE_PARAMS['n_z_bins'] * 3)
-=======
 # WALBERLA TODO
 #    def test_velocity_profile(self):
 #        self.set_fluid_velocities()
 #        obs = espressomd.observables.LBVelocityProfile(
 #            **LB_VELOCITY_PROFILE_PARAMS)
 #        obs_data = obs.calculate()
-#        obs_edges = obs.call_method("edges")
-#        _, np_edges = tests_common.get_histogram(
-#            np.zeros([1, 3]), LB_VELOCITY_PROFILE_PARAMS, 'cartesian',
-#            normed=True)
-#        for i in range(3):
-#            np.testing.assert_array_almost_equal(obs_edges[i], np_edges[i])
 #        for x in range(obs_data.shape[0]):
 #            for y in range(obs_data.shape[1]):
 #                for z in range(obs_data.shape[2]):
@@ -114,7 +90,6 @@
 #                         LB_VELOCITY_PROFILE_PARAMS['n_x_bins'] *
 #                         LB_VELOCITY_PROFILE_PARAMS['n_y_bins'] *
 #                         LB_VELOCITY_PROFILE_PARAMS['n_z_bins'] * 3)
->>>>>>> 8c75d8ea
 
     def test_error_sampling_delta_of_0(self):
         lb_velocity_params_local = copy.copy(LB_VELOCITY_PROFILE_PARAMS)
