--- conflicted
+++ resolved
@@ -11,11 +11,7 @@
               observables.py
               p3m_gpu.py
               particle.py
-<<<<<<< HEAD
 	            tabulated.py
-=======
-     	      tabulated.py
->>>>>>> 4c15c144
 )
 if(PY_H5PY)
   set(py_tests ${py_tests} h5md.py)
