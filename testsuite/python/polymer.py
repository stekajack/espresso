--- conflicted
+++ resolved
@@ -14,11 +14,6 @@
 #
 # You should have received a copy of the GNU General Public License
 # along with this program.  If not, see <http://www.gnu.org/licenses/>.
-<<<<<<< HEAD
-from __future__ import print_function
-=======
-import sys
->>>>>>> 96bd96b6
 import unittest as ut
 import numpy as np
 import espressomd
