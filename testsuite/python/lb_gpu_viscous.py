# Copyright (C) 2010-2018 The ESPResSo project
#
# This file is part of ESPResSo.
#
# ESPResSo is free software: you can redistribute it and/or modify
# it under the terms of the GNU General Public License as published by
# the Free Software Foundation, either version 3 of the License, or
# (at your option) any later version.
#
# ESPResSo is distributed in the hope that it will be useful,
# but WITHOUT ANY WARRANTY; without even the implied warranty of
# MERCHANTABILITY or FITNESS FOR A PARTICULAR PURPOSE.  See the
# GNU General Public License for more details.
#
# You should have received a copy of the GNU General Public License
# along with this program.  If not, see <http://www.gnu.org/licenses/>.
import sys
import numpy as np
import unittest as ut

import espressomd
import espressomd.lb


@ut.skipIf(
    not espressomd.has_features(
        ['LB_GPU', 'EXTERNAL_FORCES']),
           "Features not available, skipping test!")
class LBGPUViscous(ut.TestCase):
    system = espressomd.System(box_l=[10.0] * 3)
    system.time_step = 0.01
    system.cell_system.skin = 0.4
    agrid = 0.5
    dens = 0.85
    viscosity = 30.0
    friction = 3.5

    def test_viscous_coupling(self):
        self.system.thermostat.turn_off()
        self.system.actors.clear()
        self.system.part.clear()
        v_part = np.array([1, 2, 3])
        v_fluid = np.array([1.2, 4.3, 0.2])
        self.lbf = espressomd.lb.LBFluidGPU(
            visc=self.viscosity, dens=self.dens, agrid=self.agrid, tau=self.system.time_step)
        self.system.actors.add(self.lbf)
        self.system.thermostat.set_lb(
            LB_fluid=self.lbf,
<<<<<<< HEAD
            friction=self.friction)
=======
            gamma=self.friction)
>>>>>>> f9d50357
        self.system.part.add(
            pos=[0.5 * self.agrid] * 3, v=v_part, fix=[1, 1, 1])
        self.lbf[0, 0, 0].velocity = v_fluid
        self.system.integrator.run(1)
        np.testing.assert_allclose(
            np.copy(self.system.part[0].f), -self.friction * (v_part - v_fluid), atol=1e-3)


if __name__ == "__main__":
    suite = ut.TestSuite()
    suite.addTests(ut.TestLoader().loadTestsFromTestCase(LBGPUViscous))
    result = ut.TextTestRunner(verbosity=4).run(suite)
    sys.exit(not result.wasSuccessful())<|MERGE_RESOLUTION|>--- conflicted
+++ resolved
@@ -46,11 +46,7 @@
         self.system.actors.add(self.lbf)
         self.system.thermostat.set_lb(
             LB_fluid=self.lbf,
-<<<<<<< HEAD
-            friction=self.friction)
-=======
             gamma=self.friction)
->>>>>>> f9d50357
         self.system.part.add(
             pos=[0.5 * self.agrid] * 3, v=v_part, fix=[1, 1, 1])
         self.lbf[0, 0, 0].velocity = v_fluid
