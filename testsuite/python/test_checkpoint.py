--- conflicted
+++ resolved
@@ -486,6 +486,8 @@
         self.assertEqual(list(system.part[1].exclusions), [2])
         self.assertEqual(list(system.part[2].exclusions), [0, 1])
 
+    @utx.skipIfMissingFeatures('LB_WALBERLA')
+    @ut.skipIf('LB.ACTIVE.WALBERLA' not in modes, 'waLBerla LBM not in modes')
     @ut.skipIf(not LB or not espressomd.has_features("LB_BOUNDARIES"),
                "Missing features")
     @ut.skipIf(n_nodes > 1, "only runs for 1 MPI rank")
@@ -500,28 +502,16 @@
             system.lbboundaries[0].shape, espressomd.shapes.Wall)
         self.assertIsInstance(
             system.lbboundaries[1].shape, espressomd.shapes.Wall)
-<<<<<<< HEAD
+        # check boundary flag
         lbf = self.get_active_actor_of_type(espressomd.lb.LBFluidWalberla)
         np.testing.assert_equal(lbf[0, :, :].is_boundary.astype(int), 1)
         np.testing.assert_equal(lbf[-1, :, :].is_boundary.astype(int), 1)
         np.testing.assert_equal(lbf[1:-1, :, :].is_boundary.astype(int), 0)
-        # remove boundaries on all MPI nodes
+        # remove boundaries
         system.lbboundaries.clear()
         self.assertEqual(len(system.lbboundaries), 0)
         # TODO WALBERLA: removing LBBoundaries doesn't reset the fluid flag
         # np.testing.assert_equal(lbf[:, :, :].is_boundary.astype(int), 0)
-=======
-        # check boundary flag
-        lbf = self.get_active_actor_of_type(
-            espressomd.lb.HydrodynamicInteraction)
-        np.testing.assert_equal(lbf[0, :, :].boundary.astype(int), 1)
-        np.testing.assert_equal(lbf[-1, :, :].boundary.astype(int), 2)
-        np.testing.assert_equal(lbf[1:-1, :, :].boundary.astype(int), 0)
-        # remove boundaries
-        system.lbboundaries.clear()
-        self.assertEqual(len(system.lbboundaries), 0)
-        np.testing.assert_equal(lbf[:, :, :].boundary.astype(int), 0)
->>>>>>> 9a622f87
 
     @ut.skipIf(n_nodes > 1, "only runs for 1 MPI rank")
     def test_constraints(self):
