# Copyright (C) 2010-2018 The ESPResSo project
#
# This file is part of ESPResSo.
#
# ESPResSo is free software: you can redistribute it and/or modify
# it under the terms of the GNU General Public License as published by
# the Free Software Foundation, either version 3 of the License, or
# (at your option) any later version.
#
# ESPResSo is distributed in the hope that it will be useful,
# but WITHOUT ANY WARRANTY; without even the implied warranty of
# MERCHANTABILITY or FITNESS FOR A PARTICULAR PURPOSE.  See the
# GNU General Public License for more details.
#
# You should have received a copy of the GNU General Public License
# along with this program.  If not, see <http://www.gnu.org/licenses/>.

import sys
import subprocess
import unittest as ut
import unittest_decorators as utx
import numpy as np

import espressomd
import espressomd.checkpointing
import espressomd.virtual_sites
from espressomd.shapes import Sphere, Wall
import tests_common

modes = {x for mode in set("@TEST_COMBINATION@".upper().split('-'))
         for x in [mode, mode.split('.')[0]]}

<<<<<<< HEAD
LB = ('LB.CPU' in modes or
      espressomd.has_features('LB_WALBERLA') and 'LB.WALBERLA' in modes or
      espressomd.gpu_available() and espressomd.has_features('CUDA') and 'LB.GPU' in modes)
=======
LB = ('LB.CPU' in modes or 'LB.GPU' in modes and espressomd.gpu_available())
>>>>>>> 61a15601

EK = ('EK.GPU' in modes and espressomd.gpu_available()
      and espressomd.has_features('ELECTROKINETICS'))


class CheckpointTest(ut.TestCase):

    @classmethod
    def setUpClass(cls):
        cls.checkpoint = espressomd.checkpointing.Checkpoint(
            checkpoint_id="mycheckpoint_@TEST_COMBINATION@_@TEST_BINARY@".replace(
                '.', '__'),
            checkpoint_path="@CMAKE_CURRENT_BINARY_DIR@")
        cls.checkpoint.load(0)

    @ut.skipIf(not LB, "Skipping test due to missing mode.")
    def test_LB(self):
        lbf = system.actors[0]
        cpt_mode = int("@TEST_BINARY@")
        cpt_path = self.checkpoint.checkpoint_dir + "/lb{}.cpt"
        with self.assertRaises(RuntimeError):
            lbf.load_checkpoint(cpt_path.format("-corrupted"), cpt_mode)
        assertRaisesRegex = self.assertRaisesRegexp if sys.version_info < (
            3, 2) else self.assertRaisesRegex
        with assertRaisesRegex(RuntimeError, 'grid dimensions mismatch'):
            lbf.load_checkpoint(cpt_path.format("-wrong-boxdim"), cpt_mode)
        lbf.load_checkpoint(cpt_path.format(""), cpt_mode)
        precision = 9 if "LB.CPU" in modes else 5
        m = np.pi / 12
        nx = int(np.round(system.box_l[0] / lbf.get_params()["agrid"]))
        ny = int(np.round(system.box_l[1] / lbf.get_params()["agrid"]))
        nz = int(np.round(system.box_l[2] / lbf.get_params()["agrid"]))
        grid_3D = np.fromfunction(
            lambda i, j, k: np.cos(i * m) * np.cos(j * m) * np.cos(k * m),
            (nx, ny, nz), dtype=float)
        for i in range(nx):
            for j in range(ny):
                for k in range(nz):
                    np.testing.assert_almost_equal(
                        np.copy(lbf[i, j, k].population),
                                grid_3D[i, j, k] * np.arange(1, 20),
                                decimal=precision)
        state = lbf.get_params()
        reference = {'agrid': 0.5, 'visc': 1.3, 'dens': 1.5, 'tau': 0.01}
        for key, val in reference.items():
            self.assertTrue(key in state)
            self.assertAlmostEqual(reference[key], state[key], delta=1E-9)

    @utx.skipIfMissingFeatures('ELECTROKINETICS')
    @ut.skipIf(not EK, "Skipping test due to missing mode.")
    def test_EK(self):
        ek = system.actors[0]
        ek_species = ek.get_params()['species'][0]
        cpt_path = self.checkpoint.checkpoint_dir + "/ek"
        ek.load_checkpoint(cpt_path)
        precision = 5
        m = np.pi / 12
        nx = int(np.round(system.box_l[0] / ek.get_params()["agrid"]))
        ny = int(np.round(system.box_l[1] / ek.get_params()["agrid"]))
        nz = int(np.round(system.box_l[2] / ek.get_params()["agrid"]))
        grid_3D = np.fromfunction(
            lambda i, j, k: np.cos(i * m) * np.cos(j * m) * np.cos(k * m),
            (nx, ny, nz), dtype=float)
        for i in range(nx):
            for j in range(ny):
                for k in range(nz):
                    np.testing.assert_almost_equal(
                        np.copy(ek_species[i, j, k].density),
                        grid_3D[i, j, k],
                        decimal=precision)
        state = ek.get_params()
        reference = {'agrid': 0.5, 'lb_density': 26.15,
                     'viscosity': 1.7, 'friction': 0.0,
                     'T': 1.1, 'prefactor': 0.88, 'stencil': "linkcentered"}
        for key, val in reference.items():
            self.assertTrue(key in state)
            self.assertAlmostEqual(reference[key], state[key], delta=1E-5)
        state_species = ek_species.get_params()
        reference_species = {'density': 0.4, 'D': 0.02, 'valency': 0.3}
        for key, val in reference_species.items():
            self.assertTrue(key in state_species)
            self.assertAlmostEqual(
                reference_species[key],
                state_species[key],
                delta=1E-5)
        self.assertAlmostEqual(
            state_species['ext_force_density'][0],
            0.01,
            delta=1E-5)
        self.assertAlmostEqual(
            state_species['ext_force_density'][1],
            -0.08,
            delta=1E-5)
        self.assertAlmostEqual(
            state_species['ext_force_density'][2],
            0.06,
            delta=1E-5)

    def test_variables(self):
        self.assertEqual(system.cell_system.skin, 0.1)
        self.assertEqual(system.time_step, 0.01)
        self.assertEqual(system.min_global_cut, 2.0)

    def test_part(self):
        np.testing.assert_allclose(
            np.copy(system.part[0].pos), np.array([1.0, 2.0, 3.0]))
        np.testing.assert_allclose(
            np.copy(system.part[1].pos), np.array([1.0, 1.0, 2.0]))
        np.testing.assert_allclose(np.copy(system.part[0].f), particle_force0)
        np.testing.assert_allclose(np.copy(system.part[1].f), particle_force1)

    def test_thermostat(self):
        self.assertEqual(system.thermostat.get_state()[0]['type'], 'LANGEVIN')
        self.assertEqual(system.thermostat.get_state()[0]['kT'], 1.0)
        self.assertEqual(system.thermostat.get_state()[0]['seed'], 42)
        np.testing.assert_array_equal(system.thermostat.get_state()[
            0]['gamma'], np.array([2.0, 2.0, 2.0]))

    @utx.skipIfMissingFeatures('LENNARD_JONES')
    @ut.skipIf('LJ' not in modes, "Skipping test due to missing mode.")
    def test_non_bonded_inter(self):
        state = system.non_bonded_inter[
            0, 0].lennard_jones._get_params_from_es_core()
        state2 = system.non_bonded_inter[
            3, 0].lennard_jones._get_params_from_es_core()
        reference = {'shift': 0.1, 'sigma': 1.3, 'epsilon': 1.2,
                     'cutoff': 2.0, 'offset': 0.0, 'min': 0.0}
        reference2 = {'shift': 0.1, 'sigma': 1.7, 'epsilon': 1.2,
                      'cutoff': 2.0, 'offset': 0.0, 'min': 0.0}
        self.assertEqual(
            len(set(state.items()) & set(reference.items())), len(reference))
        self.assertEqual(len(set(state2.items()) & set(
            reference2.items())), len(reference2))

    def test_bonded_inter(self):
        state = system.part[1].bonds[0][0].params
        reference = {'r_0': 0.0, 'k': 1.0}
        self.assertEqual(
            len(set(state.items()) & set(reference.items())), len(reference))

    @utx.skipIfMissingFeatures(['VIRTUAL_SITES', 'VIRTUAL_SITES_RELATIVE'])
    def test_virtual_sites(self):
        self.assertEqual(system.part[1].virtual, 1)
        self.assertTrue(
            isinstance(
                system.virtual_sites,
                espressomd.virtual_sites.VirtualSitesRelative))

    def test_mean_variance_calculator(self):
        np.testing.assert_array_equal(
            acc.get_mean(), np.array([1.0, 1.5, 2.0, 1.0, 1.0, 2.0]))
        np.testing.assert_array_equal(
            acc.get_variance(), np.array([0., 0.5, 2., 0., 0., 0.]))
        np.testing.assert_array_equal(
            system.auto_update_accumulators[0].get_variance(),
            np.array([0., 0.5, 2., 0., 0., 0.]))

    @utx.skipIfMissingFeatures('P3M')
    @ut.skipIf('P3M.CPU' not in modes,
               "Skipping test due to missing combination.")
    def test_p3m(self):
        self.assertTrue(any(isinstance(actor, espressomd.electrostatics.P3M)
                            for actor in system.actors.active_actors))

    @utx.skipIfMissingFeatures('COLLISION_DETECTION')
    def test_collision_detection(self):
        coldet = system.collision_detection
        self.assertEqual(coldet.mode, "bind_centers")
        self.assertAlmostEqual(coldet.distance, 0.11, delta=1E-9)
        self.assertTrue(coldet.bond_centers, system.bonded_inter[0])

    @utx.skipIfMissingFeatures('EXCLUSIONS')
    def test_exclusions(self):
        self.assertTrue(tests_common.lists_contain_same_elements(
            system.part[0].exclusions, [2]))
        self.assertTrue(tests_common.lists_contain_same_elements(
            system.part[1].exclusions, [2]))
        self.assertTrue(tests_common.lists_contain_same_elements(
            system.part[2].exclusions, [0, 1]))

    @ut.skipIf(not LB or EK or not (espressomd.has_features("LB_BOUNDARIES") or espressomd.has_features("LB_BOUNDARIES_GPU")), "Missing features")
    def test_lb_boundaries(self):
        self.assertEqual(len(system.lbboundaries), 1)
        np.testing.assert_allclose(
            np.copy(system.lbboundaries[0].velocity), [1, 1, 0])
        self.assertEqual(type(system.lbboundaries[0].shape), Wall)

    def test_constraints(self):
        self.assertEqual(len(system.constraints), 2)
        c0 = system.constraints[0]
        c1 = system.constraints[1]
        self.assertEqual(type(c0.shape), Sphere)
        self.assertAlmostEqual(c0.shape.radius, 0.1, delta=1E-10)
        self.assertEqual(c0.particle_type, 17)
        
        self.assertEqual(type(c1.shape), Wall)
        np.testing.assert_allclose(np.copy(c1.shape.normal),
                                   [1. / np.sqrt(3)] * 3)

if __name__ == '__main__':
    ut.main()<|MERGE_RESOLUTION|>--- conflicted
+++ resolved
@@ -30,13 +30,9 @@
 modes = {x for mode in set("@TEST_COMBINATION@".upper().split('-'))
          for x in [mode, mode.split('.')[0]]}
 
-<<<<<<< HEAD
 LB = ('LB.CPU' in modes or
       espressomd.has_features('LB_WALBERLA') and 'LB.WALBERLA' in modes or
-      espressomd.gpu_available() and espressomd.has_features('CUDA') and 'LB.GPU' in modes)
-=======
-LB = ('LB.CPU' in modes or 'LB.GPU' in modes and espressomd.gpu_available())
->>>>>>> 61a15601
+      espressomd.gpu_available() and 'LB.GPU' in modes)
 
 EK = ('EK.GPU' in modes and espressomd.gpu_available()
       and espressomd.has_features('ELECTROKINETICS'))
