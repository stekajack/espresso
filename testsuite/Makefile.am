--- conflicted
+++ resolved
@@ -49,10 +49,7 @@
 	layered.tcl \
 	lb.tcl \
 	lb_planar.tcl \
-<<<<<<< HEAD
-=======
 	lb_planar_gpu.tcl \
->>>>>>> 4063f232
 	lb_stokes_sphere.tcl \
 	lb_stokes_sphere_gpu.tcl \
 	lb_gpu.tcl \
