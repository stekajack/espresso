--- conflicted
+++ resolved
@@ -39,18 +39,10 @@
 puts "---------------------------------------------------------------"
 cellsystem nsquare -no_verlet_list
 
-<<<<<<< HEAD
-set mass [expr [t_random] *20]
-set j1 [expr [t_random] * 20]
-set j2 [expr [t_random] * 20]
-set j3 [expr [t_random] * 20]
-
-=======
 set mass [expr 10. + abs([t_random] * 10)]
 set j1 [expr 10. + abs([t_random] * 10)]
 set j2 [expr 10. + abs([t_random] * 10)]
 set j3 [expr 10. + abs([t_random] * 10)]
->>>>>>> 1d43a682
 
 set kT 1.5
 set halfkT 0.75
