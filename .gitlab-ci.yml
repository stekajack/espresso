image: docker.pkg.github.com/espressomd/docker/ubuntu-20.04:063f945eb434f6900402fd412f28a4486288c82b

stages:
  - prepare
  - build
  - additional_checks
#  - deploy
  - result

.global_job_template: &global_job_definition
  except:
    - staging.tmp
    - trying.tmp
  timeout: 1h
  interruptible: true

.notification_job_template: &notification_job_definition
  <<: *global_job_definition
  variables:
    GIT_SUBMODULE_STRATEGY: none
  dependencies: []
  timeout: 40m
  interruptible: false
  tags:
    - linux

variables:
  GIT_SUBMODULE_STRATEGY: recursive
  CCACHE_DIR: /cache
  CCACHE_MAXSIZE: 100G
  with_ccache: "true"

status_pending:
  <<: *notification_job_definition
  stage: prepare
  script: sh maintainer/gh_post_status.sh pending

style:
  <<: *global_job_definition
  stage: prepare
  dependencies: []
  before_script:
    - git submodule deinit .
  script:
    - sh maintainer/CI/fix_style.sh
  tags:
    - docker
    - linux
  variables:
    GIT_SUBMODULE_STRATEGY: none
  artifacts:
    paths:
    - style.patch
    expire_in: 1 week
    when: on_failure

style_doxygen:
  <<: *global_job_definition
  stage: prepare
  dependencies: []
  script:
    - mkdir build
    - cd build
    - cp ../maintainer/configs/maxset.hpp myconfig.hpp
    - cmake .. -DWITH_CUDA=ON -DWITH_SCAFACOS=ON
    - sh ../maintainer/CI/dox_warnings.sh
  tags:
    - docker
    - linux

### Builds without CUDA

default:
  <<: *global_job_definition
  stage: build
  variables:
     CC: 'gcc-9'
     CXX: 'g++-9'
     with_cuda: 'false'
     with_cxx_standard: '17'
     myconfig: 'default'
     with_coverage: 'true'
     with_scafacos: 'true'
     with_walberla: 'true'
     with_stokesian_dynamics: 'true'
     check_skip_long: 'true'
  script:
    - bash maintainer/CI/build_cmake.sh
  tags:
    - docker
    - linux

maxset:
  <<: *global_job_definition
  stage: build
  variables:
     CC: 'gcc-9'
     CXX: 'g++-9'
     with_cuda: 'false'
     with_cxx_standard: '17'
     myconfig: 'maxset'
     with_coverage: 'true'
     with_scafacos: 'true'
     with_stokesian_dynamics: 'true'
     check_skip_long: 'true'
     cmake_params: '-DTEST_NP=8'
  script:
    - bash maintainer/CI/build_cmake.sh
  tags:
    - docker
    - linux

maxset-walberla:
  <<: *global_job_definition
  stage: build
  variables:
     with_cuda: 'false'
     with_cxx_standard: '17'
     myconfig: 'maxset-walberla'
     with_coverage: 'true'
     with_walberla: 'true'
     with_scafacos: 'false'
     with_stokesian_dynamics: 'false'
     check_skip_long: 'true'
     check_procs: '4'
  script:
    - bash maintainer/CI/build_cmake.sh
  tags:
    - docker
    - linux

no_rotation:
  <<: *global_job_definition
  stage: build
  variables:
     CC: 'gcc-9'
     CXX: 'g++-9'
     with_cuda: 'false'
     myconfig: 'no_rotation'
     with_coverage: 'true'
     with_scafacos: 'true'
     check_skip_long: 'true'
  script:
    - bash maintainer/CI/build_cmake.sh
  tags:
    - docker
    - linux

ubuntu:wo-dependencies:
  <<: *global_job_definition
  stage: build
  image: docker.pkg.github.com/espressomd/docker/ubuntu-wo-dependencies:e583d4b2eb8eedd10068957f952bd67008475ee5
  variables:
     myconfig: 'maxset'
     with_cuda: 'false'
     with_hdf5: 'false'
     make_check_unit_tests: 'false'
     make_check_python: 'false'
  script:
    - bash maintainer/CI/build_cmake.sh
  tags:
    - docker
    - linux

### Builds with different distributions

debian:10:
  <<: *global_job_definition
  stage: build
  image: docker.pkg.github.com/espressomd/docker/debian:d372d95f6906c16abd9b47b994034a22981a9ff2
  variables:
     with_cuda: 'false'
     myconfig: 'maxset'
     make_check_python: 'false'
     with_stokesian_dynamics: 'true'
  script:
    - bash maintainer/CI/build_cmake.sh
  tags:
    - docker
    - linux

opensuse:15.2:
  <<: *global_job_definition
  stage: build
  image: docker.pkg.github.com/espressomd/docker/opensuse:d496478230db4e5c286680e3bdc1621af1fccffc
  variables:
     with_cuda: 'false'
     myconfig: 'maxset'
     make_check_python: 'false'
     with_stokesian_dynamics: 'true'
  script:
    - bash maintainer/CI/build_cmake.sh
  tags:
    - docker
    - linux

fedora:32:
  <<: *global_job_definition
  stage: build
  image: docker.pkg.github.com/espressomd/docker/fedora:4f126520866e84a4883355ffe8710040bf20051c
  variables:
     with_cuda: 'false'
     myconfig: 'maxset'
     make_check_python: 'true'
     with_stokesian_dynamics: 'true'
  script:
    - bash maintainer/CI/build_cmake.sh
  tags:
    - docker
    - linux

fedora:latest:
  <<: *global_job_definition
  stage: build
  image: docker.pkg.github.com/espressomd/docker/fedora:latest_base
  variables:
     with_cuda: 'false'
     myconfig: 'maxset'
     make_check_python: 'false'
  script:
    - bash maintainer/CI/build_cmake.sh
  tags:
    - docker
    - linux
  when: manual

### Builds with CUDA

clang-sanitizer:
  <<: *global_job_definition
  stage: build
  variables:
     CC: 'clang-9'
     CXX: 'clang++-9'
     myconfig: 'maxset'
     with_cuda: 'true'
     with_cuda_compiler: 'clang'
     with_coverage: 'false'
     with_static_analysis: 'true'
     check_skip_long: 'true'
     with_asan: 'true'
     with_ubsan: 'true'
     with_scafacos: 'true'
     with_stokesian_dynamics: 'true'
  script:
    - bash maintainer/CI/build_cmake.sh
  timeout: 2h
  tags:
    - docker
    - linux
    - cuda

cuda11-maxset:
  <<: *global_job_definition
  stage: build
  image: docker.pkg.github.com/espressomd/docker/cuda:d372d95f6906c16abd9b47b994034a22981a9ff2
  variables:
     CC: 'gcc-9'
     CXX: 'g++-9'
     GCOV: 'gcov-9'
     myconfig: 'maxset'
     with_cuda: 'true'
     with_coverage: 'true'
     check_skip_long: 'true'
     srcdir: '${CI_PROJECT_DIR}'
     with_scafacos: 'true'
     with_stokesian_dynamics: 'true'
  script:
    - bash maintainer/CI/build_cmake.sh
  tags:
    - docker
    - linux
    - cuda

cuda10-maxset:
  <<: *global_job_definition
  stage: build
  variables:
     CC: 'gcc-8'
     CXX: 'g++-8'
     myconfig: 'maxset'
     with_cuda: 'true'
     with_coverage: 'false'
     with_coverage_python: 'true'
     test_timeout: '900'
     srcdir: '${CI_PROJECT_DIR}'
     with_scafacos: 'true'
     with_stokesian_dynamics: 'true'
  script:
    - bash maintainer/CI/build_cmake.sh
  artifacts:
    paths:
    - build/
    expire_in: 1 week
  tags:
    - docker
    - linux
    - cuda

tutorials-samples-maxset:
  <<: *global_job_definition
  stage: build
  variables:
     CC: 'gcc-8'
     CXX: 'g++-8'
     myconfig: 'maxset-walberla'
     with_cuda: 'false'
     with_cxx_standard: '17'
     with_coverage: 'false'
     with_coverage_python: 'true'
     with_scafacos: 'true'
     with_walberla: 'true'
     make_check_unit_tests: 'false'
     make_check_python: 'false'
     make_check_tutorials: 'true'
     make_check_samples: 'true'
     make_check_benchmarks: 'false'
     test_timeout: '1200'
  script:
    - bash maintainer/CI/build_cmake.sh
  tags:
    - docker
    - linux
    - cuda

tutorials-samples-default:
  <<: *global_job_definition
  stage: build
  variables:
     CC: 'gcc-8'
     CXX: 'g++-8'
     myconfig: 'default'
     with_cuda: 'true'
     with_coverage: 'false'
     with_scafacos: 'true'
     make_check_unit_tests: 'false'
     make_check_python: 'false'
     make_check_tutorials: 'true'
     make_check_samples: 'true'
     make_check_benchmarks: 'false'
     test_timeout: '1200'
  script:
    - bash maintainer/CI/build_cmake.sh
  tags:
    - docker
    - linux
    - cuda
  only:
    - schedules

tutorials-samples-empty:
  <<: *global_job_definition
  stage: build
  variables:
     CC: 'gcc-8'
     CXX: 'g++-8'
     myconfig: 'empty'
     with_cuda: 'true'
     with_coverage: 'false'
     with_scafacos: 'true'
     make_check_unit_tests: 'false'
     make_check_python: 'false'
     make_check_tutorials: 'true'
     make_check_samples: 'true'
     make_check_benchmarks: 'false'
     test_timeout: '1200'
     with_scafacos: 'false'
  script:
    - bash maintainer/CI/build_cmake.sh
  tags:
    - docker
    - linux
    - cuda
  only:
    - schedules

tutorials-samples-no-gpu:
  <<: *global_job_definition
  stage: build
  variables:
     CC: 'gcc-8'
     CXX: 'g++-8'
     myconfig: 'maxset'
     with_cuda: 'true'
     with_coverage: 'false'
     with_scafacos: 'true'
     make_check_unit_tests: 'false'
     make_check_python: 'false'
     make_check_tutorials: 'true'
     make_check_samples: 'true'
     make_check_benchmarks: 'false'
     test_timeout: '1200'
     hide_gpu: 'true'
  script:
    - bash maintainer/CI/build_cmake.sh
  tags:
    - docker
    - linux
  only:
    - schedules

installation:
  <<: *global_job_definition
  stage: build
  variables:
     CC: 'gcc-8'
     CXX: 'g++-8'
     myconfig: 'maxset'
     with_cuda: 'true'
     with_coverage: 'false'
     make_check_unit_tests: 'false'
     make_check_python: 'false'
     with_scafacos: 'true'
     with_stokesian_dynamics: 'true'
     srcdir: '${CI_PROJECT_DIR}'
     build_type: 'Release'
  script:
    - bash maintainer/CI/build_cmake.sh
    - cd build
    - make install
    # get path of installed files
    - CI_INSTALL_DIR="/tmp/espresso-unit-tests"
    - CI_INSTALL_PYTHON_PATH=$(dirname $(find "${CI_INSTALL_DIR}/lib" -name espressomd))
    # deploy object-in-fluid module
    - cp -r "src/python/object_in_fluid" "${CI_INSTALL_PYTHON_PATH}/object_in_fluid"
    # run all tests with the installed files
    - sed -i "s|$(pwd)/pypresso|${CI_INSTALL_DIR}/bin/pypresso|" testsuite/{python,scripts/samples,scripts/tutorials}/CTestTestfile.cmake
    - make -j2 check_python
    - make -j2 check_samples
    - make -j2 check_tutorials
  tags:
    - docker
    - linux
    - cuda
  when: manual

empty:
  <<: *global_job_definition
  stage: build
  variables:
     CC: 'clang-9'
     CXX: 'clang++-9'
     myconfig: 'empty'
     with_cuda: 'true'
     with_cuda_compiler: 'clang'
     with_static_analysis: 'true'
     with_scafacos: 'false'
     with_stokesian_dynamics: 'false'
  script:
    - bash maintainer/CI/build_cmake.sh
  tags:
    - docker
    - linux
    - cuda

# WALBERLA TODO
#check_sphinx:
#  <<: *global_job_definition
#  stage: additional_checks
#  needs:
#    - cuda10-maxset
#  when: on_success
#  script:
#    - sed -i 's/ or "DISPLAY" in os.environ/ or True/' ${CI_PROJECT_DIR}/src/python/espressomd/visualization.pyx
#    - cd ${CI_PROJECT_DIR}/build
#    - make -t && rm src/python/espressomd/visualization.* && make sphinx
#    - make -j2 tutorials
#    - make check_utils
#    - bash ${CI_PROJECT_DIR}/maintainer/CI/doc_warnings.sh
#    - python3 ${CI_PROJECT_DIR}/maintainer/CI/jupyter_warnings.py
#  artifacts:
#    paths:
#    - build/doc/sphinx
#    expire_in: 1 week
#  tags:
#    - docker
#    - linux
#    - cuda

run_tutorials:
  <<: *global_job_definition
  stage: additional_checks
  needs:
    - cuda10-maxset
  when: on_success
  script:
    - cd ${CI_PROJECT_DIR}/build
    - make -t
    - make tutorials
    - make -j1 tutorials_html
  artifacts:
    paths:
    - build/doc/tutorials
    expire_in: 1 week
  tags:
    - docker
    - linux
    - cuda
  only:
    - schedules

run_doxygen:
  <<: *global_job_definition
  stage: additional_checks
  needs:
    - cuda10-maxset
  when: on_success
  only:
    - python
  script:
    - cd ${CI_PROJECT_DIR}/build
    - make -t && make doxygen
  artifacts:
    paths:
    - build/doc/doxygen
    expire_in: 1 week
  tags:
    - docker
    - linux

check_cuda_maxset_no_gpu:
  <<: *global_job_definition
  stage: additional_checks
  when: on_success
  needs:
    - cuda10-maxset
  script:
    - export CUDA_VISIBLE_DEVICES=""
    - cd ${CI_PROJECT_DIR}/build
    - make -t && make check
  tags:
    - docker
    - linux


check_with_odd_no_of_processors:
  <<: *global_job_definition
  stage: additional_checks
  when: on_success
  needs:
    - cuda10-maxset
  script:
    - cd ${CI_PROJECT_DIR}/build
    - cmake -DTEST_NP=3 .
    - make -t && make check_unit_tests && make check_python_parallel_odd
  tags:
    - docker
    - linux
    - cuda


<<<<<<< HEAD
.deploy_base:
  <<: *global_job_definition
  stage: deploy
  only:
    - python
  before_script:
    - 'which ssh-agent && eval $(ssh-agent -s) || exit 1'
    - ssh-add <(echo "$SSH_PRIVATE_KEY")
    - mkdir -p ${HOME}/.ssh && chmod 700 ${HOME}/.ssh
    - echo "$SSH_PRIVATE_KEY" > ${HOME}/.ssh/espresso_rsa && chmod 600 ${HOME}/.ssh/espresso_rsa
    - echo "$SSH_PUBLIC_KEY" > ${HOME}/.ssh/espresso_rsa.pub && chmod 600 ${HOME}/.ssh/espresso_rsa.pub
    - '[[ -f /.dockerenv ]] && echo -e "Host *\n\tStrictHostKeyChecking no\n\n" > ~/.ssh/config'
  interruptible: false
  tags:
    - docker
    - linux
    - icp

# WALBERLA TODO
=======
#.deploy_base:
#  <<: *global_job_definition
#  stage: deploy
#  only:
#    - python
#  before_script:
#    - 'which ssh-agent && eval $(ssh-agent -s) || exit 1'
#    - ssh-add <(echo "$SSH_PRIVATE_KEY")
#    - mkdir -p ${HOME}/.ssh && chmod 700 ${HOME}/.ssh
#    - echo "$SSH_PRIVATE_KEY" > ${HOME}/.ssh/espresso_rsa && chmod 600 ${HOME}/.ssh/espresso_rsa
#    - echo "$SSH_PUBLIC_KEY" > ${HOME}/.ssh/espresso_rsa.pub && chmod 600 ${HOME}/.ssh/espresso_rsa.pub
#    - '[[ -f /.dockerenv ]] && echo -e "Host *\n\tStrictHostKeyChecking no\n\n" > ~/.ssh/config'
#  interruptible: false
#  tags:
#    - docker
#    - linux
#    - icp

>>>>>>> 0f8ce45e
#deploy_sphinx_documentation:
#  extends: .deploy_base
#  dependencies:
#    - check_sphinx
#  script:
#    - cd ${CI_PROJECT_DIR}/build/doc/sphinx/html &&
#      rsync -avz --delete -e "ssh -i ${HOME}/.ssh/espresso_rsa" ./ espresso@elk.icp.uni-stuttgart.de:/home/espresso/public_html/html/doc
<<<<<<< HEAD
#

deploy_doxygen_documentation:
  extends: .deploy_base
  dependencies:
    - run_doxygen
  script:
    - cd ${CI_PROJECT_DIR}/build/doc/doxygen/html &&
      rsync -avz --delete -e "ssh -i ${HOME}/.ssh/espresso_rsa" ./ espresso@elk.icp.uni-stuttgart.de:/home/espresso/public_html/html/dox

deploy_tutorials:
  extends: .deploy_base
  dependencies:
    - run_tutorials
  script:
    - cd ${CI_PROJECT_DIR}/build/doc/tutorials
    - ${CI_PROJECT_DIR}/maintainer/CI/deploy_tutorials.py
    - mkdir www &&
      rsync -a --files-from=deploy_list.txt ./ www &&
      rsync -avz --delete -e "ssh -i ${HOME}/.ssh/espresso_rsa" www/ espresso@elk.icp.uni-stuttgart.de:/home/espresso/public_html/html/tutorials_html
  only:
    - schedules
=======

#deploy_doxygen_documentation:
#  extends: .deploy_base
#  dependencies:
#    - run_doxygen
#  script:
#    - cd ${CI_PROJECT_DIR}/build/doc/doxygen/html &&
#      rsync -avz --delete -e "ssh -i ${HOME}/.ssh/espresso_rsa" ./ espresso@elk.icp.uni-stuttgart.de:/home/espresso/public_html/html/dox

#deploy_tutorials:
#  extends: .deploy_base
#  dependencies:
#    - run_tutorials
#  script:
#    - cd ${CI_PROJECT_DIR}/build/doc/tutorials
#    - ${CI_PROJECT_DIR}/maintainer/CI/deploy_tutorials.py
#    - mkdir www &&
#      rsync -a --files-from=deploy_list.txt ./ www &&
#      rsync -avz --delete -e "ssh -i ${HOME}/.ssh/espresso_rsa" www/ espresso@elk.icp.uni-stuttgart.de:/home/espresso/public_html/html/tutorials_html
#  only:
#    - schedules
>>>>>>> 0f8ce45e

status_success:
  <<: *notification_job_definition
  stage: result
  script: sh maintainer/gh_post_status.sh success
  when: on_success

status_failure:
  <<: *notification_job_definition
  stage: result
  script: sh maintainer/gh_post_status.sh failure
  when: on_failure

notify_success:
  <<: *notification_job_definition
  stage: result
  script: sh maintainer/gh_close_issue.sh
  when: on_success
  only:
    - python

notify_failure:
  <<: *notification_job_definition
  stage: result
  script: sh maintainer/gh_create_issue.sh
  when: on_failure
  only:
    - python<|MERGE_RESOLUTION|>--- conflicted
+++ resolved
@@ -549,27 +549,6 @@
     - cuda
 
 
-<<<<<<< HEAD
-.deploy_base:
-  <<: *global_job_definition
-  stage: deploy
-  only:
-    - python
-  before_script:
-    - 'which ssh-agent && eval $(ssh-agent -s) || exit 1'
-    - ssh-add <(echo "$SSH_PRIVATE_KEY")
-    - mkdir -p ${HOME}/.ssh && chmod 700 ${HOME}/.ssh
-    - echo "$SSH_PRIVATE_KEY" > ${HOME}/.ssh/espresso_rsa && chmod 600 ${HOME}/.ssh/espresso_rsa
-    - echo "$SSH_PUBLIC_KEY" > ${HOME}/.ssh/espresso_rsa.pub && chmod 600 ${HOME}/.ssh/espresso_rsa.pub
-    - '[[ -f /.dockerenv ]] && echo -e "Host *\n\tStrictHostKeyChecking no\n\n" > ~/.ssh/config'
-  interruptible: false
-  tags:
-    - docker
-    - linux
-    - icp
-
-# WALBERLA TODO
-=======
 #.deploy_base:
 #  <<: *global_job_definition
 #  stage: deploy
@@ -588,7 +567,6 @@
 #    - linux
 #    - icp
 
->>>>>>> 0f8ce45e
 #deploy_sphinx_documentation:
 #  extends: .deploy_base
 #  dependencies:
@@ -596,30 +574,6 @@
 #  script:
 #    - cd ${CI_PROJECT_DIR}/build/doc/sphinx/html &&
 #      rsync -avz --delete -e "ssh -i ${HOME}/.ssh/espresso_rsa" ./ espresso@elk.icp.uni-stuttgart.de:/home/espresso/public_html/html/doc
-<<<<<<< HEAD
-#
-
-deploy_doxygen_documentation:
-  extends: .deploy_base
-  dependencies:
-    - run_doxygen
-  script:
-    - cd ${CI_PROJECT_DIR}/build/doc/doxygen/html &&
-      rsync -avz --delete -e "ssh -i ${HOME}/.ssh/espresso_rsa" ./ espresso@elk.icp.uni-stuttgart.de:/home/espresso/public_html/html/dox
-
-deploy_tutorials:
-  extends: .deploy_base
-  dependencies:
-    - run_tutorials
-  script:
-    - cd ${CI_PROJECT_DIR}/build/doc/tutorials
-    - ${CI_PROJECT_DIR}/maintainer/CI/deploy_tutorials.py
-    - mkdir www &&
-      rsync -a --files-from=deploy_list.txt ./ www &&
-      rsync -avz --delete -e "ssh -i ${HOME}/.ssh/espresso_rsa" www/ espresso@elk.icp.uni-stuttgart.de:/home/espresso/public_html/html/tutorials_html
-  only:
-    - schedules
-=======
 
 #deploy_doxygen_documentation:
 #  extends: .deploy_base
@@ -641,7 +595,6 @@
 #      rsync -avz --delete -e "ssh -i ${HOME}/.ssh/espresso_rsa" www/ espresso@elk.icp.uni-stuttgart.de:/home/espresso/public_html/html/tutorials_html
 #  only:
 #    - schedules
->>>>>>> 0f8ce45e
 
 status_success:
   <<: *notification_job_definition
