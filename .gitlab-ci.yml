image: docker.pkg.github.com/espressomd/docker/ubuntu-20.04:700579881dceba20fa27ec476a4b4e0746b72683

stages:
  - prepare
  - build
  - additional_checks
  - deploy
  - result

.global_job_template: &global_job_definition
  except:
    - staging.tmp
    - trying.tmp
  timeout: 1h
  interruptible: true

.notification_job_template: &notification_job_definition
  <<: *global_job_definition
  variables:
    GIT_SUBMODULE_STRATEGY: none
  dependencies: []
  timeout: 40m
  interruptible: false
  tags:
    - linux

variables:
  GIT_SUBMODULE_STRATEGY: recursive
  CCACHE_DIR: /cache
  CCACHE_MAXSIZE: 100G
  with_ccache: "true"

status_pending:
  <<: *notification_job_definition
  stage: prepare
  script: bash maintainer/gh_post_status.sh pending

style:
  <<: *global_job_definition
  stage: prepare
  dependencies: []
  before_script:
    - git submodule deinit .
  script:
    - maintainer/CI/fix_style.sh
  tags:
    - docker
    - linux
  variables:
    GIT_SUBMODULE_STRATEGY: none
  artifacts:
    paths:
    - style.patch
    expire_in: 1 week
    when: on_failure

style_doxygen:
  <<: *global_job_definition
  stage: prepare
  dependencies: []
  script:
    - mkdir build
    - cd build
    - cp ../maintainer/configs/maxset.hpp myconfig.hpp
    - cmake .. -DWITH_CUDA=ON -DWITH_SCAFACOS=ON
    - sh ../maintainer/CI/dox_warnings.sh
  tags:
    - docker
    - linux

### Builds without CUDA

default:
  <<: *global_job_definition
  stage: build
  variables:
     CC: 'gcc-9'
     CXX: 'g++-9'
  script:
<<<<<<< HEAD
    - export with_cuda=false myconfig=default with_coverage=true with_scafacos=true with_walberla=true
=======
    - export with_cuda=false myconfig=default with_coverage=true
    - export with_scafacos=true with_stokesian_dynamics=true
>>>>>>> 95a9464b
    - bash maintainer/CI/build_cmake.sh
  tags:
    - docker
    - linux

maxset:
  <<: *global_job_definition
  stage: build
  variables:
     CC: 'gcc-9'
     CXX: 'g++-9'
  script:
    - export with_cuda=false myconfig=maxset with_coverage=true
    - export with_scafacos=true with_stokesian_dynamics=true
    - bash maintainer/CI/build_cmake.sh
  tags:
    - docker
    - linux

maxset-walberla:
  <<: *global_job_definition
  stage: build
  script:
    - export with_cuda=false myconfig=maxset-walberla with_walberla=true with_coverage=true  check_procs=4
    - bash maintainer/CI/build_cmake.sh
  tags:
    - docker
    - linux

no_rotation:
  <<: *global_job_definition
  stage: build
  variables:
     CC: 'gcc-9'
     CXX: 'g++-9'
  script:
    - export with_cuda=false myconfig=no_rotation with_coverage=true with_scafacos=true
    - bash maintainer/CI/build_cmake.sh
  tags:
    - docker
    - linux

ubuntu:wo-dependencies:
  <<: *global_job_definition
  stage: build
  image: docker.pkg.github.com/espressomd/docker/ubuntu-wo-dependencies:fc7628d32de0fce605976ba9edebe7eff186e618
  script:
    - export myconfig=maxset with_cuda=false make_check_unit_tests=false make_check_python=false
    - bash maintainer/CI/build_cmake.sh
  tags:
    - docker
    - linux

### Builds with different distributions

debian:10:
  <<: *global_job_definition
  stage: build
  image: docker.pkg.github.com/espressomd/docker/debian:d496478230db4e5c286680e3bdc1621af1fccffc
  script:
    - export with_cuda=false myconfig=maxset make_check_python=false with_stokesian_dynamics=true
    - bash maintainer/CI/build_cmake.sh
  tags:
    - docker
    - linux

opensuse:15.2:
  <<: *global_job_definition
  stage: build
  image: docker.pkg.github.com/espressomd/docker/opensuse:d496478230db4e5c286680e3bdc1621af1fccffc
  script:
    - export with_cuda=false myconfig=maxset make_check_python=false with_stokesian_dynamics=true
    - bash maintainer/CI/build_cmake.sh
  tags:
    - docker
    - linux

centos:7:
  <<: *global_job_definition
  stage: build
  image: docker.pkg.github.com/espressomd/docker/centos:446ff604bbfa63f30ddb462697fa0d0dc2630460
  script:
    - export with_cuda=false myconfig=maxset make_check_python=true with_stokesian_dynamics=true
    - bash maintainer/CI/build_cmake.sh
  tags:
    - docker
    - linux

fedora:32:
  <<: *global_job_definition
  stage: build
  image: docker.pkg.github.com/espressomd/docker/fedora:fc7628d32de0fce605976ba9edebe7eff186e618
  script:
    - export with_cuda=false myconfig=maxset make_check_python=false with_stokesian_dynamics=true
    - bash maintainer/CI/build_cmake.sh
  tags:
    - docker
    - linux

fedora:latest:
  <<: *global_job_definition
  stage: build
  image: docker.pkg.github.com/espressomd/docker/fedora:latest_base
  script:
    - export with_cuda=false myconfig=maxset make_check_python=false
    - bash maintainer/CI/build_cmake.sh
  tags:
    - docker
    - linux
  when: manual

### Builds with CUDA

clang-sanitizer:
  <<: *global_job_definition
  stage: build
  variables:
     CC: 'clang-9'
     CXX: 'clang++-9'
  script:
    - export myconfig=maxset with_cuda=true with_cuda_compiler=clang with_coverage=false
    - export with_static_analysis=true test_timeout=900 with_asan=true with_ubsan=true
    - export with_scafacos=true with_stokesian_dynamics=true
    - bash maintainer/CI/build_cmake.sh
  timeout: 2h
  tags:
    - docker
    - linux
    - cuda

cuda10-maxset:
  <<: *global_job_definition
  stage: build
  variables:
     CC: 'gcc-8'
     CXX: 'g++-8'
  script:
    - export myconfig=maxset with_cuda=true with_coverage=false test_timeout=900 srcdir=${CI_PROJECT_DIR}
    - export with_scafacos=true with_stokesian_dynamics=true
    - bash maintainer/CI/build_cmake.sh
  artifacts:
    paths:
    - build/
    expire_in: 1 week
  tags:
    - docker
    - linux
    - cuda

cuda9-maxset:
  <<: *global_job_definition
  stage: build
  image: docker.pkg.github.com/espressomd/docker/ubuntu-18.04:d496478230db4e5c286680e3bdc1621af1fccffc
  variables:
     CC: 'gcc-6'
     CXX: 'g++-6'
     GCOV: 'gcov-6'
  script:
    - export myconfig=maxset with_cuda=true with_coverage=true test_timeout=900 srcdir=${CI_PROJECT_DIR}
    - export with_scafacos=true with_stokesian_dynamics=true
    - bash maintainer/CI/build_cmake.sh
  artifacts:
    paths:
    - build/
    expire_in: 1 week
  when: on_success
  tags:
    - docker
    - linux
    - cuda

tutorials-samples-maxset:
  <<: *global_job_definition
  stage: build
  variables:
     CC: 'gcc-8'
     CXX: 'g++-8'
  script:
    - export myconfig=maxset with_cuda=true with_coverage=false with_scafacos=true make_check_unit_tests=false make_check_python=false
    - export make_check_tutorials=true make_check_samples=true make_check_benchmarks=false test_timeout=1200
    - bash maintainer/CI/build_cmake.sh
  tags:
    - docker
    - linux
    - cuda

tutorials-samples-default:
  <<: *global_job_definition
  stage: build
  variables:
     CC: 'gcc-8'
     CXX: 'g++-8'
  script:
    - export myconfig=default with_cuda=true with_coverage=false with_scafacos=true make_check_unit_tests=false make_check_python=false
    - export make_check_tutorials=true make_check_samples=true make_check_benchmarks=false test_timeout=1200
    - bash maintainer/CI/build_cmake.sh
  tags:
    - docker
    - linux
    - cuda
  only:
    - schedules

tutorials-samples-empty:
  <<: *global_job_definition
  stage: build
  variables:
     CC: 'gcc-8'
     CXX: 'g++-8'
  script:
    - export myconfig=empty with_cuda=true with_coverage=false with_scafacos=true make_check_unit_tests=false make_check_python=false
    - export make_check_tutorials=true make_check_samples=true make_check_benchmarks=false test_timeout=1200 with_scafacos=false
    - bash maintainer/CI/build_cmake.sh
  tags:
    - docker
    - linux
    - cuda
  only:
    - schedules

tutorials-samples-no-gpu:
  <<: *global_job_definition
  stage: build
  variables:
     CC: 'gcc-8'
     CXX: 'g++-8'
  script:
    - export myconfig=maxset with_cuda=true with_coverage=false with_scafacos=true make_check_unit_tests=false make_check_python=false
    - export make_check_tutorials=true make_check_samples=true make_check_benchmarks=false test_timeout=1200 hide_gpu=true
    - bash maintainer/CI/build_cmake.sh
  tags:
    - docker
    - linux
  only:
    - schedules

installation:
  <<: *global_job_definition
  stage: build
  variables:
     CC: 'gcc-8'
     CXX: 'g++-8'
  script:
    - export myconfig=maxset with_cuda=true with_coverage=false make_check_unit_tests=false make_check_python=false
    - export with_scafacos=true with_stokesian_dynamics=true
    - export srcdir=${CI_PROJECT_DIR} build_type=Release
    - bash maintainer/CI/build_cmake.sh
    - cd build
    - make install
    # get path of installed files
    - CI_INSTALL_DIR="/tmp/espresso-unit-tests"
    - CI_INSTALL_PYTHON_PATH=$(dirname $(find "${CI_INSTALL_DIR}/lib" -name espressomd))
    # deploy object-in-fluid module
    - cp -r "src/python/object_in_fluid" "${CI_INSTALL_PYTHON_PATH}/object_in_fluid"
    # run all tests with the installed files
    - sed -i "s|$(pwd)/pypresso|${CI_INSTALL_DIR}/bin/pypresso|" testsuite/{python,scripts/samples,scripts/tutorials}/CTestTestfile.cmake
    - make -j2 check_python
    - make -j2 check_samples
    - make -j2 check_tutorials
  tags:
    - docker
    - linux
    - cuda
  when: manual

empty:
  <<: *global_job_definition
  stage: build
  variables:
     CC: 'clang-9'
     CXX: 'clang++-9'
  script:
    - export myconfig=empty with_cuda=true with_cuda_compiler=clang with_static_analysis=true
    - export with_scafacos=false with_stokesian_dynamics=false
    - bash maintainer/CI/build_cmake.sh
  tags:
    - docker
    - linux
    - cuda

### Builds with ROCm

rocm-maxset:
  <<: *global_job_definition
  stage: build
  image: docker.pkg.github.com/espressomd/docker/rocm:d496478230db4e5c286680e3bdc1621af1fccffc
  script:
    - export myconfig=maxset with_cuda=true with_cuda_compiler=hip
    - export with_stokesian_dynamics=false
    - bash maintainer/CI/build_cmake.sh
  tags:
    - amdgpu

rocm:latest:
  <<: *global_job_definition
  stage: build
  image: docker.pkg.github.com/espressomd/docker/rocm:latest_base
  script:
    - export myconfig=maxset with_cuda=true with_cuda_compiler=hip
    - export with_stokesian_dynamics=false
    - bash maintainer/CI/build_cmake.sh
  tags:
    - amdgpu
  when: manual

### Builds with OS X

osx:
  <<: *global_job_definition
  stage: build
  script:
    - export with_ccache=false myconfig=maxset with_cuda=false
    - bash maintainer/CI/build_cmake.sh
  tags:
    - mac

### Builds with different compilers

intel:19:
  <<: *global_job_definition
  stage: build
  image: gitlab.icp.uni-stuttgart.de:4567/espressomd/docker/intel-python3:19
  script:
    - export myconfig=maxset with_cuda=true with_coverage=false I_MPI_SHM_LMT=shm
    - export cmake_params="-DCMAKE_CXX_FLAGS=-O2"
    - bash maintainer/CI/build_cmake.sh
  tags:
    - docker
    - linux
    - cuda
    - icp
  when: manual

# WALBERLA TODO
#check_sphinx:
#  <<: *global_job_definition
#  stage: additional_checks
#  needs:
#    - cuda10-maxset
#  when: on_success
#  script:
#    - sed -i 's/ or "DISPLAY" in os.environ/ or True/' ${CI_PROJECT_DIR}/src/python/espressomd/visualization.pyx
#    - cd ${CI_PROJECT_DIR}/build
#    - make -t && rm src/python/espressomd/visualization.* && make sphinx
#    - bash ../maintainer/CI/doc_warnings.sh
#  artifacts:
#    paths:
#    - build/doc/sphinx
#    expire_in: 1 week
#  tags:
#    - docker
#    - linux
#    - cuda

run_tutorials:
  <<: *global_job_definition
  stage: additional_checks
  needs:
    - cuda10-maxset
  when: on_success
  script:
    - cd ${CI_PROJECT_DIR}/build
    - make -t
    - make tutorials
    - make -j1 tutorials_html
  artifacts:
    paths:
    - build/doc/tutorials
    expire_in: 1 week
  only:
    variables:
      - $CI_COMMIT_REF_NAME == "python" && $CI_DEPLOY_TUTORIALS
  tags:
    - docker
    - linux
    - cuda

run_doxygen:
  <<: *global_job_definition
  stage: additional_checks
  needs:
    - cuda10-maxset
  when: on_success
  only:
    - python
  script:
    - cd ${CI_PROJECT_DIR}/build
    - make -t && make doxygen
  artifacts:
    paths:
    - build/doc/doxygen
    expire_in: 1 week
  tags:
    - docker
    - linux

check_cuda_maxset_no_gpu:
  <<: *global_job_definition
  stage: additional_checks
  when: on_success
  needs: 
    - cuda10-maxset
  script:
    - export CUDA_VISIBLE_DEVICES=""
    - cd ${CI_PROJECT_DIR}/build
    - make -t && make check
  tags:
    - docker
    - linux


check_with_odd_no_of_processors:
  <<: *global_job_definition
  stage: additional_checks 
  when: on_success
  needs: 
    - cuda10-maxset
  script:
    - cd ${CI_PROJECT_DIR}/build
    - cmake -DTEST_NP=3 .
    - make -t && make check_python_parallel_odd
  tags:
    - docker
    - linux
    - cuda


.deploy_base:
  <<: *global_job_definition
  stage: deploy
  only:
    - python
  before_script:
    - 'which ssh-agent && eval $(ssh-agent -s) || exit 1'
    - ssh-add <(echo "$SSH_PRIVATE_KEY")
    - mkdir -p ${HOME}/.ssh && chmod 700 ${HOME}/.ssh
    - echo "$SSH_PRIVATE_KEY" > ${HOME}/.ssh/espresso_rsa && chmod 600 ${HOME}/.ssh/espresso_rsa
    - echo "$SSH_PUBLIC_KEY" > ${HOME}/.ssh/espresso_rsa.pub && chmod 600 ${HOME}/.ssh/espresso_rsa.pub
    - '[[ -f /.dockerenv ]] && echo -e "Host *\n\tStrictHostKeyChecking no\n\n" > ~/.ssh/config'
  interruptible: false
  tags:
    - docker
    - linux
    - icp

# WALBERLA TODO
#deploy_sphinx_documentation:
#  extends: .deploy_base
#  dependencies:
#    - check_sphinx
#  script:
#    - cd ${CI_PROJECT_DIR}/build/doc/sphinx/html && 
#      rsync -avz --delete -e "ssh -i ${HOME}/.ssh/espresso_rsa" ./ espresso@elk.icp.uni-stuttgart.de:/home/espresso/public_html/html/doc
#

deploy_doxygen_documentation:
  extends: .deploy_base
  dependencies:
    - run_doxygen
  script:
    - cd ${CI_PROJECT_DIR}/build/doc/doxygen/html &&
      rsync -avz --delete -e "ssh -i ${HOME}/.ssh/espresso_rsa" ./ espresso@elk.icp.uni-stuttgart.de:/home/espresso/public_html/html/dox

deploy_tutorials:
  extends: .deploy_base
  dependencies:
    - run_tutorials
  script:
    - cd ${CI_PROJECT_DIR}/build/doc/tutorials
    - ${CI_PROJECT_DIR}/maintainer/CI/deploy_tutorials.py
    - mkdir www &&
      rsync -a --files-from=deploy_list.txt ./ www &&
      rsync -avz --delete -e "ssh -i ${HOME}/.ssh/espresso_rsa" www/ espresso@elk.icp.uni-stuttgart.de:/home/espresso/public_html/html/tutorials_html
  only:
    variables:
      - $CI_COMMIT_REF_NAME == "python" && $CI_DEPLOY_TUTORIALS

status_success:
  <<: *notification_job_definition
  stage: result
  script: bash maintainer/gh_post_status.sh success
  when: on_success

status_failure:
  <<: *notification_job_definition
  stage: result
  script: bash maintainer/gh_post_status.sh failure
  when: on_failure

notify_success:
  <<: *notification_job_definition
  stage: result
  script: bash maintainer/gh_close_issue.sh
  when: on_success
  only:
    - python

notify_failure:
  <<: *notification_job_definition
  stage: result
  script: bash maintainer/gh_create_issue.sh
  when: on_failure
  only:
    - python<|MERGE_RESOLUTION|>--- conflicted
+++ resolved
@@ -77,12 +77,8 @@
      CC: 'gcc-9'
      CXX: 'g++-9'
   script:
-<<<<<<< HEAD
-    - export with_cuda=false myconfig=default with_coverage=true with_scafacos=true with_walberla=true
-=======
     - export with_cuda=false myconfig=default with_coverage=true
     - export with_scafacos=true with_stokesian_dynamics=true
->>>>>>> 95a9464b
     - bash maintainer/CI/build_cmake.sh
   tags:
     - docker
