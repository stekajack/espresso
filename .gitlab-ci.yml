image: gitlab.icp.uni-stuttgart.de:4567/espressomd/docker/ubuntu-cuda:latest

stages:
  - permission
  - clone
  - prepare
  - build
  - additional_checks
  - deploy
  - result

variables:
  GIT_STRATEGY: none

check_permission:
  stage: permission
  only:
    - /.*external.*/
  when: manual
  allow_failure: false
  script:
    - exit 0

git_clone:
  stage: clone
  variables:
    GIT_STRATEGY: clone
  script:
    - cd ${CI_PROJECT_DIR}; git submodule update --init --recursive
  artifacts:
    paths:
    - ${CI_PROJECT_DIR}
    expire_in: 4 weeks

status_pending:
  stage: prepare
  script: bash maintainer/gh_post_status.sh pending


no_cuda_default:
  stage: build
  script:
    - export with_cuda=false
    - export myconfig=default with_coverage=true
    - bash maintainer/CI/build_cmake.sh

no_cuda_maxset:
  stage: build
<<<<<<< HEAD
=======
  image: gitlab.icp.uni-stuttgart.de:4567/espressomd/docker/ubuntu:latest
  except:
    - doc
>>>>>>> 226d353a
  script:
    - export with_cuda=false
    - export myconfig=maxset with_coverage=true
    - bash maintainer/CI/build_cmake.sh

no_cuda_maxset_python3:
  stage: build
  image: gitlab.icp.uni-stuttgart.de:4567/espressomd/docker/ubuntu-python3:latest
  script:
    - export with_cuda=false
    - export myconfig=maxset python_version=3
    - bash maintainer/CI/build_cmake.sh

no_cuda_maxset_debian:
  stage: build
  image: gitlab.icp.uni-stuttgart.de:4567/espressomd/docker/debian:latest
  script:
    - export with_cuda=false
    - export myconfig=maxset make_check=false
    - bash maintainer/CI/build_cmake.sh

no_cuda_maxset_opensuse:
  stage: build
  image: gitlab.icp.uni-stuttgart.de:4567/espressomd/docker/opensuse:latest
  script:
    - export with_cuda=false
    - export myconfig=maxset make_check=false
    - bash maintainer/CI/build_cmake.sh

no_cuda_maxset_centos:
  stage: build
  image: gitlab.icp.uni-stuttgart.de:4567/espressomd/docker/centos:latest
  script:
    - export with_cuda=false
    - export myconfig=maxset make_check=false
    - bash maintainer/CI/build_cmake.sh

no_cuda_nocheckmaxset:
  stage: build
  script:
    - export with_cuda=false
    - export myconfig=nocheck-maxset make_check=false
    - bash maintainer/CI/build_cmake.sh

shanchen:
  stage: build
  script:
    - export myconfig=shanchen with_coverage=true
    - bash maintainer/cuda_build.sh

maxset:
  stage: build
  script:
    - export myconfig=maxset with_coverage=true
    - bash maintainer/cuda_build.sh
  artifacts:
    paths:
    - build/
    expire_in: 4 weeks

empty:
  stage: build
  script:
    - export myconfig=empty
    - bash maintainer/CI/build_cmake.sh

osx:
  stage: build
  script:
    - export myconfig=maxset with_cuda=false
    - bash maintainer/CI/build_cmake.sh
  tags:
    - mac

osx-python3:
  stage: build
  script:
    - export myconfig=maxset with_cuda=false python_version=3
    - bash maintainer/CI/build_cmake.sh
  tags:
    - mac

osx-cuda:
  stage: build
  script:
    - export myconfig=maxset with_cuda=true make_check=false
    - bash maintainer/CI/build_cmake.sh
  tags:
    - mac

clang-static-analysis:
  stage: build
  image: gitlab.icp.uni-stuttgart.de:4567/espressomd/docker/ubuntu-clang-cuda:latest
  script:
    - export myconfig=maxset with_coverage=false with_static_analysis=true
    - bash maintainer/cuda_build.sh

intel:
  stage: build
  image: gitlab.icp.uni-stuttgart.de:4567/espressomd/docker/ubuntu-intel:latest
  script:
    - export myconfig=maxset with_coverage=false
    - bash maintainer/cuda_build.sh

check_sphinx:
  stage: additional_checks
  dependencies:
  - git_clone
  - maxset
  when: on_success
  script:
    - cd ${CI_PROJECT_DIR}; cd build && find ./ -exec touch -c -t 203901010000 {} \; && make sphinx

check_with_odd_no_of_processors:
  stage: additional_checks
  when: on_success
  dependencies:
  - git_clone
  - maxset
  script:
    - export build_procs=3 check_procs=3 check_odd_only=true
    - bash maintainer/cuda_build.sh

deploy_documentation:
  stage: deploy
  only:
    - python
  before_script:
    - 'which ssh-agent || ( apt-get update -y && apt-get install openssh-client -y )'
    - eval $(ssh-agent -s)
    - ssh-add <(echo "$SSH_PRIVATE_KEY")
    - mkdir -p ${HOME}/.ssh && chmod 700 ${HOME}/.ssh
    - echo "$SSH_PRIVATE_KEY" > ${HOME}/.ssh/espresso_rsa && chmod 600 ${HOME}/.ssh/espresso_rsa
    - echo "$SSH_PUBLIC_KEY" > ${HOME}/.ssh/espresso_rsa.pub && chmod 600 ${HOME}/.ssh/espresso_rsa.pub
    - '[[ -f /.dockerenv ]] && echo -e "Host *\n\tStrictHostKeyChecking no\n\n" > ~/.ssh/config'
  script:
    - cd ${CI_PROJECT_DIR}/build && find ./ -exec touch -c -t 203901010000 {} \; && make sphinx && make doxygen && cd doc/sphinx/html &&
      rsync -avz --delete -e "ssh -i ${HOME}/.ssh/espresso_rsa" ./* espresso@elk.icp.uni-stuttgart.de:/home/espresso/public_html/html/doc
    - cd ../../doxygen/html &&
      rsync -avz --delete -e "ssh -i ${HOME}/.ssh/espresso_rsa" ./* espresso@elk.icp.uni-stuttgart.de:/home/espresso/public_html/html/dox

status_success:
  stage: result
  script: bash maintainer/gh_post_status.sh success
  when: on_success
  dependencies:
  - git_clone

status_failure:
  stage: result
  script: bash maintainer/gh_post_status.sh failure
  when: on_failure
  dependencies:
  - git_clone<|MERGE_RESOLUTION|>--- conflicted
+++ resolved
@@ -46,12 +46,7 @@
 
 no_cuda_maxset:
   stage: build
-<<<<<<< HEAD
-=======
   image: gitlab.icp.uni-stuttgart.de:4567/espressomd/docker/ubuntu:latest
-  except:
-    - doc
->>>>>>> 226d353a
   script:
     - export with_cuda=false
     - export myconfig=maxset with_coverage=true
