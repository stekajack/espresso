image: docker.pkg.github.com/espressomd/docker/ubuntu-20.04:e583d4b2eb8eedd10068957f952bd67008475ee5

stages:
  - prepare
  - build
  - additional_checks
  - deploy
  - result

.global_job_template: &global_job_definition
  except:
    - staging.tmp
    - trying.tmp
  timeout: 1h
  interruptible: true

.notification_job_template: &notification_job_definition
  <<: *global_job_definition
  variables:
    GIT_SUBMODULE_STRATEGY: none
  dependencies: []
  timeout: 40m
  interruptible: false
  tags:
    - linux

variables:
  GIT_SUBMODULE_STRATEGY: recursive
  CCACHE_DIR: /cache
  CCACHE_MAXSIZE: 100G
  with_ccache: "true"

status_pending:
  <<: *notification_job_definition
  stage: prepare
  script: bash maintainer/gh_post_status.sh pending

style:
  <<: *global_job_definition
  stage: prepare
  dependencies: []
  before_script:
    - git submodule deinit .
  script:
    - maintainer/CI/fix_style.sh
  tags:
    - docker
    - linux
  variables:
    GIT_SUBMODULE_STRATEGY: none
  artifacts:
    paths:
    - style.patch
    expire_in: 1 week
    when: on_failure

style_doxygen:
  <<: *global_job_definition
  stage: prepare
  dependencies: []
  script:
    - mkdir build
    - cd build
    - cp ../maintainer/configs/maxset.hpp myconfig.hpp
    - cmake .. -DWITH_CUDA=ON -DWITH_SCAFACOS=ON
    - sh ../maintainer/CI/dox_warnings.sh
  tags:
    - docker
    - linux

### Builds without CUDA

default:
  <<: *global_job_definition
  stage: build
  variables:
     CC: 'gcc-9'
     CXX: 'g++-9'
     with_cuda: 'false'
     myconfig: 'default'
     with_coverage: 'true'
     with_scafacos: 'true'
     with_stokesian_dynamics: 'true'
     check_skip_long: 'true'
  script:
<<<<<<< HEAD
    - export with_cuda=false myconfig=default with_coverage=true
    - export with_scafacos=true with_walberla=true with_stokesian_dynamics=true
=======
>>>>>>> c428ad8b
    - bash maintainer/CI/build_cmake.sh
  tags:
    - docker
    - linux

maxset:
  <<: *global_job_definition
  stage: build
  variables:
     CC: 'gcc-9'
     CXX: 'g++-9'
     with_cuda: 'false'
     myconfig: 'maxset'
     with_coverage: 'true'
     with_scafacos: 'true'
     with_stokesian_dynamics: 'true'
     check_skip_long: 'true'
  script:
    - bash maintainer/CI/build_cmake.sh
  tags:
    - docker
    - linux

maxset-walberla:
  <<: *global_job_definition
  stage: build
  script:
    - export with_cuda=false myconfig=maxset-walberla with_walberla=true with_coverage=true  check_procs=4
    - bash maintainer/CI/build_cmake.sh
  tags:
    - docker
    - linux

no_rotation:
  <<: *global_job_definition
  stage: build
  variables:
     CC: 'gcc-9'
     CXX: 'g++-9'
     with_cuda: 'false'
     myconfig: 'no_rotation'
     with_coverage: 'true'
     with_scafacos: 'true'
     check_skip_long: 'true'
  script:
    - bash maintainer/CI/build_cmake.sh
  tags:
    - docker
    - linux

ubuntu:wo-dependencies:
  <<: *global_job_definition
  stage: build
  image: docker.pkg.github.com/espressomd/docker/ubuntu-wo-dependencies:e583d4b2eb8eedd10068957f952bd67008475ee5
  variables:
     myconfig: 'maxset'
     with_cuda: 'false'
     make_check_unit_tests: 'false'
     make_check_python: 'false'
  script:
    - bash maintainer/CI/build_cmake.sh
  tags:
    - docker
    - linux

### Builds with different distributions

debian:10:
  <<: *global_job_definition
  stage: build
  image: docker.pkg.github.com/espressomd/docker/debian:d372d95f6906c16abd9b47b994034a22981a9ff2
  variables:
     with_cuda: 'false'
     myconfig: 'maxset'
     make_check_python: 'false'
     with_stokesian_dynamics: 'true'
  script:
    - bash maintainer/CI/build_cmake.sh
  tags:
    - docker
    - linux

opensuse:15.2:
  <<: *global_job_definition
  stage: build
  image: docker.pkg.github.com/espressomd/docker/opensuse:d496478230db4e5c286680e3bdc1621af1fccffc
  variables:
     with_cuda: 'false'
     myconfig: 'maxset'
     make_check_python: 'false'
     with_stokesian_dynamics: 'true'
  script:
    - bash maintainer/CI/build_cmake.sh
  tags:
    - docker
    - linux

fedora:32:
  <<: *global_job_definition
  stage: build
  image: docker.pkg.github.com/espressomd/docker/fedora:4f126520866e84a4883355ffe8710040bf20051c
  variables:
     with_cuda: 'false'
     myconfig: 'maxset'
     make_check_python: 'true'
     with_stokesian_dynamics: 'true'
  script:
    - bash maintainer/CI/build_cmake.sh
  tags:
    - docker
    - linux

fedora:latest:
  <<: *global_job_definition
  stage: build
  image: docker.pkg.github.com/espressomd/docker/fedora:latest_base
  variables:
     with_cuda: 'false'
     myconfig: 'maxset'
     make_check_python: 'false'
  script:
    - bash maintainer/CI/build_cmake.sh
  tags:
    - docker
    - linux
  when: manual

### Builds with CUDA

clang-sanitizer:
  <<: *global_job_definition
  stage: build
  variables:
     CC: 'clang-9'
     CXX: 'clang++-9'
     myconfig: 'maxset'
     with_cuda: 'true'
     with_cuda_compiler: 'clang'
     with_coverage: 'false'
     with_static_analysis: 'true'
     check_skip_long: 'true'
     test_timeout: '900'
     with_asan: 'true'
     with_ubsan: 'true'
     with_scafacos: 'true'
     with_stokesian_dynamics: 'true'
  script:
    - bash maintainer/CI/build_cmake.sh
  timeout: 2h
  tags:
    - docker
    - linux
    - cuda-kepler

cuda11-maxset:
  <<: *global_job_definition
  stage: build
  image: docker.pkg.github.com/espressomd/docker/cuda:d372d95f6906c16abd9b47b994034a22981a9ff2
  variables:
     CC: 'gcc-9'
     CXX: 'g++-9'
     GCOV: 'gcov-9'
     myconfig: 'maxset'
     with_cuda: 'true'
     with_coverage: 'true'
     check_skip_long: 'true'
     test_timeout: '900'
     srcdir: '${CI_PROJECT_DIR}'
     with_scafacos: 'true'
     with_stokesian_dynamics: 'true'
  script:
    - bash maintainer/CI/build_cmake.sh
  tags:
    - docker
    - linux
    - cuda

cuda10-maxset:
  <<: *global_job_definition
  stage: build
  variables:
     CC: 'gcc-8'
     CXX: 'g++-8'
     myconfig: 'maxset'
     with_cuda: 'true'
     with_coverage: 'false'
     with_coverage_python: 'true'
     test_timeout: '900'
     srcdir: '${CI_PROJECT_DIR}'
     with_scafacos: 'true'
     with_stokesian_dynamics: 'true'
  script:
    - bash maintainer/CI/build_cmake.sh
  artifacts:
    paths:
    - build/
    expire_in: 1 week
  tags:
    - docker
    - linux
    - cuda-kepler

tutorials-samples-maxset:
  <<: *global_job_definition
  stage: build
  variables:
     CC: 'gcc-8'
     CXX: 'g++-8'
     myconfig: 'maxset'
     with_cuda: 'true'
     with_coverage: 'false'
     with_coverage_python: 'true'
     with_scafacos: 'true'
     make_check_unit_tests: 'false'
     make_check_python: 'false'
     make_check_tutorials: 'true'
     make_check_samples: 'true'
     make_check_benchmarks: 'false'
     test_timeout: '1200'
  script:
<<<<<<< HEAD
    - export myconfig=maxset-walberla with_cuda=true with_coverage=false with_scafacos=true with_walberla=True make_check_unit_tests=false make_check_python=false
    - export make_check_tutorials=true make_check_samples=true make_check_benchmarks=false with_coverage_python=true test_timeout=1200
=======
>>>>>>> c428ad8b
    - bash maintainer/CI/build_cmake.sh
  tags:
    - docker
    - linux
    - cuda-kepler

tutorials-samples-default:
  <<: *global_job_definition
  stage: build
  variables:
     CC: 'gcc-8'
     CXX: 'g++-8'
     myconfig: 'default'
     with_cuda: 'true'
     with_coverage: 'false'
     with_scafacos: 'true'
     make_check_unit_tests: 'false'
     make_check_python: 'false'
     make_check_tutorials: 'true'
     make_check_samples: 'true'
     make_check_benchmarks: 'false'
     test_timeout: '1200'
  script:
    - bash maintainer/CI/build_cmake.sh
  tags:
    - docker
    - linux
    - cuda-kepler
  only:
    - schedules

tutorials-samples-empty:
  <<: *global_job_definition
  stage: build
  variables:
     CC: 'gcc-8'
     CXX: 'g++-8'
     myconfig: 'empty'
     with_cuda: 'true'
     with_coverage: 'false'
     with_scafacos: 'true'
     make_check_unit_tests: 'false'
     make_check_python: 'false'
     make_check_tutorials: 'true'
     make_check_samples: 'true'
     make_check_benchmarks: 'false'
     test_timeout: '1200'
     with_scafacos: 'false'
  script:
    - bash maintainer/CI/build_cmake.sh
  tags:
    - docker
    - linux
    - cuda-kepler
  only:
    - schedules

tutorials-samples-no-gpu:
  <<: *global_job_definition
  stage: build
  variables:
     CC: 'gcc-8'
     CXX: 'g++-8'
     myconfig: 'maxset'
     with_cuda: 'true'
     with_coverage: 'false'
     with_scafacos: 'true'
     make_check_unit_tests: 'false'
     make_check_python: 'false'
     make_check_tutorials: 'true'
     make_check_samples: 'true'
     make_check_benchmarks: 'false'
     test_timeout: '1200'
     hide_gpu: 'true'
  script:
    - bash maintainer/CI/build_cmake.sh
  tags:
    - docker
    - linux
  only:
    - schedules

installation:
  <<: *global_job_definition
  stage: build
  variables:
     CC: 'gcc-8'
     CXX: 'g++-8'
     myconfig: 'maxset'
     with_cuda: 'true'
     with_coverage: 'false'
     make_check_unit_tests: 'false'
     make_check_python: 'false'
     with_scafacos: 'true'
     with_stokesian_dynamics: 'true'
     srcdir: '${CI_PROJECT_DIR}'
     build_type: 'Release'
  script:
    - bash maintainer/CI/build_cmake.sh
    - cd build
    - make install
    # get path of installed files
    - CI_INSTALL_DIR="/tmp/espresso-unit-tests"
    - CI_INSTALL_PYTHON_PATH=$(dirname $(find "${CI_INSTALL_DIR}/lib" -name espressomd))
    # deploy object-in-fluid module
    - cp -r "src/python/object_in_fluid" "${CI_INSTALL_PYTHON_PATH}/object_in_fluid"
    # run all tests with the installed files
    - sed -i "s|$(pwd)/pypresso|${CI_INSTALL_DIR}/bin/pypresso|" testsuite/{python,scripts/samples,scripts/tutorials}/CTestTestfile.cmake
    - make -j2 check_python
    - make -j2 check_samples
    - make -j2 check_tutorials
  tags:
    - docker
    - linux
    - cuda-kepler
  when: manual

empty:
  <<: *global_job_definition
  stage: build
  variables:
     CC: 'clang-9'
     CXX: 'clang++-9'
     myconfig: 'empty'
     with_cuda: 'true'
     with_cuda_compiler: 'clang'
     with_static_analysis: 'true'
     with_scafacos: 'false'
     with_stokesian_dynamics: 'false'
  script:
    - bash maintainer/CI/build_cmake.sh
  tags:
    - docker
    - linux
    - cuda-kepler

# WALBERLA TODO
#check_sphinx:
#  <<: *global_job_definition
#  stage: additional_checks
#  needs:
#    - cuda10-maxset
#  when: on_success
#  script:
#    - sed -i 's/ or "DISPLAY" in os.environ/ or True/' ${CI_PROJECT_DIR}/src/python/espressomd/visualization.pyx
#    - cd ${CI_PROJECT_DIR}/build
#    - make -t && rm src/python/espressomd/visualization.* && make sphinx
#    - make -j2 tutorials
#    - make check_utils
#    - bash ${CI_PROJECT_DIR}/maintainer/CI/doc_warnings.sh
#    - python3 ${CI_PROJECT_DIR}/maintainer/CI/jupyter_warnings.py
#  artifacts:
#    paths:
#    - build/doc/sphinx
#    expire_in: 1 week
#  tags:
#    - docker
#    - linux
#    - cuda-kepler

run_tutorials:
  <<: *global_job_definition
  stage: additional_checks
  needs:
    - cuda10-maxset
  when: on_success
  script:
    - cd ${CI_PROJECT_DIR}/build
    - make -t
    - make tutorials
    - make -j1 tutorials_html
  artifacts:
    paths:
    - build/doc/tutorials
    expire_in: 1 week
  tags:
    - docker
    - linux
    - cuda-kepler
  only:
    - schedules

run_doxygen:
  <<: *global_job_definition
  stage: additional_checks
  needs:
    - cuda10-maxset
  when: on_success
  only:
    - python
  script:
    - cd ${CI_PROJECT_DIR}/build
    - make -t && make doxygen
  artifacts:
    paths:
    - build/doc/doxygen
    expire_in: 1 week
  tags:
    - docker
    - linux

check_cuda_maxset_no_gpu:
  <<: *global_job_definition
  stage: additional_checks
  when: on_success
  needs:
    - cuda10-maxset
  script:
    - export CUDA_VISIBLE_DEVICES=""
    - cd ${CI_PROJECT_DIR}/build
    - make -t && make check
  tags:
    - docker
    - linux


check_with_odd_no_of_processors:
  <<: *global_job_definition
  stage: additional_checks
  when: on_success
  needs:
    - cuda10-maxset
  script:
    - cd ${CI_PROJECT_DIR}/build
    - cmake -DTEST_NP=3 .
    - make -t && make check_python_parallel_odd
  tags:
    - docker
    - linux
    - cuda-kepler


.deploy_base:
  <<: *global_job_definition
  stage: deploy
  only:
    - python
  before_script:
    - 'which ssh-agent && eval $(ssh-agent -s) || exit 1'
    - ssh-add <(echo "$SSH_PRIVATE_KEY")
    - mkdir -p ${HOME}/.ssh && chmod 700 ${HOME}/.ssh
    - echo "$SSH_PRIVATE_KEY" > ${HOME}/.ssh/espresso_rsa && chmod 600 ${HOME}/.ssh/espresso_rsa
    - echo "$SSH_PUBLIC_KEY" > ${HOME}/.ssh/espresso_rsa.pub && chmod 600 ${HOME}/.ssh/espresso_rsa.pub
    - '[[ -f /.dockerenv ]] && echo -e "Host *\n\tStrictHostKeyChecking no\n\n" > ~/.ssh/config'
  interruptible: false
  tags:
    - docker
    - linux
    - icp

# WALBERLA TODO
#deploy_sphinx_documentation:
#  extends: .deploy_base
#  dependencies:
#    - check_sphinx
#  script:
#    - cd ${CI_PROJECT_DIR}/build/doc/sphinx/html &&
#      rsync -avz --delete -e "ssh -i ${HOME}/.ssh/espresso_rsa" ./ espresso@elk.icp.uni-stuttgart.de:/home/espresso/public_html/html/doc
#

deploy_doxygen_documentation:
  extends: .deploy_base
  dependencies:
    - run_doxygen
  script:
    - cd ${CI_PROJECT_DIR}/build/doc/doxygen/html &&
      rsync -avz --delete -e "ssh -i ${HOME}/.ssh/espresso_rsa" ./ espresso@elk.icp.uni-stuttgart.de:/home/espresso/public_html/html/dox

deploy_tutorials:
  extends: .deploy_base
  dependencies:
    - run_tutorials
  script:
    - cd ${CI_PROJECT_DIR}/build/doc/tutorials
    - ${CI_PROJECT_DIR}/maintainer/CI/deploy_tutorials.py
    - mkdir www &&
      rsync -a --files-from=deploy_list.txt ./ www &&
      rsync -avz --delete -e "ssh -i ${HOME}/.ssh/espresso_rsa" www/ espresso@elk.icp.uni-stuttgart.de:/home/espresso/public_html/html/tutorials_html
  only:
    - schedules

status_success:
  <<: *notification_job_definition
  stage: result
  script: bash maintainer/gh_post_status.sh success
  when: on_success

status_failure:
  <<: *notification_job_definition
  stage: result
  script: bash maintainer/gh_post_status.sh failure
  when: on_failure

notify_success:
  <<: *notification_job_definition
  stage: result
  script: bash maintainer/gh_close_issue.sh
  when: on_success
  only:
    - python

notify_failure:
  <<: *notification_job_definition
  stage: result
  script: bash maintainer/gh_create_issue.sh
  when: on_failure
  only:
    - python<|MERGE_RESOLUTION|>--- conflicted
+++ resolved
@@ -80,14 +80,10 @@
      myconfig: 'default'
      with_coverage: 'true'
      with_scafacos: 'true'
+     with_walberla: 'true'
      with_stokesian_dynamics: 'true'
      check_skip_long: 'true'
   script:
-<<<<<<< HEAD
-    - export with_cuda=false myconfig=default with_coverage=true
-    - export with_scafacos=true with_walberla=true with_stokesian_dynamics=true
-=======
->>>>>>> c428ad8b
     - bash maintainer/CI/build_cmake.sh
   tags:
     - docker
@@ -296,11 +292,12 @@
   variables:
      CC: 'gcc-8'
      CXX: 'g++-8'
-     myconfig: 'maxset'
+     myconfig: 'maxset-walberla'
      with_cuda: 'true'
      with_coverage: 'false'
      with_coverage_python: 'true'
      with_scafacos: 'true'
+     with_walberla: 'true'
      make_check_unit_tests: 'false'
      make_check_python: 'false'
      make_check_tutorials: 'true'
@@ -308,11 +305,6 @@
      make_check_benchmarks: 'false'
      test_timeout: '1200'
   script:
-<<<<<<< HEAD
-    - export myconfig=maxset-walberla with_cuda=true with_coverage=false with_scafacos=true with_walberla=True make_check_unit_tests=false make_check_python=false
-    - export make_check_tutorials=true make_check_samples=true make_check_benchmarks=false with_coverage_python=true test_timeout=1200
-=======
->>>>>>> c428ad8b
     - bash maintainer/CI/build_cmake.sh
   tags:
     - docker
