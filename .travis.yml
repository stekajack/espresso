--- conflicted
+++ resolved
@@ -3,13 +3,8 @@
 before_install:
  - sudo apt-get clean
  - sudo apt-get update
-<<<<<<< HEAD
- - sudo apt-get install tcl-dev libhdf5-serial-dev build-essential python-numpy python-pip pep8 clang
- - sudo pip install cython --upgrade 
-=======
  - sudo apt-get install tcl-dev libhdf5-serial-dev build-essential python-numpy python-pip pep8
  - sudo -H PATH="${PATH}:/usr/local/clang-3.4/bin" pip install cython --upgrade 
->>>>>>> 45d7e067
  - if [ "$with_mpi" != false ]; then sudo apt-get install libopenmpi-dev openmpi-bin; fi
  - if [ "$with_fftw" != false ]; then sudo apt-get install libfftw3-dev; fi
  - pip install --user codecov
