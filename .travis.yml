--- conflicted
+++ resolved
@@ -1,60 +1,9 @@
 language: generic
 sudo: required
 
-<<<<<<< HEAD
-cache: 
-  - apt
-  - ccache
-
-addons:
-  apt:
-    sources:
-      - boost-latest 
-      - ubuntu-toolchain-r-test
-      - george-edison55-precise-backports
-    packages:
-      - ccache
-      - tcl-dev
-      - build-essential 
-      - pep8 
-      - cmake
-      - cmake-data
-      - libboost1.55-dev 
-      - libboost-test1.55-dev
-      - libboost-mpi1.55-dev
-      - libboost-serialization1.55-dev
-      - libboost-filesystem1.55-dev
-      - libopenmpi-dev
-      - openmpi-bin
-      - libfftw3-dev
-      - gcc-4.8
-      - g++-4.8
-
-before_install:
- - if [[ ${CC} = gcc ]]; then export CC="gcc-${GVER}" CXX="g++-${GVER}"; fi
- - travis_retry wget http://repo.continuum.io/miniconda/Miniconda-latest-Linux-x86_64.sh -O miniconda.sh
- - chmod +x miniconda.sh
- - bash miniconda.sh -b -p $HOME/miniconda
- - export PATH=/home/travis/miniconda/bin:$PATH
- - conda update --yes conda
- - ln -s /usr/bin/ccache "$HOME/miniconda/bin/clang++"
- - ln -s /usr/bin/ccache "$HOME/miniconda/bin/clang"
-
-install:
- - conda create --yes -n test python=2.7.9
- - source activate test
- - conda install --yes numpy cython pip
-
-env:
-  global:
-    - CCACHE_CPP2=yes
-    - GVER=4.8
-    - HDF5_VERSION=1.8.14
-=======
 services: docker
 
 env:
->>>>>>> a4cde1a7
   matrix:
     - myconfig=default
     - myconfig=maxset
@@ -67,18 +16,6 @@
     - myconfig=rest2
     - make_check=false myconfig=nocheck-maxset
 
-<<<<<<< HEAD
-compiler:
-  - gcc
-  - clang
-
-before_script:
-  - wget -qO- https://www.hdfgroup.org/ftp/HDF5/releases/hdf5-${HDF5_VERSION}/src/hdf5-${HDF5_VERSION}.tar.gz | tar -xz &&
-   cd hdf5-${HDF5_VERSION} && mkdir build && cd build && cmake .. -DHDF5_ENABLE_PARALLEL=ON -DCMAKE_INSTALL_PREFIX=$HOME/hdf5 && mkdir $HOME/hdf5 && export HDF5_ROOT=$HOME/hdf5 && make -j4 &> /dev/null && make install && cd $TRAVIS_BUILD_DIR;
-
-script: ./maintainer/travis/build_cmake.sh
-=======
 script:
         - maintainer/travis/build_docker.sh
- 
->>>>>>> a4cde1a7
+ 