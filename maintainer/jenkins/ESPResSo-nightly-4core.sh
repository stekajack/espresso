#!/bin/bash --login -e
<<<<<<< HEAD
BUILDDIR="$(pwd)"
SOURCEDIR="$( cd "$( dirname "${BASH_SOURCE[0]}" )" && pwd )/../.."
source $SOURCEDIR/maintainer/jenkins/common.sh
=======
# Copyright (C) 2013 Olaf Lenz
#
# Copying and distribution of this file, with or without modification,
# are permitted in any medium without royalty provided the copyright
# notice and this notice are preserved.  This file is offered as-is,
# without any warranty.
source maintainer/jenkins/common.sh
>>>>>>> 0348f265

cd $SOURCEDIR; bootstrap

cd $BUILDDIR
start "CONFIGURE"
./configure --with-mpi CPU_COUNT="4"
end "CONFIGURE"

# copy config file
if [ "$myconfig" != default ]; then
  use_myconfig $myconfig
fi

# create mympiexec.sh
echo 'exec mpiexec --bind-to-core $@' > mympiexec.sh
chmod +x mympiexec.sh

start "BUILD"
make -j 4
end "BUILD"

check
<|MERGE_RESOLUTION|>--- conflicted
+++ resolved
@@ -1,9 +1,4 @@
 #!/bin/bash --login -e
-<<<<<<< HEAD
-BUILDDIR="$(pwd)"
-SOURCEDIR="$( cd "$( dirname "${BASH_SOURCE[0]}" )" && pwd )/../.."
-source $SOURCEDIR/maintainer/jenkins/common.sh
-=======
 # Copyright (C) 2013 Olaf Lenz
 #
 # Copying and distribution of this file, with or without modification,
@@ -11,7 +6,6 @@
 # notice and this notice are preserved.  This file is offered as-is,
 # without any warranty.
 source maintainer/jenkins/common.sh
->>>>>>> 0348f265
 
 cd $SOURCEDIR; bootstrap
 
