# Copyright (C) 2009,2010,2011,2012,2015,2016 The ESPResSo project
# Copyright (C) 2009,2010 
#   Max-Planck-Institute for Polymer Research, Theory Group
#
# This file is part of ESPResSo.
#
# ESPResSo is free software: you can redistribute it and/or modify
# it under the terms of the GNU General Public License as published by
# the Free Software Foundation, either version 3 of the License, or
# (at your option) any later version.
#
# ESPResSo is distributed in the hope that it will be useful,
# but WITHOUT ANY WARRANTY; without even the implied warranty of
# MERCHANTABILITY or FITNESS FOR A PARTICULAR PURPOSE.  See the
# GNU General Public License for more details.
#
# You should have received a copy of the GNU General Public License
# along with this program.  If not, see <http://www.gnu.org/licenses/>.
#

cmake_minimum_required(VERSION 3.0)
include(FeatureSummary)
project(ESPResSo)

enable_language(CXX)

set(PROJECT_VERSION "4.0-dev")
string(REGEX REPLACE "^([1-9]+)\\.[0-9]+.*$" "\\1" SOVERSION "${PROJECT_VERSION}")
if (NOT ${SOVERSION} MATCHES "^[1-9]+$")
  message(FATAL_ERROR "Could not determind SOVERSION from ${PROJECT_VERSION}")
endif (NOT ${SOVERSION} MATCHES "^[1-9]+$")

######################################################################
# CMake internal vars
######################################################################

# Cmake modules/macros are in a subdirectory to keep this file cleaner
set(CMAKE_MODULE_PATH ${CMAKE_CURRENT_SOURCE_DIR}/cmake)

# If the version is smaller than 3.4, use custom find HDF5 module
# else, use prefer parallel feature of default module.
if(CMAKE_MAJOR_VERSION EQUAL 3 AND CMAKE_MINOR_VERSION LESS 4)
  set(CMAKE_MODULE_PATH ${CMAKE_MODULE_PATH}
                        ${CMAKE_CURRENT_SOURCE_DIR}/cmake/hdf5)
else()
  set(HDF5_PREFER_PARALLEL 1)
endif()

if(NOT CMAKE_BUILD_TYPE)
    set(CMAKE_BUILD_TYPE "Release" CACHE STRING "Choose the type of build, options are: Debug Release RelWithDebInfo MinSizeRel." FORCE)
endif(NOT CMAKE_BUILD_TYPE)


# On Mac OS X, first look for other packages, then frameworks
set(CMAKE_FIND_FRAMEWORK LAST)

######################################################################
# User input options
######################################################################

#option(WITH_PYTHON "Build python interface"  ON)
set(WITH_PYTHON yes)

option(WITH_CUDA   "Build with GPU support"  ON)
option(WITH_HDF5   "Build with HDF5 support" ON)
option(WITH_TESTS  "Enable tests"            ON)
option(WITH_SCAFACOS "Build with Scafacos support" ON)
option(WITH_VALGRIND_INSTRUMENTATION "Build with valgrind instrumentation markers" OFF)

# Write compile commands to file, for various tools...
set(CMAKE_EXPORT_COMPILE_COMMANDS ON)

# choose the name of the config file
set(MYCONFIG_NAME "myconfig.hpp"
  CACHE STRING "Default name of the local config file")

# Check which config file to use
include(MyConfig)

######################################################################
# Pretty function
######################################################################

include(CheckCXXSourceCompiles)

foreach(func_name __PRETTY_FUNCTION__ __FUNCTION__)
   check_cxx_source_compiles("
     #include <string>
     int main() { std::string(${func_name}); }
     " result${func_name})
   if(result${func_name})
     set(__PRETTYFUNC__ ${func_name})
     break()
   endif(result${func_name})
endforeach(func_name __PRETTY_FUNCTION__ __FUNCTION__)

######################################################################
# Libraries
######################################################################

if (WITH_CUDA)
  find_package(CUDA QUIET)
  if(CUDA_FOUND)
    list(APPEND LIBRARIES ${CUDA_CUFFT_LIBRARIES})
    list(APPEND LIBRARIES ${CUDA_LIBRARIES})
    set(CUDA 1)

    if (${CMAKE_BUILD_TYPE} STREQUAL "Debug")
      set(CUDA_NVCC_FLAGS "${CUDA_NVCC_FLAGS} -g -G")
    else()
      set(CUDA_NVCC_FLAGS "${CUDA_NVCC_FLAGS} -O3")
    endif()
    set(CUDA_NVCC_FLAGS "${CUDA_NVCC_FLAGS} -gencode=arch=compute_20,code=sm_20 -gencode=arch=compute_30,code=sm_30 -gencode=arch=compute_50,code=sm_50")
    list(APPEND CUDA_NVCC_FLAGS "-std=c++11")
    SET(CUDA_PROPAGATE_HOST_FLAGS OFF)

    if (APPLE)
      set(CUDA_NVCC_FLAGS "${CUDA_NVCC_FLAGS} -Xcompiler -isysroot -Xcompiler ${CMAKE_OSX_SYSROOT}")
    endif()
  endif(CUDA_FOUND)
endif(WITH_CUDA)

find_package(PythonInterp)

if (WITH_PYTHON)
  find_package(Cython 0.23 REQUIRED)
  execute_process(COMMAND ${PYTHON_EXECUTABLE}
                -c "import distutils.sysconfig as cg; print(cg.get_python_inc())"
                OUTPUT_VARIABLE PYTHON_INCLUDE_DIRS OUTPUT_STRIP_TRAILING_WHITESPACE)
  find_package(NumPy REQUIRED)
  execute_process(COMMAND ${PYTHON_EXECUTABLE} 
                -c "import distutils.sysconfig as cg; print(cg.get_python_lib(1,0,prefix='${CMAKE_INSTALL_EXEC_PREFIX}'))"
                OUTPUT_VARIABLE PYTHON_INSTDIR OUTPUT_STRIP_TRAILING_WHITESPACE)
  if(PYTHON_VERSION_MAJOR EQUAL 2)
    set(CYTHON_FLAGS "-2" CACHE STRING "Flags used by the Cython compiler during all build types.")
  else()
    set(CYTHON_FLAGS "-3" CACHE STRING "Flags used by the Cython compiler during all build types.")
  endif()
endif(WITH_PYTHON)

find_package(FFTW3)
if (FFTW3_FOUND)
  include_directories(${FFTW3_INCLUDE_DIR})
  list(APPEND LIBRARIES ${FFTW3_LIBRARIES})
  set(FFTW 3)
endif(FFTW3_FOUND)


# If we build either interface turn on script interface
if (WITH_PYTHON)
  set(WITH_SCRIPT_INTERFACE ON)
endif()

# We need the parallel hdf5 version!
if (WITH_HDF5)
<<<<<<< HEAD
find_package(HDF5 COMPONENTS C)
if(HDF5_FOUND)
  set(H5MD 1)
  list(APPEND LIBRARIES ${HDF5_LIBRARIES})
  include_directories(${HDF5_INCLUDE_DIRS})
endif(HDF5_FOUND)
=======
  find_package(HDF5 "1.8" COMPONENTS C)
  if(HDF5_IS_PARALLEL)
    set(H5MD 1)
    include(FindPythonModule)
    find_python_module(h5py)
    list(APPEND LIBRARIES ${HDF5_LIBRARIES})
    include_directories(${HDF5_INCLUDE_DIRS})
    add_feature_info(HDF5 ON "parallel")
  else()
    unset(H5MD)
    unset(HDF5_FOUND)
  endif(HDF5_IS_PARALLEL)
>>>>>>> bf06f37f
endif(WITH_HDF5)

# Check for the h5xx submodule
# and try to check it out if not found.
if(WITH_HDF5 AND NOT EXISTS "libs/h5xx/.git")
  # Try to find git
  find_package(Git)
  if(GIT_FOUND)
    execute_process(COMMAND ${GIT_EXECUTABLE} submodule update --init -- libs/h5xx
      WORKING_DIRECTORY ${CMAKE_SOURCE_DIR})
  endif(GIT_FOUND)
endif()

if(WITH_SCAFACOS)
  find_package(PkgConfig)
  pkg_check_modules(SCAFACOS scafacos)
  if(SCAFACOS_FOUND)
    set(SCAFACOS 1)
  endif(SCAFACOS_FOUND)
endif(WITH_SCAFACOS)

if(WITH_VALGRIND_INSTRUMENTATION)
  find_package(PkgConfig)
  pkg_check_modules(VALGRIND valgrind)
  if(VALGRIND_FOUND)
    set(VALGRIND_INSTRUMENTATION 1)
    message(STATUS ${VALGRIND_INCLUDE_DIRS})
    include_directories(${VALGRIND_INCLUDE_DIRS})
  endif(VALGRIND_FOUND)
endif(WITH_VALGRIND_INSTRUMENTATION)

include(RequireCXX11)

#######################################################################
# Boost
#######################################################################

find_package(Boost REQUIRED mpi serialization filesystem system)
include_directories(${Boost_INCLUDE_DIRS})
list(APPEND LIBRARIES ${Boost_LIBRARIES})

#######################################################################
# Testing 
#######################################################################

if(WITH_TESTS)
  enable_testing()
  find_package(Boost COMPONENTS unit_test_framework) 
  if(Boost_UNIT_TEST_FRAMEWORK_FOUND)
    set(WITH_UNIT_TESTS ON)
    list(APPEND LIBRARIES ${Boost_LIBRARIES})
  endif(Boost_UNIT_TEST_FRAMEWORK_FOUND)
  add_custom_target(check)
  add_subdirectory(testsuite)
endif(WITH_TESTS)

#######################################################################
# Process MPI settings
#######################################################################

find_package(MPI REQUIRED)
set(CMAKE_CXX_FLAGS "${CMAKE_CXX_FLAGS} ${MPI_COMPILE_FLAGS}")
set(CMAKE_EXE_LINKER_FLAGS "${CMAKE_EXE_LINKER_FLAGS} ${MPI_LINK_FLAGS}")
include_directories(${MPI_INCLUDE_PATH})
list(APPEND LIBRARIES ${MPI_LIBRARIES})
add_definitions(-DH5XX_USE_MPI)

#######################################################################
# Paths
#######################################################################

if (NOT DEFINED DATA)
  set(DATA "share/espresso")
endif(NOT DEFINED DATA)

if (NOT DEFINED LIBDIR)
  set(LIBDIR "lib")
endif(NOT DEFINED LIBDIR)

if (NOT DEFINED BINDIR)
  set(BINDIR "bin")
endif(NOT DEFINED BINDIR)

set(CMAKE_INSTALL_RPATH "${CMAKE_INSTALL_PREFIX}/${LIBDIR}")


#######################################################################
# Flags
#######################################################################

if(APPLE)
  set(CMAKE_SHARED_LINKER_FLAGS "${CMAKE_SHARED_LINKER_FLAGS} -undefined dynamic_lookup")
endif()
if(${CMAKE_SYSTEM_NAME} MATCHES "Linux")
  set(CMAKE_SHARED_LINKER_FLAGS "${CMAKE_SHARED_LINKER_FLAGS} -Wl,--no-as-needed")
endif()

#######################################################################
# Subdirectories
#######################################################################

add_subdirectory(doc)
add_subdirectory(src)
add_subdirectory(config)

#######################################################################
# Feature summary
#######################################################################

include(FeatureSummary)
feature_summary(WHAT ALL)<|MERGE_RESOLUTION|>--- conflicted
+++ resolved
@@ -153,14 +153,6 @@
 
 # We need the parallel hdf5 version!
 if (WITH_HDF5)
-<<<<<<< HEAD
-find_package(HDF5 COMPONENTS C)
-if(HDF5_FOUND)
-  set(H5MD 1)
-  list(APPEND LIBRARIES ${HDF5_LIBRARIES})
-  include_directories(${HDF5_INCLUDE_DIRS})
-endif(HDF5_FOUND)
-=======
   find_package(HDF5 "1.8" COMPONENTS C)
   if(HDF5_IS_PARALLEL)
     set(H5MD 1)
@@ -173,7 +165,6 @@
     unset(H5MD)
     unset(HDF5_FOUND)
   endif(HDF5_IS_PARALLEL)
->>>>>>> bf06f37f
 endif(WITH_HDF5)
 
 # Check for the h5xx submodule
@@ -211,7 +202,7 @@
 # Boost
 #######################################################################
 
-find_package(Boost REQUIRED mpi serialization filesystem system)
+find_package(Boost REQUIRED mpi serialization timer chrono system)
 include_directories(${Boost_INCLUDE_DIRS})
 list(APPEND LIBRARIES ${Boost_LIBRARIES})
 
