--- conflicted
+++ resolved
@@ -78,17 +78,11 @@
 # Check which config file to use
 include(MyConfig)
 
-# CXX stuff
-include(RequireCXX11)
+######################################################################
+# Pretty function
+######################################################################
+
 include(CheckCXXSourceCompiles)
-
-# macros to manipulate feature summary
-include(FeatureSummary)
-
-######################################################################
-# Pretty function
-######################################################################
-
 
 foreach(func_name __PRETTY_FUNCTION__ __FUNCTION__)
    check_cxx_source_compiles("
@@ -135,7 +129,7 @@
   find_package(NumPy REQUIRED)
   list(APPEND LIBRARIES ${PYTHON_LIBRARY})
   execute_process(COMMAND ${PYTHON_EXECUTABLE} 
-                -c "import distutils.sysconfig as cg; print(cg.get_python_lib(1,0,prefix='${CMAKE_INSTALL_EXEC_PREFIX}'))"
+                -c "import distutils.sysconfig as cg; print cg.get_python_lib(1,0,prefix='${CMAKE_INSTALL_EXEC_PREFIX}')"
                 OUTPUT_VARIABLE PYTHON_INSTDIR OUTPUT_STRIP_TRAILING_WHITESPACE)
   if(PYTHON_VERSION_MAJOR EQUAL 2)
     set(CYTHON_FLAGS "-2" CACHE STRING "Flags used by the Cython compiler during all build types.")
@@ -162,31 +156,21 @@
   list(APPEND LIBRARIES ${TCL_LIBRARY})
 endif()
 
-<<<<<<< HEAD
-
-find_package(HDF5 "1.8.12")
+if (WITH_HDF5)
+find_package(HDF5)
 if(HDF5_FOUND)
   # We need the parallel version!
   if(HDF5_IS_PARALLEL)
     set(H5MD 1)
     list(APPEND LIBRARIES ${HDF5_LIBRARIES})
     include_directories(${HDF5_INCLUDE_DIRS})
-    add_feature_info(HDF5 ON "parallel")
+    #add_feature_info(HDF5 ON "parallel")
   else()
-     unset(HDF5_FOUND)
-     add_feature_info(HDF5 OFF "serial")
-   endif(HDF5_IS_PARALLEL)
-endif(HDF5_FOUND)
-=======
-if (WITH_HDF5)
-find_package(HDF5)
-if(HDF5_FOUND)
-  set(H5MD 1)
-  list(APPEND LIBRARIES ${HDF5_LIBRARIES})
-  include_directories(${HDF5_INCLUDE_DIRS})
+    unset(HDF5_FOUND)
+    #add_feature_info(HDF5 OFF "serial")
+  endif(HDF5_IS_PARALLEL)
 endif(HDF5_FOUND)
 endif(WITH_HDF5)
->>>>>>> a4cde1a7
 
 if(WITH_SCAFACOS)
   find_package(PkgConfig)
@@ -206,6 +190,7 @@
   endif(VALGRIND_FOUND)
 endif(WITH_VALGRIND_INSTRUMENTATION)
 
+include(RequireCXX11)
 
 #######################################################################
 # Boost
