--- conflicted
+++ resolved
@@ -157,16 +157,11 @@
   enable_testing()
   find_package(Boost COMPONENTS unit_test_framework) 
   if(Boost_UNIT_TEST_FRAMEWORK_FOUND)
-<<<<<<< HEAD
-    set(WITH_UNIT_TESTS 1)
+    set(WITH_UNIT_TESTS ON)
     list(APPEND LIBRARIES ${Boost_LIBRARIES})
-=======
-    set(WITH_UNIT_TESTS ON)
->>>>>>> 46d95228
   endif(Boost_UNIT_TEST_FRAMEWORK_FOUND)
   add_custom_target(check)
   add_subdirectory(testsuite)
-  list(APPEND LIBRARIES ${Boost_LIBRARIES})
 endif(WITH_TESTS)
 
 #######################################################################
