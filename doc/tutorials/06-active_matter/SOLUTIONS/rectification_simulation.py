--- conflicted
+++ resolved
@@ -1,4 +1,3 @@
-<<<<<<< HEAD
 ################################################################################
 #                                                                              #
 # Copyright (C) 2010,2011,2012,2013,2014, 2015,2016 The ESPResSo project            #
@@ -22,7 +21,7 @@
 #                                                                              #
 #                     Active Matter: Rectification Tutorial                    #
 #                                                                              #
-################################################################################
+##########################################################################
 
 from __future__ import print_function
 
@@ -40,8 +39,13 @@
 
 # Quaternion procedure
 
-def a2quat(phi, theta):
-
+assert_features(["ENGINE", "CONSTRAINTS", "LENNARD_JONES", "ROTATION", "MASS"])
+
+# Quaternion procedure
+
+
+def a2quat(phi, theta):
+
     q1w = cos(theta / 2.0)
     q1x = 0
     q1y = sin(theta / 2.0)
@@ -139,7 +143,7 @@
     width=2.0,
     opening_angle=angle,
     direction=1)
-system.constraints.add(shape=hollow_cone,particle_type=4)
+system.constraints.add(shape=hollow_cone, particle_type=4)
 
 ################################################################################
 #
@@ -227,237 +231,4 @@
 
 # Output the final configuration
 
-system.part.writevtk("{}/points_{}.vtk".format(outdir, vel), types=[0])
-=======
-################################################################################
-#                                                                              #
-# Copyright (C) 2010,2011,2012,2013,2014, 2015,2016 The ESPResSo project            #
-#                                                                              #
-# This file is part of ESPResSo.                                               #
-#                                                                              #
-# ESPResSo is free software: you can redistribute it and/or modify             #
-# it under the terms of the GNU General Public License as published by         #
-# the Free Software Foundation, either version 3 of the License, or            #
-# (at your option) any later version.                                          #
-#                                                                              #
-# ESPResSo is distributed in the hope that it will be useful,                  #
-# but WITHOUT ANY WARRANTY; without even the implied warranty of               #
-# MERCHANTABILITY or FITNESS FOR A PARTICULAR PURPOSE.  See the                #
-# GNU General Public License for more details.                                 #
-#                                                                              #
-# You should have received a copy of the GNU General Public License            #
-# along with this program.  If not, see <http://www.gnu.org/licenses/>.        #
-#                                                                              #
-################################################################################
-#                                                                              #
-#                     Active Matter: Rectification Tutorial                    #
-#                                                                              #
-##########################################################################
-
-from __future__ import print_function
-
-from math import cos, pi, sin
-import numpy as np
-import os
-import sys
-
-from espressomd import assert_features
-from espressomd.shapes import Cylinder, Wall, HollowCone
-
-
-assert_features(["ENGINE", "CONSTRAINTS", "LENNARD_JONES", "ROTATION", "MASS"])
-
-# Quaternion procedure
-
-
-def a2quat(phi, theta):
-
-    q1w = cos(theta / 2.0)
-    q1x = 0
-    q1y = sin(theta / 2.0)
-    q1z = 0
-
-    q2w = cos(phi / 2.0)
-    q2x = 0
-    q2y = 0
-    q2z = sin(phi / 2.0)
-
-    q3w = (q1w * q2w - q1x * q2x - q1y * q2y - q1z * q2z)
-    q3x = (q1w * q2x + q1x * q2w - q1y * q2z + q1z * q2y)
-    q3y = (q1w * q2y + q1x * q2z + q1y * q2w - q1z * q2x)
-    q3z = (q1w * q2z - q1x * q2y + q1y * q2x + q1z * q2w)
-
-    return [q3w, q3x, q3y, q3z]
-
-
-##########################################################################
-
-# Read in the active velocity from the command prompt
-
-if len(sys.argv) != 2:
-    print("Usage:", sys.argv[0], "<vel> (0 <= vel < 10.0)")
-    exit()
-
-vel = float(sys.argv[1])
-
-##########################################################################
-
-# create an output folder
-
-outdir = "./RESULTS_RECTIFICATION_SIMULATION/"
-try:
-    os.makedirs(outdir)
-except:
-    print("INFO: Directory \"{}\" exists".format(outdir))
-
-# Setup the box (we pad the diameter to ensure that the LB boundaries
-# and therefore the constraints, are away from the edge of the box)
-
-length = 100
-diameter = 20
-prod_steps = 500
-prod_length = 500
-dt = 0.01
-
-# Setup the MD parameters
-
-system = espressomd.System(box_l=[length, diameter + 4, diameter + 4])
-system.box_l = [length, diameter + 4, diameter + 4]
-system.cell_system.skin = 0.1
-system.time_step = dt
-system.min_global_cut = 0.5
-system.thermostat.set_langevin(kT=1.0, gamma=1.0)
-
-################################################################################
-#
-# Here we use exactly the same parameters for the geometry of the constraints
-# that was used for the LB boundaries. This can be done, since the distance
-# function used for the constraints is the same as the one used for the
-# LB boundaries.
-#
-##########################################################################
-
-cylinder = Cylinder(
-    center=[length / 2.0, (diameter + 4) / 2.0, (diameter + 4) / 2.0],
-                    axis=[1, 0, 0],
-                    radius=diameter / 2.0,
-                    length=length,
-                    direction=-1)
-system.constraints.add(shape=cylinder, particle_type=1)
-
-# Setup walls
-
-wall = Wall(dist=2, normal=[1, 0, 0])
-system.constraints.add(shape=wall, particle_type=2)
-
-wall = Wall(dist=-(length - 2), normal=[-1, 0, 0])
-system.constraints.add(shape=wall, particle_type=3)
-
-# Setup cone
-
-irad = 4.0
-angle = pi / 4.0
-orad = (diameter - irad) / sin(angle)
-shift = 0.25 * orad * cos(angle)
-
-hollow_cone = HollowCone(position_x=length / 2.0 - shift,
-                         position_y=(diameter + 4) / 2.0,
-                         position_z=(diameter + 4) / 2.0,
-                         orientation_x=1,
-                         orientation_y=0,
-                         orientation_z=0,
-                         outer_radius=orad,
-                         inner_radius=irad,
-                         width=2.0,
-                         opening_angle=angle,
-                         direction=1)
-system.constraints.add(shape=hollow_cone, particle_type=4)
-
-################################################################################
-#
-# We set up a WCA (almost-hard) interaction between the particles and the
-# the confining geometry. We do not have particle-particle interactions, which
-# are not necessary to observe rectification.
-#
-##########################################################################
-
-sig = 0.5
-cut = 1.12246 * sig
-eps = 1.0
-shift = 0.25
-
-system.non_bonded_inter[0, 1].lennard_jones.set_params(
-    epsilon=eps, sigma=sig, cutoff=cut, shift=shift)
-system.non_bonded_inter[0, 2].lennard_jones.set_params(
-    epsilon=eps, sigma=sig, cutoff=cut, shift=shift)
-system.non_bonded_inter[0, 3].lennard_jones.set_params(
-    epsilon=eps, sigma=sig, cutoff=cut, shift=shift)
-system.non_bonded_inter[0, 4].lennard_jones.set_params(
-    epsilon=eps, sigma=sig, cutoff=cut, shift=shift)
-
-################################################################################
-#
-# Setup the particles. We put them all in two points one in each chamber
-# and give them random directions. This speeds up the equilibration, since
-# putting them all in a single chamber, would make it take a long time to
-# observe the effect of rectification. Note that they need to be able to
-# rotate freely, hence the command rotation=[1,1,1] is provided
-#
-##########################################################################
-
-npart = 500
-for cntr in range(npart):
-    if cntr % 2 == 0:
-        x = 0.25 * length
-    else:
-        x = 0.75 * length
-
-    y = (diameter + 4) / 2.0
-    z = (diameter + 4) / 2.0
-
-    theta = float(2 * np.random.random() * np.pi)
-    phi = float(2 * np.random.random() * np.pi)
-    quats = a2quat(theta, phi)
-
-    system.part.add(pos=[x, y, z], type=0, swimming={
-                    'v_swim': vel}, quat=quats, rotation=[1, 1, 1])
-
-##########################################################################
-
-# Equilibrate
-
-system.integrator.run(25 * prod_length)
-
-# Output the CMS coordinates
-
-with open("{}/CMS_{}.dat".format(outdir, vel), "w") as outfile:
-    print("####################################################", file=outfile)
-    print("#        time    CMS x coord    average CMS        #", file=outfile)
-    print("####################################################", file=outfile)
-
-    # Production run
-
-    dev_sum = 0.0
-    dev_av = 0.0
-    time_0 = system.time
-    for i in range(prod_steps):
-        # We output the coordinate of the center of mass in
-        # the direction of the long axis, here we consider
-        # the deviation from the center
-
-        dev = system.galilei.system_CMS()[0] - 0.5 * length
-
-        if i > 0:
-            dev_sum = dev_sum + dev
-            dev_av = dev_sum / i
-
-        time = system.time - time_0
-
-        print("{} {} {}".format(time, dev, dev_av), file=outfile)
-
-        system.integrator.run(prod_length)
-
-# Output the final configuration
-
-system.part.writevtk("{}/points_{}.vtk".format(outdir, vel), types=[0])
->>>>>>> 210fba01
+system.part.writevtk("{}/points_{}.vtk".format(outdir, vel), types=[0])