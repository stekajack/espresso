\section{Polymer Diffusion}
In these exercises we want to use the LBM-MD-Hybrid to reproduce a classic
result of polymer physics: The dependence of the diffusion coefficient
of a polymer on its chain length. If no hydrodynamic interactions
are present, one expects a scaling law $D \propto N^{-1}$ and if 
they are present, a scaling law $D \propto N^{-\nu}$ is expected. 
Here $\nu$ is the Flory exponent that plays a very prominent role
in polymer physics. It has a value of $\sim 3/5$ in good solvent
conditions in 3D. Discussions of these scaling laws can be found
in polymer physics textbooks like \cite{degennes79a, doi96a, rubinstein03a}.


The reason for the different scaling law is the following:
When being transported, every monomer creates a flow field that follows
the direction of its motion. This flow field makes it easier 
for other monomers to follow its motion. This makes a polymer
long enough diffuse more like compact object including the fluid
inside it, although it does not have clear boundaries. It can be shown 
that its motion can be described by its hydrodynamic radius. It is defined 
as:
\begin{equation}
  \langle \frac{1}{R_h} \rangle = \langle \frac{1}{N^2}\sum_{i\neq j} \frac{1}{\left| r_i - r_j \right|} \rangle
\end{equation}
This hydrodynamic radius exhibits the scaling law  $R_h \propto N^{\nu}$
and the diffusion coefficient of long polymer is proportional to its inverse.
For shorter polymers there is a transition region. It can be described
by the Kirkwood-Zimm model:
\begin{equation}
  D=\frac{D_0}{N} + \frac{k_B T}{6 \pi \eta } \langle \frac{1}{R_h} \rangle
\end{equation}
Here $D_0$ is the monomer diffusion coefficient and $\eta$ the 
viscosity of the fluid. For a finite system size the second part of the
diffusion is subject of a $1/L$ finite size effect, because
hydrodynamic interactions are proportional to the inverse
distance and thus long ranged. It can be taken into account
by a correction:
\begin{equation}
  D=\frac{D_0}{N} + \frac{k_B T}{6 \pi \eta } \langle \frac{1}{R_h} \rangle \left( 1- \langle\frac{R_h}{L} \rangle \right)
  \label{kirkwood}
\end{equation}
It is quite difficult to prove this formula with good accuracy. It will 
need quite some computer time and a careful analysis. So please don't be
too disappointed if you don't manage to do so.


We want to determine the diffusion coefficient from the mean square
distance that a particle travels in the time $t$. For large $t$ it is
be proportional to the time and the diffusion coefficient occurs as 
prefactor: 
\begin{equation}
  \frac{\partial \langle r^2 \left(t\right)\rangle}{\partial t} = 2 d D. 
  \label{eq:msd}
\end{equation}
Here $d$ denotes the dimensionality of the system, in our case 3.
This equation can be found in virtually any simulation textbook, like
\cite{frenkel02b}.
We will therefore set up a polymer in an LB fluid, simulate for an appropriate
amount of time, calculate the mean square displacement as a function of
time and obtain the diffusion coefficient from a linear fit. However
we make a couple of steps in between and divide the full problem into 
subproblems that allow to (hopefully) fully understand the process.

\subsection{Step 1: Diffusion of a single particle}
Our first step is to investigate the diffusion of a single particle
that is coupled to an LB fluid by the point coupling method.
Take a look at the script \texttt{single\_particle\_diffusion.py}.
The script takes the LB-friction coefficient as an argument. Start with
an friction coefficient of 1.0:
{\vspace{0,2cm}\small
\begin{lstlisting}[numbers=none]
/path/to/pypresso single_particle_diffusion.py 1.0
\end{lstlisting}
\vspace{0,2cm}
}

In this script an LB fluid and a single particle are created and
thermalized. 
The random forces on the particle and
within the LB fluid will cause the particle to move. The mean squared
displacement is calculated during the simulation via a multiple-tau correlator. 
Run the simulation script and plot the output data \texttt{msd\_1.0.dat}. To
load the file into a numpy array, one can use \texttt{numpy.loadtxt}.
Zoom in on the origin of the plot. What do you see for short times? What do you
see on a longer time scale? Produce a double-logarithmic plot to assess the power
law.
\begin{figure}[h]
  \begin{center}
	  \includegraphics{figures/diffusion/msd.pdf}
  \end{center}
  \caption{Mean squared displacement of a single particle for different values
  of LB friction coefficient.}
\end{figure}

Can you give an explanation for the quadratic time dependency for short
times?
Use the function \texttt{curve\_fit} from the module \texttt{scipy.optimize} to
produce a fit for the linear regime and determine the diffusion coefficient.

%The file \lstinline|energy.dat| contains the kinetic energy of the
%particle as a function of the elapsed simulation time. Investigate
%it, by plotting it with gnuplot. Calculate the average value of 
%the kinetic energy e.g. by fitting a constant function with gnuplot.
%What value would you expect from a working thermostat?

Run the simulation again with different values for the friction
coefficient, e.g. 1. 2. 4. 10. Calculate the diffusion
coefficient for all cases and plot them as a function of $\gamma$. What relation
do you observe?

%The tiny helper script \lstinline|fit_lin.sh| 
%(with argument \lstinline|msd_pos.dat|)
%will help you with that. It contains
%a (quite ugly) gnuplot one-liner that does the fitting and just
%returns the slope. The fit is performed in the range 5 to 40 that
%has proved to work good for runs of $\sim 100000$ steps. You have to 
%modify the script to change that range.
%Is there any difference between the
%friction coefficient that you put in, and the diffusion coefficient
%you obtain?

%\section{Step 3: The long time tail of the velocity autocorrelation function}
%Should we do anything here?

\subsection{Step 2: Diffusion of a polymer}
One of the typical applications of \ES{} is the simulation of polymer chains 
with a bead-spring-model. For this we need a repulsive interaction
between all beads, for which one usually takes a shifted and truncated
Lennard-Jones (so called Weeks-Chandler-Anderson) interaction, 
and additionally a bonded interaction between 
adjacent beads to hold the polymer together. You have already learned
that the command
{\vspace{0,2cm}\small
\begin{pypresso}
  s.non_bonded_inter[0,0].lennard_jones.set_params(
      epsilon = 1.0, sigma = 1.0,
      shift = 0.25, cutof = 1.226)
\end{pypresso}\vspace{0,2cm}
}
creates a Lennard-Jones interaction with $\varepsilon=1.$, $\sigma=1.$,
$r_\text{cut} = 1.125$ and $\varepsilon_\text{shift}=0.25$ between particles
of type 0, which is the desired 
repulsive interaction. The command
{\vspace{0,2cm}\small
\begin{pypresso}
  from espressomd import interactions
  fene = interactions.FeneBond(k = 7,d_r_max = 2)
\end{pypresso}
\vspace{0,2cm}
}
creates a \texttt{FeneBond} object (see \ES{} manual for the details). Still \ES{}
does not know between which beads this interaction should be applied.
This can be either be specified explicitly or done with the \texttt{polymer}
module. This creates a given number of beads, links them with the given
bonded interaction and places them following a certain algorithm. We will
use the pruned self-avoiding walk: The monomers are set according 
to a pruned self-avoiding walk (in 3D) with a
fixed distance between adjacent bead positions. The syntax is:
{\vspace{0,2cm}\small
\begin{pypresso}
  from espressomd import polymer
  # mpc: monomers per chain
  mpc = 30
<<<<<<< HEAD
  poly = polymer.Polymer(N_P=1, MPC = mpc, bond=fene, bond_length = 1)
=======
  poly = system.polymer(N_P=1, MPC = mpc, bond_id=fene._bond_id,
                        bond_length = 1)
>>>>>>> 1e0d53d1
\end{pypresso}
\vspace{0,2cm}
}
Using a random walk to create a polymer causes trouble: The random walk may 
cross itself (or closely approach itself) and the LJ potential is very
steep. This would raise the potential energy enormously and would make
the monomers shoot through the simulation box. The pruned self-avoiding
walk should prevent that, but to be sure
we perform some MD steps with a capped LJ potential, this means 
forces above a certain threshold will be set to the threshold in order to prevent
the system from exploding. To see how this is done, look at the script 
\texttt{polymer\_diffusion.py}.
It contains a quite long warmup command so that also longer polymers
are possible. You can probably make it shorter.

It is called in the following way:
{\vspace{0,2cm}\small
\begin{lstlisting}[numbers=none]
/path/to/pypresso polymer_diffusion.py $N_monomers  
\end{lstlisting}\vspace{0,2cm}
}
This allows to quickly change the number of monomers without editing 
the script.
For the warmup a Langevin thermostat is used to keep the temperature constant.
Furthermore we want to compute the diffusion constant of the polymer for
different numbers of monomers. For this purpose we can again use the multiple
tau correlator. Have a look at the \ES{} -script for the single particle diffusion
and add the adapted commands for the polymer. Find out how many integration steps are
necessary to capture the long-time diffusion regime of the polymer. The script
already computes the time averaged hydrodynamic radius and stores it in a file
\texttt{rh\_nom\_xx.dat} where \texttt{xx} is the number of monomers.

Run the script for different numbers of monomers and determine the evolution of
the diffusion coefficient as a function of the chain length. Compare the results
of your \ES{} simulations with the given Kirkwood-Zimm formula
(eq.~\ref{kirkwood}). <|MERGE_RESOLUTION|>--- conflicted
+++ resolved
@@ -160,12 +160,7 @@
   from espressomd import polymer
   # mpc: monomers per chain
   mpc = 30
-<<<<<<< HEAD
   poly = polymer.Polymer(N_P=1, MPC = mpc, bond=fene, bond_length = 1)
-=======
-  poly = system.polymer(N_P=1, MPC = mpc, bond_id=fene._bond_id,
-                        bond_length = 1)
->>>>>>> 1e0d53d1
 \end{pypresso}
 \vspace{0,2cm}
 }
