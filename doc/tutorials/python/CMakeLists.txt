# Copyright (C) 2009,2010,2011,2012,2015,2016 The ESPResSo project
# Copyright (C) 2009,2010 
#   Max-Planck-Institute for Polymer Research, Theory Group
#
# This file is part of ESPResSo.
#
# ESPResSo is free software: you can redistribute it and/or modify
# it under the terms of the GNU General Public License as published by
# the Free Software Foundation, either version 3 of the License, or
# (at your option) any later version.
#
# ESPResSo is distributed in the hope that it will be useful,
# but WITHOUT ANY WARRANTY; without even the implied warranty of
# MERCHANTABILITY or FITNESS FOR A PARTICULAR PURPOSE.  See the
# GNU General Public License for more details.
#
# You should have received a copy of the GNU General Public License
# along with this program.  If not, see <http://www.gnu.org/licenses/>.


### Here: add new directory
add_subdirectory(00-building_espresso)
add_subdirectory(01-lennard_jones)
add_subdirectory(02-charged_system)
add_subdirectory(05-raspberry_electrophoresis)
add_subdirectory(04-lattice_boltzmann)
add_subdirectory(07-electrokinetics)
add_subdirectory(08-visualization)


### here: add the appropriate tutorial target after DEPENDS
<<<<<<< HEAD
add_custom_target(tutorials_py DEPENDS tutorials_py_01 tutorials_py_02 tutorials_py_04 tutorials_py_05 tutorials_py_07 tutorials_py_08)
=======
add_custom_target(tutorials_py DEPENDS tutorials_py_00 tutorials_py_01 tutorials_py_02 tutorials_py_05 tutorials_py_08)
#                                       tutorials_py_03                )
>>>>>>> a435a227
<|MERGE_RESOLUTION|>--- conflicted
+++ resolved
@@ -29,9 +29,4 @@
 
 
 ### here: add the appropriate tutorial target after DEPENDS
-<<<<<<< HEAD
-add_custom_target(tutorials_py DEPENDS tutorials_py_01 tutorials_py_02 tutorials_py_04 tutorials_py_05 tutorials_py_07 tutorials_py_08)
-=======
-add_custom_target(tutorials_py DEPENDS tutorials_py_00 tutorials_py_01 tutorials_py_02 tutorials_py_05 tutorials_py_08)
-#                                       tutorials_py_03                )
->>>>>>> a435a227
+add_custom_target(tutorials_py DEPENDS tutorials_py_00 tutorials_py_01 tutorials_py_02 tutorials_py_04 tutorials_py_05 tutorials_py_07 tutorials_py_08)