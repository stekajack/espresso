{
 "cells": [
  {
   "cell_type": "markdown",
   "metadata": {},
   "source": [
    "# Raspberry Electrophoresis"
   ]
  },
  {
   "cell_type": "markdown",
   "metadata": {},
   "source": [
    "## 1 Tutorial Outline\n",
    "\n",
    "Welcome to the raspberry electrophoresis **ESPResSo** tutorial! This tutorial assumes some basic knowledge of **ESPResSo**.\n",
    "The first step is compiling **ESPResSo** with the appropriate flags, as listed in Sec. 2.\n",
    "The tutorial starts by discussing how to build a colloid out of a series of MD beads. These particles typically\n",
    "resemble a raspberry as can be seen in Fig. 1. After covering the construction of a raspberry colloid, we then\n",
    "briefly discuss the inclusion of hydrodynamic interactions via a lattice-Boltzmann fluid. Finally we will cover\n",
    "including ions via the restrictive primitive model (hard sphere ions) and the addition of an electric field\n",
    "to measure the electrokinetic properties. This script will run a raspberry electrophoresis simulation and write the time and position of the colloid out to a file named <tt>posVsTime.dat</tt> in the same directory.\n",
    "A sample set of data is included in the file <tt>posVsTime_sample.dat</tt>."
   ]
  },
  {
   "cell_type": "markdown",
   "metadata": {},
   "source": [
    "## 2 Compiling ESPResSo for this Tutorial\n",
    "\n",
    "To run this tutorial, you will need to enable the following features in the `myconfig.hpp` file when compiling **ESPResSo**:\n",
    "\n",
    "```c++\n",
    "#define ELECTROSTATICS\n",
    "#define ROTATION\n",
    "#define ROTATIONAL_INERTIA\n",
    "#define EXTERNAL_FORCES\n",
    "#define MASS\n",
    "#define VIRTUAL_SITES_RELATIVE\n",
    "#define LENNARD_JONES\n",
    "```"
   ]
  },
  {
   "cell_type": "markdown",
   "metadata": {},
   "source": [
    "## 3 Global MD Variables\n",
    "\n",
    "The first thing to do in any **ESPResSo** simulation is to import our espressomd features and set a few global simulation parameters:"
   ]
  },
  {
   "cell_type": "code",
   "execution_count": null,
   "metadata": {},
   "outputs": [],
   "source": [
    "import espressomd\n",
    "import espressomd.interactions\n",
    "import espressomd.electrostatics\n",
    "import espressomd.lb\n",
    "import espressomd.virtual_sites\n",
    "\n",
    "espressomd.assert_features([\"ELECTROSTATICS\", \"ROTATION\", \"ROTATIONAL_INERTIA\", \"EXTERNAL_FORCES\",\n",
<<<<<<< HEAD
    "                            \"MASS\", \"VIRTUAL_SITES_RELATIVE\", \"LENNARD_JONES\"])\n",
    "from espressomd import interactions\n",
    "from espressomd import electrostatics\n",
    "from espressomd import lb\n",
    "from espressomd.virtual_sites import VirtualSitesRelative\n",
=======
    "                            \"MASS\", \"VIRTUAL_SITES_RELATIVE\", \"CUDA\", \"LENNARD_JONES\"])\n",
>>>>>>> dc58ef31
    "\n",
    "import numpy as np\n",
    "\n",
    "# System parameters\n",
    "#############################################################\n",
    "box_l = 40.  # size of the simulation box\n",
    "\n",
    "skin = 0.3  # Skin parameter for the Verlet lists\n",
    "time_step = 0.01\n",
    "eq_tstep = 0.001\n",
    "\n",
    "n_cycle = 1000\n",
    "integ_steps = 150\n",
    "\n",
    "# Interaction parameters (Lennard-Jones for raspberry)\n",
    "#############################################################\n",
    "radius_col = 3.\n",
    "harmonic_radius = 3.0\n",
    "\n",
    "# the subscript c is for colloid and s is for salt (also used for the surface beads)\n",
    "eps_ss = 1.   # LJ epsilon between the colloid's surface particles.\n",
    "sig_ss = 1.   # LJ sigma between the colloid's surface particles.\n",
    "eps_cs = 48.  # LJ epsilon between the colloid's central particle and surface particles.\n",
    "sig_cs = radius_col  # LJ sigma between the colloid's central particle and surface particles (colloid's radius).\n",
    "a_eff = 0.32  # effective hydrodynamic radius of a bead due to the discreteness of LB.\n",
    "\n",
    "# System setup\n",
    "#############################################################\n",
    "system = espressomd.System(box_l=[box_l] * 3)\n",
    "system.time_step = time_step"
   ]
  },
  {
   "cell_type": "markdown",
   "metadata": {},
   "source": [
    "The parameter <tt>box_l</tt> sets the size of the simulation box. In general, one should check for finite\n",
    "size effects which can be surprisingly large in simulations using hydrodynamic interactions. They\n",
    "also generally scale as <tt>box_l</tt>$^{-1}$ or <tt>box_l</tt>$^{-3}$ depending on the transport mechanism\n",
    "which sometimes allows for the infinite box limit to be extrapolated to, instead of using an\n",
    "excessively large simulation box. As a rule of thumb, the box size should be five times greater than the characteristic\n",
    "length scale of the object. Note that this example uses a small box \n",
    "to provide a shorter simulation time.\n",
    "\n"
   ]
  },
  {
   "cell_type": "code",
   "execution_count": null,
   "metadata": {},
   "outputs": [],
   "source": [
    "system.cell_system.skin = skin"
   ]
  },
  {
   "cell_type": "markdown",
   "metadata": {},
   "source": [
    "The skin is used for constructing\n",
    "the Verlet lists and is purely an optimization parameter. Whatever value provides the fastest\n",
    "integration speed should be used. For the type of simulations covered in this tutorial, this value turns out\n",
    "to be <tt>skin</tt>$\\ \\approx 0.3$."
   ]
  },
  {
   "cell_type": "code",
   "execution_count": null,
   "metadata": {},
   "outputs": [],
   "source": [
    "system.periodicity = [True, True, True]"
   ]
  },
  {
   "cell_type": "markdown",
   "metadata": {},
   "source": [
    "The <tt>periodicity</tt> parameter indicates that the system is periodic in all three\n",
    "dimensions. Note that the lattice-Boltzmann algorithm requires periodicity in all three directions (although\n",
    "this can be modified using boundaries, a topic not covered in this tutorial). "
   ]
  },
  {
   "cell_type": "markdown",
   "metadata": {},
   "source": [
    "## 4 Setting up the Raspberry\n",
    "\n",
    "Setting up the raspberry is a non-trivial task. The main problem lies in creating a relatively\n",
    "uniform distribution of beads on the surface of the colloid. In general one should take about 1 bead per lattice-Boltzmann grid\n",
    "point on the surface to ensure that there are no holes in the surface. The behavior of the colloid can be further improved by placing\n",
    "beads inside the colloid, though this is not done in this example script. In our example\n",
    "we first define a harmonic interaction causing the surface beads to be attracted\n",
    "to the center, and a Lennard-Jones interaction preventing the beads from entering the colloid. There is also a Lennard-Jones\n",
    "potential between the surface beads to get them to distribute evenly on the surface. \n"
   ]
  },
  {
   "cell_type": "code",
   "execution_count": null,
   "metadata": {},
   "outputs": [],
   "source": [
    "# the LJ potential with the central bead keeps all the beads from simply collapsing into the center\n",
    "system.non_bonded_inter[1, 0].wca.set_params(epsilon=eps_cs, sigma=sig_cs)\n",
    "# the LJ potential (WCA potential) between surface beads causes them to be roughly equidistant on the\n",
    "# colloid surface\n",
    "system.non_bonded_inter[1, 1].wca.set_params(epsilon=eps_ss, sigma=sig_ss)\n",
    "\n",
    "# the harmonic potential pulls surface beads towards the central colloid bead\n",
    "col_center_surface_bond = espressomd.interactions.HarmonicBond(k=3000., r_0=harmonic_radius)\n",
    "system.bonded_inter.add(col_center_surface_bond)"
   ]
  },
  {
   "cell_type": "markdown",
   "metadata": {},
   "source": [
    "We set up the central bead and the other beads are initialized at random positions on the surface of the colloid. The beads are then allowed to relax using\n",
    "an integration loop where the forces between the beads are capped. \n"
   ]
  },
  {
   "cell_type": "code",
   "execution_count": null,
   "metadata": {},
   "outputs": [],
   "source": [
    "# for the warmup we use a Langevin thermostat with an extremely low temperature and high friction coefficient\n",
    "# such that the trajectories roughly follow the gradient of the potential while not accelerating too much\n",
    "system.thermostat.set_langevin(kT=0.00001, gamma=40., seed=42)\n",
    "\n",
    "print(\"# Creating raspberry\")\n",
    "center = system.box_l / 2\n",
    "colPos = center\n",
    "\n",
    "# Charge of the colloid\n",
    "q_col = -40\n",
    "# Number of particles making up the raspberry (surface particles + the central particle).\n",
    "n_col_part = int(4 * np.pi * np.power(radius_col, 2) + 1)\n",
    "\n",
    "# Place the central particle\n",
    "system.part.add(id=0, pos=colPos, type=0, q=q_col, fix=(True, True, True),\n",
    "                rotation=(1, 1, 1))  # Create central particle\n",
    "\n",
    "# Create surface beads uniformly distributed over the surface of the central particle\n",
    "for i in range(1, n_col_part):\n",
    "    colSurfPos = np.random.randn(3)\n",
    "    colSurfPos = colSurfPos / np.linalg.norm(colSurfPos) * radius_col + colPos\n",
    "    system.part.add(id=i, pos=colSurfPos, type=1)\n",
    "    system.part[i].add_bond((col_center_surface_bond, 0))\n",
    "print(f\"# Number of colloid beads = {n_col_part}\")\n",
    "\n",
    "# Relax bead positions. The LJ potential with the central bead combined with the\n",
    "# harmonic bond keep the monomers roughly radius_col away from the central bead. The LJ\n",
    "# between the surface beads cause them to distribute more or less evenly on the surface.\n",
    "system.force_cap = 1000\n",
    "system.time_step = eq_tstep\n",
    "\n",
    "print(\"Relaxation of the raspberry surface particles\")\n",
    "for i in range(n_cycle):\n",
    "    system.integrator.run(integ_steps)\n",
    "\n",
    "# Restore time step\n",
    "system.time_step = time_step"
   ]
  },
  {
   "cell_type": "markdown",
   "metadata": {},
   "source": [
    "The best way to ensure a relatively uniform distribution\n",
    "of the beads on the surface is to simply take a look at a VMD snapshot of the system after this integration. Such a snapshot is shown in Fig. 1."
   ]
  },
  {
   "cell_type": "markdown",
   "metadata": {},
   "source": [
    "<figure>\n",
    "    <img src='figures/raspberry_snapshot.png' alt='missing' style=\"width: 600px;\"/>\n",
    "    <center>\n",
    "    <figcaption>Figure 1: A snapshot of the simulation consisting of positive salt ions (yellow spheres), negative salt ions (grey spheres) and surface beads (blue spheres). There is also a central bead in the middle of the colloid bearing a large negative  charge.</figcaption>\n",
    "    </center>\n",
    "</figure>"
   ]
  },
  {
   "cell_type": "markdown",
   "metadata": {},
   "source": [
    "In order to make the colloid perfectly round, we now adjust the bead's positions to be exactly <tt>radius_col</tt> away\n",
    "from the central bead."
   ]
  },
  {
   "cell_type": "code",
   "execution_count": null,
   "metadata": {},
   "outputs": [],
   "source": [
    "# this loop moves the surface beads such that they are once again exactly radius_col away from the center\n",
    "# For the scalar distance, we use system.distance() which considers periodic boundaries\n",
    "# and the minimum image convention\n",
    "colPos = system.part[0].pos\n",
    "for p in system.part[1:]:\n",
    "    p.pos = (p.pos - colPos) / np.linalg.norm(system.distance(p, system.part[0])) * radius_col + colPos\n",
    "    p.pos = (p.pos - colPos) / np.linalg.norm(p.pos - colPos) * radius_col + colPos"
   ]
  },
  {
   "cell_type": "markdown",
   "metadata": {},
   "source": [
    "Now that the beads are arranged in the shape of a raspberry, the surface beads are made virtual particles\n",
    "using the VirtualSitesRelative scheme. This converts the raspberry to a rigid body\n",
    "in which the surface particles follow the translation and rotation of the central particle.\n",
    "Newton's equations of motion are only integrated for the central particle.\n",
    "It is given an appropriate mass and moment of inertia tensor (note that the inertia tensor\n",
    "is given in the frame in which it is diagonal.)"
   ]
  },
  {
   "cell_type": "code",
   "execution_count": null,
   "metadata": {},
   "outputs": [],
   "source": [
    "# Select the desired implementation for virtual sites\n",
    "system.virtual_sites = espressomd.virtual_sites.VirtualSitesRelative()\n",
    "# Setting min_global_cut is necessary when there is no interaction defined with a range larger than\n",
    "# the colloid such that the virtual particles are able to communicate their forces to the real particle\n",
    "# at the center of the colloid\n",
    "system.min_global_cut = radius_col\n",
    "\n",
    "# Calculate the center of mass position (com) and the moment of inertia (momI) of the colloid\n",
    "com = np.average(system.part[1:].pos, 0)  # system.part[:].pos returns an n-by-3 array\n",
    "momI = 0\n",
    "for i in range(n_col_part):\n",
    "    momI += np.power(np.linalg.norm(com - system.part[i].pos), 2)\n",
    "\n",
    "# note that the real particle must be at the center of mass of the colloid because of the integrator\n",
    "print(f\"\\n# moving central particle from {system.part[0].pos} to {com}\")\n",
    "system.part[0].fix = [False, False, False]\n",
    "system.part[0].pos = com\n",
    "system.part[0].mass = n_col_part\n",
    "system.part[0].rinertia = np.ones(3) * momI\n",
    "\n",
    "# Convert the surface particles to virtual sites related to the central particle\n",
    "# The id of the central particles is 0, the ids of the surface particles start at 1.\n",
    "for p in system.part[1:]:\n",
    "    p.vs_auto_relate_to(0)"
   ]
  },
  {
   "cell_type": "markdown",
   "metadata": {},
   "source": [
    "## 5 Inserting Counterions and Salt Ions\n",
    "\n",
    "Next we insert enough ions at random positions (outside the radius of the colloid) with opposite charge to the colloid such that the system is electro-neutral. In addition, ions\n",
    "of both signs are added to represent the salt in the solution."
   ]
  },
  {
   "cell_type": "code",
   "execution_count": null,
   "metadata": {},
   "outputs": [],
   "source": [
    "print(\"# Adding the positive ions\")\n",
    "salt_rho = 0.001  # Number density of ions\n",
    "volume = system.volume()\n",
    "N_counter_ions = int(round((volume * salt_rho) + abs(q_col)))\n",
    "\n",
    "i = 0\n",
    "while i < N_counter_ions:\n",
    "    pos = np.random.random(3) * system.box_l\n",
    "    # make sure the ion is placed outside of the colloid\n",
    "    if (np.power(np.linalg.norm(pos - center), 2) > np.power(radius_col, 2) + 1):\n",
    "        system.part.add(pos=pos, type=2, q=1)\n",
    "        i += 1\n",
    "\n",
    "print(f\"# Added {N_counter_ions} positive ions\")\n",
    "\n",
    "print(\"\\n# Adding the negative ions\")\n",
    "\n",
    "N_co_ions = N_counter_ions - abs(q_col)\n",
    "i = 0\n",
    "while i < N_co_ions:\n",
    "    pos = np.random.random(3) * system.box_l\n",
    "    # make sure the ion is placed outside of the colloid\n",
    "    if (np.power(np.linalg.norm(pos - center), 2) > np.power(radius_col, 2) + 1):\n",
    "        system.part.add(pos=pos, type=3, q=-1)\n",
    "        i += 1\n",
    "\n",
    "print(f\"# Added {N_co_ions} negative ions\")"
   ]
  },
  {
   "cell_type": "markdown",
   "metadata": {},
   "source": [
    "We then check that charge neutrality is maintained"
   ]
  },
  {
   "cell_type": "code",
   "execution_count": null,
   "metadata": {},
   "outputs": [],
   "source": [
    "# Check charge neutrality\n",
    "assert np.abs(np.sum(system.part[:].q)) < 1E-10"
   ]
  },
  {
   "cell_type": "markdown",
   "metadata": {},
   "source": [
    "A WCA potential acts between all of the ions. This potential represents a purely repulsive\n",
    "version of the Lennard-Jones potential, which approximates hard spheres of diameter $\\sigma$. The ions also interact through a WCA potential\n",
    "with the central bead of the colloid, using an offset of around $\\mathrm{radius\\_col}-\\sigma +a_\\mathrm{grid}/2$. This makes\n",
    "the colloid appear as a hard sphere of radius roughly $\\mathrm{radius\\_col}+a_\\mathrm{grid}/2$ to the ions, which is approximately equal to the\n",
    "hydrodynamic radius of the colloid"
   ]
  },
  {
   "cell_type": "code",
   "execution_count": null,
   "metadata": {},
   "outputs": [],
   "source": [
    "# WCA interactions for the ions, essentially giving them a finite volume\n",
    "system.non_bonded_inter[0, 2].lennard_jones.set_params(\n",
    "    epsilon=eps_ss, sigma=sig_ss,\n",
    "    cutoff=sig_ss * pow(2., 1. / 6.), shift=\"auto\", offset=sig_cs - 1 + a_eff)\n",
    "system.non_bonded_inter[0, 3].lennard_jones.set_params(\n",
    "    epsilon=eps_ss, sigma=sig_ss,\n",
    "    cutoff=sig_ss * pow(2., 1. / 6.), shift=\"auto\", offset=sig_cs - 1 + a_eff)\n",
    "system.non_bonded_inter[2, 2].wca.set_params(epsilon=eps_ss, sigma=sig_ss)\n",
    "system.non_bonded_inter[2, 3].wca.set_params(epsilon=eps_ss, sigma=sig_ss)\n",
    "system.non_bonded_inter[3, 3].wca.set_params(epsilon=eps_ss, sigma=sig_ss)"
   ]
  },
  {
   "cell_type": "markdown",
   "metadata": {},
   "source": [
    "After inserting the ions, again a short integration is performed with a force cap to\n",
    "prevent strong overlaps between the ions."
   ]
  },
  {
   "cell_type": "code",
   "execution_count": null,
   "metadata": {},
   "outputs": [],
   "source": [
    "print(\"\\n# Equilibrating the ions (without electrostatics):\")\n",
    "# Langevin thermostat for warmup before turning on the LB.\n",
    "temperature = 1.0\n",
    "system.thermostat.set_langevin(kT=temperature, gamma=1.)\n",
    "\n",
    "print(\"Removing overlap between ions\")\n",
    "ljcap = 100\n",
    "CapSteps = 100\n",
    "for i in range(CapSteps):\n",
    "    system.force_cap = ljcap\n",
    "    system.integrator.run(integ_steps)\n",
    "    ljcap += 5\n",
    "\n",
    "system.force_cap = 0"
   ]
  },
  {
   "cell_type": "markdown",
   "metadata": {},
   "source": [
    "## 6 Electrostatics\n",
    "\n",
    "Electrostatics are simulated using the Particle-Particle Particle-Mesh (P3M) algorithm. In **ESPResSo** this can be added to the simulation rather trivially:"
   ]
  },
  {
   "cell_type": "code",
   "execution_count": null,
   "metadata": {},
   "outputs": [],
   "source": [
    "# Turning on the electrostatics\n",
    "# Note: Production runs would typically use a target accuracy of 10^-4\n",
    "print(\"\\n# Tuning P3M parameters...\")\n",
    "bjerrum = 2.\n",
    "p3m = espressomd.electrostatics.P3M(prefactor=bjerrum * temperature, accuracy=0.001)\n",
    "system.actors.add(p3m)\n",
    "print(\"# Tuning complete\")"
   ]
  },
  {
   "cell_type": "markdown",
   "metadata": {},
   "source": [
    "Generally a Bjerrum length of $2$ is appropriate when using WCA interactions with $\\sigma=1$, since a typical ion has a radius of $0.35\\ \\mathrm{nm}$, while the Bjerrum\n",
    "length in water is around $0.7\\ \\mathrm{nm}$.\n",
    "\n",
    "The external electric field is simulated by simply adding a constant force equal to the simulated field times the particle charge. Generally the electric field is set to $0.1$ in MD units,\n",
    "which is the maximum field before the response becomes nonlinear. Smaller fields are also possible, but the required simulation time is considerably larger. Sometimes, Green-Kubo methods\n",
    "are also used, but these are generally only feasible in cases where there is either no salt or a very low salt concentration."
   ]
  },
  {
   "cell_type": "code",
   "execution_count": null,
   "metadata": {},
   "outputs": [],
   "source": [
    "E = 0.1  # an electric field of 0.1 is the upper limit of the linear response regime for this model\n",
    "Efield = np.array([E, 0, 0])\n",
    "for p in system.part:\n",
    "    p.ext_force = p.q * Efield"
   ]
  },
  {
   "cell_type": "markdown",
   "metadata": {},
   "source": [
    "## 7 Lattice-Boltzmann\n",
    "\n",
    "Before creating the LB fluid it is a good idea to set all of the particle velocities to zero.\n",
    "This is necessary to set the total momentum of the system to zero. Failing to do so will lead to an unphysical drift of the system, which\n",
    "will change the values of the measured velocities."
   ]
  },
  {
   "cell_type": "code",
   "execution_count": null,
   "metadata": {},
   "outputs": [],
   "source": [
    "system.part[:].v = (0, 0, 0)"
   ]
  },
  {
   "cell_type": "markdown",
   "metadata": {},
   "source": [
    "The important parameters for the LB fluid are the density, the viscosity, the time step,\n",
    "and the friction coefficient used to couple the particle motion to the fluid.\n",
    "The time step should generally be comparable to the MD time step. While\n",
    "large time steps are possible, a time step of $0.01$ turns out to provide more reasonable values for the root mean squared particle velocities. Both density and viscosity\n",
    "should be around $1$, while the friction should be set around $20.$ The grid spacing should be comparable to the ions' size."
   ]
  },
  {
   "cell_type": "code",
   "execution_count": null,
   "metadata": {},
   "outputs": [],
   "source": [
    "lb = espressomd.lb.LBFluidWalberla(kT=temperature, seed=42, dens=1., visc=3., agrid=1., tau=system.time_step)"
   ]
  },
  {
   "cell_type": "markdown",
   "metadata": {},
   "source": [
    "A logical way of picking a specific set of parameters is to choose them such that the hydrodynamic radius of an ion roughly matches its physical radius determined by the\n",
    "WCA potential ($R=0.5\\sigma$). Using the following equation:\n",
    "\n",
    "\\begin{equation}\n",
    "\\frac{1}{\\Gamma}=\\frac{1}{6\\pi \\eta R_{\\mathrm{H0}}}=\\frac{1}{\\Gamma_0} \n",
    "+\\frac{1}{g\\eta a} \n",
    " \\label{effectiveGammaEq}\n",
    "\\end{equation}\n",
    "\n",
    "one can see that the set of parameters grid spacing $a=1\\sigma$, fluid density $\\rho=1$, a \n",
    "kinematic viscosity of $\\nu=3 $ and a friction of $\\Gamma_0=50$ leads to a hydrodynamic radius\n",
    "of approximately $0.5\\sigma$.\n",
    "\n",
    "The last step is to first turn off all other thermostats, followed by turning on the LB thermostat. The temperature is typically set to 1, which is equivalent to setting\n",
    "$k_\\mathrm{B}T=1$ in molecular dynamics units."
   ]
  },
  {
   "cell_type": "code",
   "execution_count": null,
   "metadata": {},
   "outputs": [],
   "source": [
    "system.thermostat.turn_off()\n",
    "system.actors.add(lb)\n",
    "system.thermostat.set_lb(LB_fluid=lb, seed=123, gamma=20.0)"
   ]
  },
  {
   "cell_type": "markdown",
   "metadata": {},
   "source": [
    "## 8 Simulating Electrophoresis\n",
    "\n",
    "Now the main simulation can begin! The only important thing is to make sure the system has enough time to equilibrate. There are two separate equilibration times: 1) the time for the ion distribution to stabilize, and 2) the time\n",
    "needed for the fluid flow profile to equilibrate. In general, the ion distribution equilibrates fast, so the needed warmup time is largely determined by the fluid relaxation time, which can be calculated via $\\tau_\\mathrm{relax} = \\mathrm{box\\_length}^2/\\nu$. This means for a box of size 40 with a kinematic viscosity of 3 as in our example script, the relaxation time is $\\tau_\\mathrm{relax} = 40^2/3 = 533 \\tau_\\mathrm{MD}$, or 53300 integration steps. In general it is a good idea to run for many relaxation times before starting to use the simulation results for averaging observables. To be on the safe side $10^6$ integration steps is a reasonable equilibration time. Please feel free to modify the provided script and try and get some interesting results!"
   ]
  },
  {
   "cell_type": "code",
   "execution_count": null,
   "metadata": {},
   "outputs": [],
   "source": [
    "# Reset the simulation clock\n",
    "system.time = 0\n",
    "initial_pos = system.part[0].pos\n",
    "num_iterations = 1000\n",
    "num_steps_per_iteration = 1000\n",
    "with open('posVsTime.dat', 'w') as f:  # file where the raspberry trajectory will be written to\n",
    "    for i in range(num_iterations):\n",
    "        system.integrator.run(num_steps_per_iteration)\n",
    "        pos = system.part[0].pos - initial_pos\n",
    "        f.write(f\"{system.time:.2f} {pos[0]:.4f} {pos[1]:.4f} {pos[2]:.4f}\\n\")\n",
    "        print(f\"# time: {system.time:.0f} ({(i + 1) * 100. / num_iterations:.0f}%), col_pos: {np.around(pos, 1)}\", end='\\r')\n",
    "\n",
    "print(\"\\n# Finished\")"
   ]
  },
  {
   "cell_type": "markdown",
   "metadata": {},
   "source": [
    "Plot the raspberry trajectory with <tt>matplotlib</tt>:"
   ]
  },
  {
   "cell_type": "code",
   "execution_count": null,
   "metadata": {},
   "outputs": [],
   "source": [
    "import matplotlib.pyplot as plt\n",
    "from mpl_toolkits.mplot3d import Axes3D\n",
    "%matplotlib notebook\n",
    "\n",
    "trajectory_file = 'posVsTime.dat'\n",
    "trajectory = np.loadtxt(trajectory_file)[:, 1:4]\n",
    "# optional: trajectory smoothing with a running average\n",
    "N = 6\n",
    "trajectory = np.array(\n",
    "    [np.convolve(trajectory[:, i], np.ones((N,)) / N, mode='valid') for i in range(3)])\n",
    "# calculate bounding box (cubic box to preserve scaling)\n",
    "trajectory_range = np.max(trajectory, axis=1) - np.min(trajectory, axis=1)\n",
    "mid_range = np.median(trajectory, axis=1)\n",
    "max_range = 1.01 * np.max(np.abs(trajectory_range))\n",
    "bbox = np.array([mid_range - max_range / 2, mid_range + max_range / 2])\n",
    "# 3D plot\n",
    "fig = plt.figure(figsize=(9, 6))\n",
    "ax = fig.add_subplot(111, projection='3d')\n",
    "ax.set_xlabel('X axis')\n",
    "ax.set_ylabel('Y axis')\n",
    "ax.set_zlabel('Z axis')\n",
    "ax.set_xlim(*bbox[:, 0])\n",
    "ax.set_ylim(*bbox[:, 1])\n",
    "ax.set_zlim(*bbox[:, 2])\n",
    "ax.text(*trajectory[:, 0], '\\u2190 start', 'y')\n",
    "ax.scatter(*trajectory[:, 0])\n",
    "ax.plot(*trajectory)\n",
    "plt.tight_layout()\n",
    "plt.rcParams.update({'font.size': 14})"
   ]
  }
 ],
 "metadata": {
  "kernelspec": {
   "display_name": "Python 3",
   "language": "python",
   "name": "python3"
  },
  "language_info": {
   "codemirror_mode": {
    "name": "ipython",
    "version": 3
   },
   "file_extension": ".py",
   "mimetype": "text/x-python",
   "name": "python",
   "nbconvert_exporter": "python",
   "pygments_lexer": "ipython3",
   "version": "3.6.8"
  }
 },
 "nbformat": 4,
 "nbformat_minor": 1
}<|MERGE_RESOLUTION|>--- conflicted
+++ resolved
@@ -64,15 +64,7 @@
     "import espressomd.virtual_sites\n",
     "\n",
     "espressomd.assert_features([\"ELECTROSTATICS\", \"ROTATION\", \"ROTATIONAL_INERTIA\", \"EXTERNAL_FORCES\",\n",
-<<<<<<< HEAD
     "                            \"MASS\", \"VIRTUAL_SITES_RELATIVE\", \"LENNARD_JONES\"])\n",
-    "from espressomd import interactions\n",
-    "from espressomd import electrostatics\n",
-    "from espressomd import lb\n",
-    "from espressomd.virtual_sites import VirtualSitesRelative\n",
-=======
-    "                            \"MASS\", \"VIRTUAL_SITES_RELATIVE\", \"CUDA\", \"LENNARD_JONES\"])\n",
->>>>>>> dc58ef31
     "\n",
     "import numpy as np\n",
     "\n",
