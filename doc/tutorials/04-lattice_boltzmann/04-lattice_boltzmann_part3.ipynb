{
 "cells": [
  {
   "cell_type": "markdown",
   "metadata": {},
   "source": [
    "# Tutorial 4 : The Lattice Boltzmann Method in ESPResSo - Part 3"
   ]
  },
  {
   "cell_type": "markdown",
   "metadata": {},
   "source": [
    "### 5.2 Step 2: Diffusion of a polymer"
   ]
  },
  {
   "cell_type": "markdown",
   "metadata": {},
   "source": [
    "One of the typical applications of **ESPResSo** is the simulation of polymer chains with a bead-spring-model. For this we need a repulsive interaction between all beads, for which one usually takes a shifted and truncated Lennard-Jones (so called Weeks-Chandler-Andersen) interaction, and additionally a bonded interaction between adjacent beads to hold the polymer together. You have already learned that the command"
   ]
  },
  {
   "cell_type": "markdown",
   "metadata": {},
   "source": [
    "```\n",
    "system.non_bonded_inter[0,0].lennard_jones.set_params(\n",
    "      epsilon = 1.0, sigma = 1.0,\n",
    "      shift = 0.25, cutof = 1.226)\n",
    "```"
   ]
  },
  {
   "cell_type": "markdown",
   "metadata": {},
   "source": [
    "creates a Lennard-Jones interaction with $\\varepsilon=1.$, $\\sigma=1.$,\n",
    "$r_\\text{cut} = 1.125$ and $\\varepsilon_\\text{shift}=0.25$ between particles\n",
    "of type 0, which is the desired \n",
    "repulsive interaction. The command"
   ]
  },
  {
   "cell_type": "markdown",
   "metadata": {},
   "source": [
    "```\n",
    "from espressomd import interactions\n",
    "fene = interactions.FeneBond(k = 7,d_r_max = 2)\n",
    "```"
   ]
  },
  {
   "cell_type": "markdown",
   "metadata": {},
   "source": [
    "creates a <tt>FeneBond</tt> object (see **ESPResSo** manual for the details). Still **ESPResSo** does not know between which beads this interaction should be applied. This can be either be specified explicitly or done with the <tt>polymer</tt> module. This creates a given number of beads, links them with the given bonded interaction and places them following a certain algorithm. We will use the pruned self-avoiding walk: The monomers are set according to a pruned self-avoiding walk (in 3D) with a fixed distance between adjacent bead positions. The syntax is:"
   ]
  },
  {
   "cell_type": "markdown",
   "metadata": {},
   "source": [
    "```\n",
    "from espressomd import polymer\n",
    "# mpc: monomers per chain\n",
    "mpc = 30\n",
    "poly = polymer.Polymer(N_P=1, MPC = mpc, bond=fene, bond_length = 1)\n",
    "```"
   ]
  },
  {
   "cell_type": "markdown",
   "metadata": {},
   "source": [
    "Using a random walk to create a polymer causes trouble: The random walk may \n",
    "cross itself (or closely approach itself) and the LJ potential is very\n",
    "steep. This would raise the potential energy enormously and would make\n",
    "the monomers shoot through the simulation box. The pruned self-avoiding\n",
    "walk should prevent that, but to be sure we perform some MD steps with a capped LJ potential, this means forces above a certain threshold will be set to the threshold in order to prevent the system from exploding. To see how this is done, look at the script <tt>polymer_diffusion.py</tt> (see the code below).\n",
    "It contains a quite long warmup command so that also longer polymers\n",
    "are possible. You can probably make it shorter."
   ]
  },
  {
   "cell_type": "markdown",
   "metadata": {},
   "source": [
    "This allows to quickly change the number of monomers without editing the script. For the warmup a Langevin thermostat is used to keep the temperature constant. Furthermore we want to compute the diffusion constant of the polymer for different numbers of monomers. For this purpose we can again use the multiple tau correlator. Have a look at the **ESPResSo**-script for the single particle diffusion and add the adapted commands for the polymer. Find out how many integration steps are necessary to capture the long-time diffusion regime of the polymer. The script already computes the time averaged hydrodynamic radius and stores it in a file <tt>rh\\_out.dat</tt> whose first column denotes the number of monomers."
   ]
  },
  {
   "cell_type": "code",
   "execution_count": null,
   "metadata": {},
   "outputs": [],
   "source": [
    "from __future__ import print_function, division\n",
    "from espressomd import System, interactions, lb, polymer\n",
    "from espressomd.observables import ComPosition\n",
    "from espressomd.accumulators import Correlator\n",
    "\n",
    "from numpy import savetxt, zeros\n",
    "import numpy as np\n",
    "import sys\n",
    "\n",
    "# Setup constant\n",
    "time_step = 0.01\n",
    "loops = 100\n",
    "step_per_loop = 100\n",
    "\n",
    "# System setup\n",
    "system = System(box_l = [32.0, 32.0, 32.0])\n",
    "system.set_random_state_PRNG()\n",
    "np.random.seed(seed = system.seed)\n",
    "system.cell_system.skin = 0.4\n",
    "\n",
    "mpc = 20 # The number of monomers has been set to be 20 as default\n",
    "         # Change this value for further simulations\n",
    "\n",
    "# Lennard-Jones interaction\n",
    "system.non_bonded_inter[0,0].lennard_jones.set_params(\n",
    "    epsilon=1.0, sigma=1.0, \n",
    "    shift=\"auto\", cutoff=2.0**(1.0/6.0))\n",
    "\n",
    "# Fene interaction\n",
    "fene = interactions.FeneBond(k=7, d_r_max=2)\n",
    "system.bonded_inter.add(fene)\n",
    "\n",
    "\n",
    "# Setup polymer of part_id 0 with fene bond\n",
    "\n",
    "polymer.create_polymer(N_P=1, MPC=mpc, bond=fene, bond_length=1,\n",
    "                       start_pos = [16.0, 16.0, 16.0])\n",
    "\n",
    "\n",
    "print(\"Warming up the polymer chain.\")\n",
    "## For longer chains (>100) an extensive \n",
    "## warmup is neccessary ...\n",
    "system.time_step = 0.002\n",
    "system.thermostat.set_langevin(kT=1.0, gamma=10)\n",
    "\n",
    "for i in range(100):\n",
    "    system.force_cap = float(i) + 1\n",
    "    system.integrator.run(1000)\n",
    "\n",
    "print(\"Warmup finished.\")\n",
    "system.force_cap = 0\n",
    "system.integrator.run(10000)\n",
    "system.time_step = time_step\n",
    "system.integrator.run(50000)\n",
    "\n",
    "system.thermostat.turn_off()\n",
    "\n",
    "system.part[:].v = [0,0,0]\n",
    "\n",
    "lbf = lb.LBFluidGPU(kT=1, seed=123, agrid=1, dens=1, visc=5, tau=time_step)\n",
    "system.actors.add(lbf)\n",
<<<<<<< HEAD
    "system.thermostat.set_lb(LB_fluid=lbf, seed=142, friction=5)\n",
=======
    "system.thermostat.set_lb(LB_fluid=lbf, seed=142, gamma=5)\n",
>>>>>>> f9d50357
    "\n",
    "print(\"Warming up the system with LB fluid.\")\n",
    "system.integrator.run(1000)\n",
    "print(\"LB fluid warming finished.\")\n",
    "\n",
    "\n",
    "# configure correlators\n",
    "com_pos = ComPosition(ids=(0,))\n",
    "c = Correlator(obs1 = com_pos, tau_lin=16, tau_max=loops*step_per_loop, delta_N=1,\n",
    "        corr_operation=\"square_distance_componentwise\", compress1=\"discard1\")\n",
    "system.auto_update_accumulators.add(c)\n",
    "\n",
    "print(\"Sampling started.\")\n",
    "for i in range(loops):\n",
    "    system.integrator.run(step_per_loop)\n",
    "    system.analysis.append()\n",
    "    sys.stdout.write(\"\\rSampling: %05i\"%i)\n",
    "    sys.stdout.flush()\n",
    "\n",
    "c.finalize()\n",
    "corrdata = c.result()\n",
    "corr = zeros((corrdata.shape[0],2))\n",
    "corr[:,0] = corrdata[:,0]\n",
    "corr[:,1] = (corrdata[:,2] + corrdata[:,3] + corrdata[:,4]) / 3\n",
    "\n",
    "savetxt(\"./msd_nom\"+str(mpc)+\".dat\", corr)\n",
    "\n",
    "with open(\"./rh_out.dat\",\"a\") as datafile:\n",
    "    rh = system.analysis.calc_rh(chain_start=0, number_of_chains=1, chain_length=mpc-1)\n",
    "    datafile.write(str(mpc)+ \"    \" + str(rh[0])+\"\\n\")\n"
   ]
  },
  {
   "cell_type": "markdown",
   "metadata": {},
   "source": [
    "Run the script for different numbers of monomers and determine the evolution of the diffusion coefficient as a function of the chain length. Compare the results of your ESPResSo simulations with the given Kirkwood-Zimm formula."
   ]
  },
  {
   "cell_type": "markdown",
   "metadata": {},
   "source": [
    "## References"
   ]
  },
  {
   "cell_type": "markdown",
   "metadata": {},
   "source": [
    "[1] S Succi. *The lattice Boltzmann equation for fluid dynamics and beyond. *Clarendon Press, Oxford, 2001.  \n",
    "[2] B. Dünweg and A. J. C. Ladd. *Advanced Computer Simulation Approaches for Soft Matter Sciences III*, chapter II, pages 89–166. Springer, 2009.  \n",
    "[3] B. Dünweg, U. Schiller, and A.J.C. Ladd. Statistical mechanics of the fluctuating lattice-boltzmann equation. *Phys. Rev. E*, 76:36704, 2007.  \n",
    "[4] P. G. de Gennes. *Scaling Concepts in Polymer Physics*. Cornell University Press, Ithaca, NY, 1979.  \n",
    "[5] M. Doi. *Introduction do Polymer Physics.* Clarendon Press, Oxford, 1996.  \n",
    "[6] Michael Rubinstein and Ralph H. Colby. *Polymer Physics.* Oxford University Press, Oxford, UK, 2003.  \n",
    "[7] Daan Frenkel and Berend Smit. *Understanding Molecular Simulation.* Academic Press, San Diego, second edition, 2002."
   ]
  },
  {
   "cell_type": "code",
   "execution_count": null,
   "metadata": {},
   "outputs": [],
   "source": []
  }
 ],
 "metadata": {
  "kernelspec": {
   "display_name": "Python 2",
   "language": "python",
   "name": "python2"
  },
  "language_info": {
   "codemirror_mode": {
    "name": "ipython",
    "version": 2
   },
   "file_extension": ".py",
   "mimetype": "text/x-python",
   "name": "python",
   "nbconvert_exporter": "python",
   "pygments_lexer": "ipython2",
   "version": "2.7.12"
  }
 },
 "nbformat": 4,
 "nbformat_minor": 1
}<|MERGE_RESOLUTION|>--- conflicted
+++ resolved
@@ -158,11 +158,7 @@
     "\n",
     "lbf = lb.LBFluidGPU(kT=1, seed=123, agrid=1, dens=1, visc=5, tau=time_step)\n",
     "system.actors.add(lbf)\n",
-<<<<<<< HEAD
-    "system.thermostat.set_lb(LB_fluid=lbf, seed=142, friction=5)\n",
-=======
     "system.thermostat.set_lb(LB_fluid=lbf, seed=142, gamma=5)\n",
->>>>>>> f9d50357
     "\n",
     "print(\"Warming up the system with LB fluid.\")\n",
     "system.integrator.run(1000)\n",
